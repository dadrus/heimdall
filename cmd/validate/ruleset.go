// Copyright 2022 Dimitrij Drus <dadrus@gmx.de>
//
// Licensed under the Apache License, Version 2.0 (the "License");
// you may not use this file except in compliance with the License.
// You may obtain a copy of the License at
//
//      http://www.apache.org/licenses/LICENSE-2.0
//
// Unless required by applicable law or agreed to in writing, software
// distributed under the License is distributed on an "AS IS" BASIS,
// WITHOUT WARRANTIES OR CONDITIONS OF ANY KIND, either express or implied.
// See the License for the specific language governing permissions and
// limitations under the License.
//
// SPDX-License-Identifier: Apache-2.0

package validate

import (
	"context"
<<<<<<< HEAD
	"github.com/dadrus/heimdall/internal/keyholder"
	"github.com/dadrus/heimdall/internal/watcher"
	"github.com/go-jose/go-jose/v4"
=======
	"errors"
>>>>>>> 530fb4d0
	"os"

	"github.com/rs/zerolog"
	"github.com/spf13/cobra"

	"github.com/dadrus/heimdall/internal/config"
	"github.com/dadrus/heimdall/internal/heimdall"
	"github.com/dadrus/heimdall/internal/rules"
	"github.com/dadrus/heimdall/internal/rules/mechanisms"
	"github.com/dadrus/heimdall/internal/rules/provider/filesystem"
	"github.com/dadrus/heimdall/internal/rules/rule"
)

var errFunctionNotSupported = errors.New("function not supported")

// NewValidateRulesCommand represents the "validate rules" command.
func NewValidateRulesCommand() *cobra.Command {
	cmd := &cobra.Command{
		Use:     "rules [path to ruleset]",
		Short:   "Validates heimdall's ruleset",
		Args:    cobra.ExactArgs(1),
		Example: "heimdall validate rules -c myconfig.yaml myruleset.yaml",
		Run: func(cmd *cobra.Command, args []string) {
			if err := validateRuleSet(cmd, args); err != nil {
				cmd.PrintErrf("%v\n", err)

				os.Exit(1)
			}

			cmd.Println("Rule set is valid")
		},
	}

	cmd.PersistentFlags().Bool("proxy-mode", false,
		"If specified, rule set validation considers usage in proxy operation mode")

	return cmd
}

func validateRuleSet(cmd *cobra.Command, args []string) error {
	envPrefix, _ := cmd.Flags().GetString("env-config-prefix")
	logger := zerolog.Nop()

	configPath, _ := cmd.Flags().GetString("config")
	if len(configPath) == 0 {
		return ErrNoConfigFile
	}

	opMode := config.DecisionMode
	if proxyMode, _ := cmd.Flags().GetBool("proxy-mode"); proxyMode {
		opMode = config.ProxyMode
	}

	conf, err := config.NewConfiguration(
		config.EnvVarPrefix(envPrefix),
		config.ConfigurationPath(configPath),
	)
	if err != nil {
		return err
	}

	conf.Providers.FileSystem = map[string]any{"src": args[0]}

	mFactory, err := mechanisms.NewMechanismFactory(conf, logger, &watcher.NoopWatcher{}, &noopRegistry{})
	if err != nil {
		return err
	}

	rFactory, err := rules.NewRuleFactory(mFactory, conf, opMode, logger)
	if err != nil {
		return err
	}

	provider, err := filesystem.NewProvider(conf, rules.NewRuleSetProcessor(&noopRepository{}, rFactory), logger)
	if err != nil {
		return err
	}

	return provider.Start(context.Background())
}

type noopRepository struct{}

<<<<<<< HEAD
func (*noopRepository) FindRule(_ heimdall.Context) (rule.Rule, error) { return nil, nil }
func (*noopRepository) AddRuleSet(_ string, _ []rule.Rule) error       { return nil }
func (*noopRepository) UpdateRuleSet(_ string, _ []rule.Rule) error    { return nil }
func (*noopRepository) DeleteRuleSet(_ string) error                   { return nil }

type noopRegistry struct{}

func (*noopRegistry) Add(_ keyholder.KeyHolder) {}
func (*noopRegistry) Keys() []jose.JSONWebKey   { return nil }
=======
func (*noopRepository) FindRule(_ heimdall.Context) (rule.Rule, error) {
	return nil, errFunctionNotSupported
}
func (*noopRepository) AddRuleSet(_ string, _ []rule.Rule) error    { return nil }
func (*noopRepository) UpdateRuleSet(_ string, _ []rule.Rule) error { return errFunctionNotSupported }
func (*noopRepository) DeleteRuleSet(_ string) error                { return errFunctionNotSupported }
>>>>>>> 530fb4d0
<|MERGE_RESOLUTION|>--- conflicted
+++ resolved
@@ -18,24 +18,21 @@
 
 import (
 	"context"
-<<<<<<< HEAD
-	"github.com/dadrus/heimdall/internal/keyholder"
-	"github.com/dadrus/heimdall/internal/watcher"
-	"github.com/go-jose/go-jose/v4"
-=======
 	"errors"
->>>>>>> 530fb4d0
 	"os"
 
+	"github.com/go-jose/go-jose/v4"
 	"github.com/rs/zerolog"
 	"github.com/spf13/cobra"
 
 	"github.com/dadrus/heimdall/internal/config"
 	"github.com/dadrus/heimdall/internal/heimdall"
+	"github.com/dadrus/heimdall/internal/keyholder"
 	"github.com/dadrus/heimdall/internal/rules"
 	"github.com/dadrus/heimdall/internal/rules/mechanisms"
 	"github.com/dadrus/heimdall/internal/rules/provider/filesystem"
 	"github.com/dadrus/heimdall/internal/rules/rule"
+	"github.com/dadrus/heimdall/internal/watcher"
 )
 
 var errFunctionNotSupported = errors.New("function not supported")
@@ -108,21 +105,14 @@
 
 type noopRepository struct{}
 
-<<<<<<< HEAD
-func (*noopRepository) FindRule(_ heimdall.Context) (rule.Rule, error) { return nil, nil }
-func (*noopRepository) AddRuleSet(_ string, _ []rule.Rule) error       { return nil }
-func (*noopRepository) UpdateRuleSet(_ string, _ []rule.Rule) error    { return nil }
-func (*noopRepository) DeleteRuleSet(_ string) error                   { return nil }
-
-type noopRegistry struct{}
-
-func (*noopRegistry) Add(_ keyholder.KeyHolder) {}
-func (*noopRegistry) Keys() []jose.JSONWebKey   { return nil }
-=======
 func (*noopRepository) FindRule(_ heimdall.Context) (rule.Rule, error) {
 	return nil, errFunctionNotSupported
 }
 func (*noopRepository) AddRuleSet(_ string, _ []rule.Rule) error    { return nil }
 func (*noopRepository) UpdateRuleSet(_ string, _ []rule.Rule) error { return errFunctionNotSupported }
 func (*noopRepository) DeleteRuleSet(_ string) error                { return errFunctionNotSupported }
->>>>>>> 530fb4d0
+
+type noopRegistry struct{}
+
+func (*noopRegistry) Add(_ keyholder.KeyHolder) {}
+func (*noopRegistry) Keys() []jose.JSONWebKey   { return nil }