--- conflicted
+++ resolved
@@ -3,11 +3,7 @@
 
 # hadolint ignore=DL3028
 RUN apk add --no-cache --repository=https://dl-cdn.alpinelinux.org/alpine/edge/community \
-<<<<<<< HEAD
-        hugo=0.135.0-r0 npm=10.8.3-r1 && fc-cache -f && \
-=======
     hugo=0.135.0-r0 npm=10.8.3-r1 && fc-cache -f && \
->>>>>>> 637bec70
     gem install asciidoctor-html5s
 
 COPY scripts/run-docs.sh /run-docs.sh
