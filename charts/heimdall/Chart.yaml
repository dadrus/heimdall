# Copyright 2022 Dimitrij Drus <dadrus@gmx.de>
#
# Licensed under the Apache License, Version 2.0 (the "License");
# you may not use this file except in compliance with the License.
# You may obtain a copy of the License at
#
#      http://www.apache.org/licenses/LICENSE-2.0
#
# Unless required by applicable law or agreed to in writing, software
# distributed under the License is distributed on an "AS IS" BASIS,
# WITHOUT WARRANTIES OR CONDITIONS OF ANY KIND, either express or implied.
# See the License for the specific language governing permissions and
# limitations under the License.
#
# SPDX-License-Identifier: Apache-2.0

apiVersion: v2
name: heimdall
description: A cloud native Identity Aware Proxy and Access Control Decision Service
<<<<<<< HEAD
version: 0.14.10
=======
version: 0.15.0
>>>>>>> 7699c380
appVersion: latest
kubeVersion: ^1.27.0
type: application

home: https://dadrus.github.io/heimdall/

sources:
  - https://github.com/dadrus/heimdall

maintainers:
  - name: Dimitrij Drus
    email: dadrus@gmx.de

keywords:
  - zero-trust
  - authentication
  - authorization
  - access-control
  - access-management
  - policy-enforcement
  - oauth2
  - openid-connect
  - iap
  - auth-proxy
  - identity-aware-proxy
  - auth-filter<|MERGE_RESOLUTION|>--- conflicted
+++ resolved
@@ -17,11 +17,7 @@
 apiVersion: v2
 name: heimdall
 description: A cloud native Identity Aware Proxy and Access Control Decision Service
-<<<<<<< HEAD
-version: 0.14.10
-=======
 version: 0.15.0
->>>>>>> 7699c380
 appVersion: latest
 kubeVersion: ^1.27.0
 type: application
