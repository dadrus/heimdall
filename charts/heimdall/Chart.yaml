# Copyright 2022 Dimitrij Drus <dadrus@gmx.de>
#
# Licensed under the Apache License, Version 2.0 (the "License");
# you may not use this file except in compliance with the License.
# You may obtain a copy of the License at
#
#      http://www.apache.org/licenses/LICENSE-2.0
#
# Unless required by applicable law or agreed to in writing, software
# distributed under the License is distributed on an "AS IS" BASIS,
# WITHOUT WARRANTIES OR CONDITIONS OF ANY KIND, either express or implied.
# See the License for the specific language governing permissions and
# limitations under the License.
#
# SPDX-License-Identifier: Apache-2.0

apiVersion: v2
name: heimdall
description: A cloud native Identity Aware Proxy and Access Control Decision Service
<<<<<<< HEAD
version: 0.15.1
=======
version: 0.15.2
>>>>>>> 3b851c57
appVersion: latest
kubeVersion: ^1.27.0
type: application

home: https://dadrus.github.io/heimdall/

sources:
  - https://github.com/dadrus/heimdall

maintainers:
  - name: Dimitrij Drus
    email: dadrus@gmx.de

keywords:
  - zero-trust
  - authentication
  - authorization
  - access-control
  - access-management
  - policy-enforcement
  - oauth2
  - openid-connect
  - iap
  - auth-proxy
  - identity-aware-proxy
  - auth-filter<|MERGE_RESOLUTION|>--- conflicted
+++ resolved
@@ -17,11 +17,7 @@
 apiVersion: v2
 name: heimdall
 description: A cloud native Identity Aware Proxy and Access Control Decision Service
-<<<<<<< HEAD
-version: 0.15.1
-=======
 version: 0.15.2
->>>>>>> 3b851c57
 appVersion: latest
 kubeVersion: ^1.27.0
 type: application
