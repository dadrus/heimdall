# Copyright 2022 Dimitrij Drus <dadrus@gmx.de>
#
# Licensed under the Apache License, Version 2.0 (the "License");
# you may not use this file except in compliance with the License.
# You may obtain a copy of the License at
#
#      http://www.apache.org/licenses/LICENSE-2.0
#
# Unless required by applicable law or agreed to in writing, software
# distributed under the License is distributed on an "AS IS" BASIS,
# WITHOUT WARRANTIES OR CONDITIONS OF ANY KIND, either express or implied.
# See the License for the specific language governing permissions and
# limitations under the License.
#
# SPDX-License-Identifier: Apache-2.0

apiVersion: v2
name: heimdall
description: A cloud native Identity Aware Proxy and Access Control Decision Service
<<<<<<< HEAD
version: 0.16.1
=======
version: 0.16.2
>>>>>>> 89606e91
appVersion: latest
kubeVersion: ^1.30.0
type: application

home: https://dadrus.github.io/heimdall/

sources:
  - https://github.com/dadrus/heimdall

maintainers:
  - name: Dimitrij Drus
    email: dadrus@gmx.de

keywords:
  - zero-trust
  - authentication
  - authorization
  - access-control
  - access-management
  - policy-enforcement
  - oauth2
  - openid-connect
  - iap
  - auth-proxy
  - identity-aware-proxy
  - auth-filter<|MERGE_RESOLUTION|>--- conflicted
+++ resolved
@@ -17,11 +17,7 @@
 apiVersion: v2
 name: heimdall
 description: A cloud native Identity Aware Proxy and Access Control Decision Service
-<<<<<<< HEAD
-version: 0.16.1
-=======
 version: 0.16.2
->>>>>>> 89606e91
 appVersion: latest
 kubeVersion: ^1.30.0
 type: application
