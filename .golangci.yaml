# Options for analysis running.
run:
  timeout: 5m
  modules-download-mode: readonly

linters:
  enable-all: true
  disable:
    - dupl
    - wrapcheck
    - ireturn
    - exhaustruct
    - testpackage
    - paralleltest
    - nolintlint
    - tparallel
    - depguard
    - zerologlint
    # depricated
    - tenv

issues:
  exclude-rules:
    - path: '(.+)_test\.go'
      linters:
        - funlen
        - maintidx
        - cyclop
        - gocognit
        - err113
        - lll
        - errcheck
        - canonicalheader
        - mnd
        - forcetypeassert
        - iface

linters-settings:
  exhaustive:
    ignore-enum-members: "POT.+"
    default-signifies-exhaustive: true
  tagliatelle:
    # Check the struck tag name case.
    case:
      rules:
        # Support string case: `camel`, `pascal`, `kebab`, `snake`, `goCamel`, `goPascal`, `goKebab`, `goSnake`, `upper`, `lower`
        json: snake
        yaml: snake
  gci:
    sections:
      - standard # Captures all standard packages if they do not match another section.
      - default # Contains all imports that could not be matched to another section type.
      - prefix(github.com/dadrus/heimdall) # Groups all imports with the specified Prefix.
  varnamelen:
    min-name-length: 2
    ignore-type-assert-ok: true
    ignore-map-index-ok: true
    ignore-chan-recv-ok: true
    ignore-names:
      - err
    ignore-decls:
      - t testing.T
      - i int
      - T any
      - m map[string]int
      - w http.ResponseWriter
      - r *http.Request
  goconst:
    ignore-tests: true
  cyclop:
    max-complexity: 11
  funlen:
    lines: 80
<<<<<<< HEAD
=======
  gomoddirectives:
    replace-allow-list:
      # to avoid having a CVE in the used version
      - golang.org/x/oauth2
>>>>>>> 6faba33e
  mnd:
    ignored-functions:
      - '^make'
      - '^math\.'
      - '^time\.*'<|MERGE_RESOLUTION|>--- conflicted
+++ resolved
@@ -71,13 +71,10 @@
     max-complexity: 11
   funlen:
     lines: 80
-<<<<<<< HEAD
-=======
   gomoddirectives:
     replace-allow-list:
       # to avoid having a CVE in the used version
       - golang.org/x/oauth2
->>>>>>> 6faba33e
   mnd:
     ignored-functions:
       - '^make'
