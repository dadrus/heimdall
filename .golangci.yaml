# Options for analysis running.
run:
  timeout: 5m
  modules-download-mode: readonly

linters:
  enable-all: true
  disable:
    - dupl
    - wrapcheck
    - ireturn
    - exhaustruct
    - testpackage
    - paralleltest
    - nolintlint
    - tparallel
    - depguard
    - zerologlint
    # depricated
    - exportloopref
<<<<<<< HEAD
=======

>>>>>>> 02d91d65
issues:
  exclude-rules:
    - path: '(.+)_test\.go'
      linters:
        - funlen
        - maintidx
        - cyclop
        - gocognit
        - err113
        - lll
        - errcheck
        - canonicalheader
        - mnd
        - forcetypeassert
        - iface

linters-settings:
  exhaustive:
    ignore-enum-members: "POT.+"
    default-signifies-exhaustive: true
  tagliatelle:
    # Check the struck tag name case.
    case:
      rules:
        # Support string case: `camel`, `pascal`, `kebab`, `snake`, `goCamel`, `goPascal`, `goKebab`, `goSnake`, `upper`, `lower`
        json: snake
        yaml: snake
  gci:
    sections:
      - standard # Captures all standard packages if they do not match another section.
      - default # Contains all imports that could not be matched to another section type.
      - prefix(github.com/dadrus/heimdall) # Groups all imports with the specified Prefix.
  varnamelen:
    min-name-length: 2
    ignore-type-assert-ok: true
    ignore-map-index-ok: true
    ignore-chan-recv-ok: true
    ignore-names:
      - err
    ignore-decls:
      - t testing.T
      - i int
      - T any
      - m map[string]int
      - w http.ResponseWriter
      - r *http.Request
  goconst:
    ignore-tests: true
  cyclop:
    max-complexity: 11
  funlen:
    lines: 80
  gomoddirectives:
    replace-allow-list:
      # to avoid having a CVE in the used version
      - golang.org/x/crypto
      - golang.org/x/net
  mnd:
    ignored-functions:
      - '^make'
      - '^math\.'
      - '^time\.*'
  gosec:
    excludes:
      # See also https://github.com/securego/gosec/issues/1212
      - G115<|MERGE_RESOLUTION|>--- conflicted
+++ resolved
@@ -18,10 +18,7 @@
     - zerologlint
     # depricated
     - exportloopref
-<<<<<<< HEAD
-=======
 
->>>>>>> 02d91d65
 issues:
   exclude-rules:
     - path: '(.+)_test\.go'
@@ -83,8 +80,4 @@
     ignored-functions:
       - '^make'
       - '^math\.'
-      - '^time\.*'
-  gosec:
-    excludes:
-      # See also https://github.com/securego/gosec/issues/1212
-      - G115+      - '^time\.*'