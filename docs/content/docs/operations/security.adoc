--- conflicted
+++ resolved
@@ -270,11 +270,7 @@
   /path/to/the/downloaded/<archive>
 ----
 
-<<<<<<< HEAD
-Replace `<release version>` with the specific version tag of the release (e.g., `v0.17.1`) that corresponds to the archive.
-=======
 Replace `<release version>` with the specific version tag of the release (e.g., `v0.17.2`) that corresponds to the archive.
->>>>>>> 89606e91
 
 On success, `slsa-verifier` prints a success message and exits with `0`.
 
