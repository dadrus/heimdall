---
title: "Security"
date: 2022-08-15T08:33:35+02:00
draft: false
weight: 36
menu:
  docs:
    weight: 6
    parent: "Operations"
description: To operate heimdall in a secure way, you should configure heimdall accordingly. Following sections address the corresponding areas.
---

:toc:

== Defaults

The following configurations and behaviors are enforced by default:

* All inbound communication must use TLS. TLS configuration is required for all services and endpoints exposed by heimdall. This enforcement can be disabled (not recommended) by starting Heimdall with the `--insecure-skip-ingress-tls-enforcement` flag.

* All outbound communication must use TLS. TLS configuration is required for all services and endpoints heimdall communicates with. This enforcement can be disabled (not recommended) by starting Heimdall with the `--insecure-skip-egress-tls-enforcement` flag.

* If heimdall is used in link:{{< relref "/docs/concepts/operating_modes.adoc#_proxy_mode" >}}[proxy mode], communication with upstream services while proxying requests must use TLS. This enforcement can be disabled (not recommended) by starting heimdall with the `--insecure-skip-upstream-tls-enforcement` flag.

* If heimdall is operated as part of e.g. a service mesh, that handles secure communication between the services, you may choose to disable TLS enforcement. This can be done by using the individual flags mentioned above or, alternatively, by using the `--insecure-skip-all-tls-enforcement` flag, which enables all the above options at once.

* Configuring the link:{{< relref "/docs/services/main.adoc#_trusted_proxies" >}}[`trusted_proxies`] property to allow insecure networks (`0.0.0.0/0`, `0/0`, `0000:0000:0000:0000:0000:0000:0000:0000/0`, and `::/0`) is prohibited. See also link:{{< relref "security.adoc#_http_header_security_considerations" >}}[HTTP Header Security Considerations]. This enforcement can be disabled (not recommended) by starting heimdall with the `--insecure-skip-secure-trusted-proxies-enforcement` flag.

* The authentication stage of the link:{{< relref "/docs/rules/default_rule.adoc" >}}[default rule] cannot start with an insecure authenticator (i.e., authenticators that allow all requests to pass through). This enforcement can be disabled (not recommended) by starting heimdall with the `--insecure-skip-secure-default-rule-enforcement` flag.

[NOTE]
====
For development purposes, all the above settings can be disabled at once by starting heimdall with the `--insecure` flag.

If any of the above enforcement settings are disabled and an insecure configuration is used, warnings will be logged.
====


== HTTP Header Security Considerations

If `trusted_proxies` property is configured (see also the corresponding link:{{< relref "/docs/services/main.adoc#_trusted_proxies" >}}[configuration options]) to let heimdall make use of different HTTP headers to build the URL for rule and HTTP method matching purposes, following logic apply:

* The value for the used HTTP scheme is taken from the `X-Forwarded-Proto` header.
* The value for the used HTTP host and port is taken from the `X-Forwarded-Host` header.
* The value for the used HTTP path is taken from `X-Forwarded-Uri` header, which may also contain query parameters.
* The value for the used HTTP method is taken from the `X-Forwarded-Method` header.

If the evaluation result for any of the above said steps is empty, the corresponding value is taken from the actual request to heimdall. E.g. if `X-Forwarded-Method` is set, the HTTP method used to communicate with heimdall is used for rule matching respectively evaluation purposes.

That means, if the client integrating with heimdall does not make use of the above said headers and does not drop them, a malicious actor could spoof them most probably leading to privileges escalation (depending on your rules). To avoid such situations, please adhere to the following practices:

* If you can, try avoiding usage of `trusted_proxies`. Nothing can be spoofed then. However, you will lose the information about the used HTTP scheme, host and port and cannot rely on these in your rules.
* Configure all headers and use those taking precedence. That is, always set `X-Forwarded-Method`, `X-Forwarded-Proto`, `X-Forwarded-Host`, `X-Forwarded-Uri`.
* If you cannot influence, which headers are set by your system, you're integrating with heimdall, let it drop unused ones. E.g. If the proxy forwarding the request to heimdall by default sets only `X-Forwarded-Proto` and `X-Forwarded-Host`, let it drop the `X-Forwarded-Method` and `X-Forwarded-Uri` headers.

The link:{{< relref "/guides/proxies/_index.adoc" >}}[API Gateways & Proxies Guides] follow these practices, respectively highlight where caution is required. So, you can find examples there.

== Observability Information

Logs, metrics and profiling information is very valuable for operating heimdall. These are however also very valuable for any adversary. For this reason, the corresponding services, exposing such information are by default, if enabled, listening only on the loopback (`127.0.0.1`) interface. If you have to configure them to listen to other interfaces, e.g. because you operate heimdall in a container, make sure, you don't expose them publicly.

== Trust Store

As documented in link:{{< relref "/docs/concepts/pipelines.adoc" >}}[Concepts] section, the execution of heimdall's pipeline typically includes communication to other systems. The endpoints of the corresponding systems should be TLS protected. This is, however, actually out of scope for heimdall. What is in scope is the verification of the used TLS server certificate if TLS is used or other certificates. This happens by making use of the operating system-wide trust store, containing the certificates of Root and Intermediate CAs (trust anchors) shipped with the OS. That means, you should

1. ensure this trust store contains the certificates of the Root CAs of your PKI hierarchy and
2. ensure the endpoints, heimdall communicates with over TLS, provide not only their own certificates, but also the intermediate certificates and cross certificates not included within the OS trust store

Both is required to enable heimdall building the certificate chain for TLS server certificate verification purpose. If heimdall fails doing so, the connection will be dropped.

As written above, heimdall makes use of the OS wide trust store to build the certificate chain. The most common installation directory on a Linux system for that trust store is the `/etc/ssl/certs` directory. In addition to the separate root and intermediate CA certificates, it also contains a `ca-certificates.crt` file, containing all installed certificates as well. This file is used by heimdall for the aforesaid purpose.

[NOTE]
====
heimdall container image is shipped without any certificates by intention to ensure you take care about the up-to-date status of the trust store. This way, if you use heimdall in a container, you have to mount the OS trust store into heimdall's container to enable its usage.

E.g.
[source, bash]
----
docker run -t -p 4456:4456 \
  -v $PWD:/heimdall/conf \
  -v /etc/ssl/certs/ca-certificates.crt:/etc/ssl/certs/ca-certificates.crt:ro \
   dadrus/heimdall:dev serve decision \
  -c /heimdall/conf/heimdall.yaml
----
====

The verification of TLS server certificates is not the single configuration option. You should also ensure heimdall's services, you're using, are configured to be available via TLS as well. See link:{{< relref "/docs/configuration/types.adoc#_tls" >}}[TLS Configuration] for all available options.

=== Security Considerations

In a typical production scenario, there is a need for proper key and certificate management. This is supported by heimdall in the following way:

* you can and should configure not only the private key for signature creation purposes, but also the corresponding certificate chain. This way your upstream services are able not only to verify the signatures of the signed objects for cryptographic validity, but also perform verification of the revocation status of used certificates and also their time validity. All of that is crucial for secure communication.
+
The cryptographic material for the above said verification purposes is available via the link:{{< relref "/openapi/#tag/Well-Known/operation/well_known_jwks" >}}[JWKS endpoint] for the upstream services.
* you can configure multiple keys in heimdall's `key_store` and specify the `key_id` of the key to use. The easiest way to let heimdall use the key id, you need, is to set `X-Key-ID` header in the PEM block of the corresponding private key (as also shown in the example above). Usage of key ids allows for seamless key rotation in setups which do not support or allow usage of secret management systems, respectively hot reloading of the corresponding updates by heimdall.

== Secret Management & Rotation

When configuring heimdall, there are many places requiring secrets, like passwords, tokens, key material, etc. While you can directly configure these in heimdall's config file, there is a huge chance for leaking them. Please reference the secrets in the config file via link:{{< relref "/docs/operations/configuration.adoc#_configuration_file" >}}[environment variables], or make use of external files where possible instead, and let the contents of these be managed by a secret management system.

Usage of external files can even allow you to rotate the configured secrets without the need to restart heimdall if desired. Watching for secrets rotation is however disabled by default, but can be enabled by setting the `secrets_reload_enabled` property to `true` on the top level of heimdall's configuration.

NOTE: As of today secret reloading is only supported for link:{{< relref "/docs/configuration/types.adoc#_key_store" >}}[key stores] and link:{{< relref "/docs/operations/cache.adoc#_common_settings" >}}[Redis cache backend credentials].

== Verification of Heimdall Artifacts

Heimdall releases include three types of artifacts: archived binaries, container images, and Helm Charts (as OCI images). Each is signed using https://docs.sigstore.dev/docs/signing/quickstart/[Cosign] with its https://docs.sigstore.dev/docs/signing/overview/[keyless signing feature]. Additionally, SLSA provenance is generated for all released artifacts, providing a higher level of assurance about the build process in accordance with https://slsa.dev/spec/v1.0/levels#build-l3-hardened-builds[SLSA Level 3] requirements. This chapter explains how to verify the signatures and provenance for each artifact type.

NOTE: The Helm Chart is also released to gh-pages, but this version is neither signed nor accompanied by provenance.

=== Prerequisites

To verify the artifacts, install the following tools:

* https://docs.sigstore.dev/docs/system_config/installation/[Cosign]
* https://github.com/slsa-framework/slsa-verifier#installation[slsa-verifier]
* https://github.com/google/go-containerregistry/blob/main/cmd/crane/README.md[crane] (for Helm chart OCI image verification)

These tools are required for verifying signatures and provenance across all artifact types.

=== Container Image Verification

==== Signature Verification with Cosign

Signatures for container images are stored in `dadrus/heimdall-signatures`. To verify a released container image, run:

[source, bash]
----
COSIGN_REPOSITORY=dadrus/heimdall-signatures \
cosign verify dadrus/heimdall:<tag> \
  --certificate-identity-regexp=https://github.com/dadrus/heimdall/.github/workflows/release.yaml* \
  --certificate-oidc-issuer=https://token.actions.githubusercontent.com | jq
----

NOTE: For images from GHCR, use `ghcr.io/dadrus/heimdall-signatures` and `ghcr.io/dadrus/heimdall:<tag>`. For `dev` tagged images, adjust `--certificate-identity-regexp` to `https://github.com/dadrus/heimdall/.github/workflows/ci.yaml*`.

On success, Cosign outputs JSON (similar to the example below) and exits with `0`.

[source, json]
----
[
  {
    "critical": {
      "identity": {
        "docker-reference": "index.docker.io/dadrus/heimdall"
      },
      "image": {
        "docker-manifest-digest": "sha256:289b1a3eeeceeef08362a6fbcf4b95e726686d17998798e149c30b6974728eaf"
      },
      "type": "cosign container image signature"
    },
    "optional": {
      "1.3.6.1.4.1.57264.1.1": "https://token.actions.githubusercontent.com",
      "1.3.6.1.4.1.57264.1.2": "push",
      "1.3.6.1.4.1.57264.1.3": "04379639dc5f3fbfc260e883ee4938a35076d63e",
      "1.3.6.1.4.1.57264.1.4": "release",
      "1.3.6.1.4.1.57264.1.5": "dadrus/heimdall",
      "1.3.6.1.4.1.57264.1.6": "refs/tags/v0.16.0",
      "Bundle": {
        "SignedEntryTimestamp": "MEUCIFIvxs30zysroG6...tQ3U/2yx8Jqu8H75g6sihIcpg=",
        "Payload": {
          "body": "eyJhcGlWZXJzaW9uIjoi...xTMHRMUW89In19fX0=",
          "integratedTime": 1692727396,
          "logIndex": 32332529,
          "logID": "c0d23d6ad406973f9559...d8ffc5b8445c224f98b9591801d"
        }
      },
      "Issuer": "https://token.actions.githubusercontent.com",
      "Subject": "https://github.com/dadrus/heimdall/.github/workflows/release.yaml@refs/tags/v0.16.0",
      "githubWorkflowName": "release",
      "githubWorkflowRef": "refs/tags/v0.16.0",
      "githubWorkflowRepository": "dadrus/heimdall",
      "githubWorkflowSha": "04379639dc5f3fbfc260e883ee4938a35076d63e",
      "githubWorkflowTrigger": "push"
    }
  }
]
----

For released images, the `Subject` value ends with `@refs/tags/<release version>`, as indicated in the snippet above.

==== Provenance Verification with slsa-verifier

To verify the SLSA provenance of a container image, first obtain its digest:

[source, bash]
----
IMAGE=$(docker inspect dadrus/heimdall:<tag> | jq -r '.[0].RepoDigests[0]')
# instead of docker, you can also use podman, crane, or similar tools
----

Then verify:

[source, bash]
----
slsa-verifier verify-image "${IMAGE}" \
  --source-uri github.com/dadrus/heimdall \
  --source-tag v<tag>
----

NOTE: Use `ghcr.io/dadrus/heimdall:<tag>` for GHCR images.

On success, `slsa-verifier` prints a success message and exits with `0`.

=== Helm Chart Verification

==== Signature Verification with Cosign

To verify the Helm Chart OCI image signature, run:

[source, bash]
----
cosign verify ghcr.io/dadrus/heimdall/chart/heimdall:<tag> \
  --certificate-identity-regexp=https://github.com/dadrus/heimdall/.github/workflows/release.yaml* \
  --certificate-oidc-issuer=https://token.actions.githubusercontent.com | jq
----

Replace `<tag>` with the chart version (e.g., `0.16.0`). On success, Cosign outputs JSON similar to the container image example and exits with `0`.

==== Provenance Verification with slsa-verifier

To verify the Helm Chart’s provenance, obtain its digest:

[source, bash]
----
IMAGE=ghcr.io/dadrus/heimdall/chart/heimdall:<tag>
DIGEST=$(crane digest "${IMAGE}")
----

Then verify:

[source, bash]
----
slsa-verifier verify-image "${IMAGE}@${DIGEST}" \
  --source-uri github.com/dadrus/heimdall \
  --source-tag <heimdall release version>
----

Replace `<tag>` with the chart version (e.g., `0.16.5`), and use `--source-tag` matching the GitHub release. Please note that the `<tag>` of the chart image does not correspond to the heimdall release version. On success, `slsa-verifier` prints a success message and exits with `0`.

=== Release Binary Verification

==== Signature Verification with Cosign

Detached signatures and certificates for all released archives are published alongside each platform-specific archive (e.g., `<archive>.sig` and `<archive>.pem`). To verify the signature of an archive, including its platform-specific heimdall binary, run:

[source, bash]
----
cosign verify-blob /path/to/the/downloaded/<archive> \
  --certificate-identity-regexp=https://github.com/dadrus/heimdall/.github/workflows/release.yaml* \
  --certificate-oidc-issuer=https://token.actions.githubusercontent.com \
  --signature /path/to/the/downloaded/<archive>.sig \
  --certificate /path/to/the/downloaded/<archive>.pem
----

On successful verification, Cosign outputs `Verified OK` and exits with `0`.

==== Provenance Verification with slsa-verifier

SLSA provenance is published as `heimdall_<release version>.intoto.jsonl` for all released archives. To verify the provenance for a particular archive, run:

[source, bash]
----
slsa-verifier verify-artifact \
  --provenance-path /path/to/the/downloaded/heimdall_<release version>.intoto.jsonl \
  --source-uri github.com/dadrus/heimdall \
  --source-tag <release version> \
  /path/to/the/downloaded/<archive>
----

<<<<<<< HEAD
Replace `<release version>` with the specific version tag of the release (e.g., `v0.17.4`) that corresponds to the archive.
=======
Replace `<release version>` with the specific version tag of the release (e.g., `v0.17.5`) that corresponds to the archive.
>>>>>>> 599b6cd6

On success, `slsa-verifier` prints a success message and exits with `0`.

== Software Bill of Material (SBOM)

Heimdall is shipped with an SBOM in https://cyclonedx.org/[CyclonDX] (json) format.

If you use a released binary of heimdall, the corresponding file is part of the platform specific archive. That way, if you verify the signature of the archive (see above), you do also get evidence about the validity of the SBOM.

If you use a container image, the same SBOM is attached to the image as attestation signed with Cosign. These attestations are stored in the `dadrus/heimdall-sbom` repository. To verify the attestation and retrieve the SBOM execute the following command once Cosign is installed:

[source, bash]
----
COSIGN_REPOSITORY=dadrus/heimdall-sbom \
cosign verify-attestation dadrus/heimdall:<tag> \
  --certificate-identity-regexp=https://github.com/dadrus/heimdall/.github/workflows/release.yaml* \
  --certificate-oidc-issuer=https://token.actions.githubusercontent.com \
  --type=cyclonedx
----

NOTE: If you pull heimdall images from GHCR, reference the `ghcr.io` registry while specifying the repository names. So `dadrus/heimdall-sbom` becomes `ghcr.io/dadrus/heimdall-sbom` and `dadrus/heimdall:<tag>` becomes `ghcr.io/dadrus/heimdall:<tag>`.

In successful verification case, cosign will print similar output to the one shown below and exit with `0`.

[source, bash]
----
{
  "payloadType": "application/vnd.in-toto+json",
  "payload": "eyJfdHlwZSI6Imh...LCJ2ZXJzaW9uIjoxfX0=",
  "signatures": [
    {
      "keyid": "",
      "sig": "MEQCICGdo9hmIUrBRzVQ23VS...6ToNGa5YrommZNCQ=="
    }
  ]
}
----

Here, `payload` is the base64 encoded attestation value embedding the SBOM.

As one-liner, you can verify the signature and extract the SBOM as follows:

[source, bash]
----
COSIGN_REPOSITORY=dadrus/heimdall-sbom \
cosign verify-attestation dadrus/heimdall:<tag> \
  --certificate-identity-regexp=https://github.com/dadrus/heimdall/.github/workflows/release.yaml* \
  --certificate-oidc-issuer=https://token.actions.githubusercontent.com \
  --type=cyclonedx | jq -r ".payload" | base64 -d | jq -r ".predicate" > heimdall.sbom.json
----

The result will be the `heimdall.sbom.json` SBOM document, which you can use with any SCA or monitoring tool of your choice, e.g. https://dependencytrack.org/[Dependency Track].

<|MERGE_RESOLUTION|>--- conflicted
+++ resolved
@@ -270,11 +270,7 @@
   /path/to/the/downloaded/<archive>
 ----
 
-<<<<<<< HEAD
-Replace `<release version>` with the specific version tag of the release (e.g., `v0.17.4`) that corresponds to the archive.
-=======
 Replace `<release version>` with the specific version tag of the release (e.g., `v0.17.5`) that corresponds to the archive.
->>>>>>> 599b6cd6
 
 On success, `slsa-verifier` prints a success message and exits with `0`.
 
