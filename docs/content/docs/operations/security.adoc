--- conflicted
+++ resolved
@@ -238,11 +238,7 @@
   --source-tag <heimdall release version>
 ----
 
-<<<<<<< HEAD
-Replace `<tag>` with the chart version (e.g., `0.16.5`), and use `--source-tag` matching the GitHub release. Please note that the `<tag>` of the chart image does not correspond to the heimdall release version. On success, `slsa-verifier` prints a success message and exits with `0`.
-=======
 Replace `<tag>` with the chart version (e.g., `0.16.6`), and use `--source-tag` matching the GitHub release. Please note that the `<tag>` of the chart image does not correspond to the heimdall release version. On success, `slsa-verifier` prints a success message and exits with `0`.
->>>>>>> 697f1ee2
 
 === Release Binary Verification
 
@@ -274,11 +270,7 @@
   /path/to/the/downloaded/<archive>
 ----
 
-<<<<<<< HEAD
-Replace `<release version>` with the specific version tag of the release (e.g., `v0.17.5`) that corresponds to the archive.
-=======
 Replace `<release version>` with the specific version tag of the release (e.g., `v0.17.6`) that corresponds to the archive.
->>>>>>> 697f1ee2
 
 On success, `slsa-verifier` prints a success message and exits with `0`.
 
