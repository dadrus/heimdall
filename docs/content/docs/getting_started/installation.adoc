--- conflicted
+++ resolved
@@ -91,13 +91,8 @@
 +
 [source, bash]
 ----
-<<<<<<< HEAD
-$ docker pull dadrus/heimdall:0.17.4 && docker run dadrus/heimdall:0.17.5 --version
-heimdall version v0.17.5
-=======
 $ docker pull dadrus/heimdall:0.17.4 && docker run dadrus/heimdall:0.17.6 --version
 heimdall version v0.17.6
->>>>>>> 697f1ee2
 ----
 
 * `latest` - will pull the most recent tagged release.
@@ -105,11 +100,7 @@
 [source, bash]
 ----
 $ docker pull dadrus/heimdall:latest && docker run dadrus/heimdall:latest --version
-<<<<<<< HEAD
-heimdall version 0.17.5
-=======
 heimdall version 0.17.6
->>>>>>> 697f1ee2
 ----
 
 == Helm Chart
