--- conflicted
+++ resolved
@@ -91,13 +91,8 @@
 +
 [source, bash]
 ----
-<<<<<<< HEAD
-$ docker pull dadrus/heimdall:0.17.1 && docker run dadrus/heimdall:0.17.1 --version
-heimdall version v0.17.1
-=======
 $ docker pull dadrus/heimdall:0.17.2 && docker run dadrus/heimdall:0.17.2 --version
 heimdall version v0.17.2
->>>>>>> 89606e91
 ----
 
 * `latest` - will pull the most recent tagged release.
@@ -105,11 +100,7 @@
 [source, bash]
 ----
 $ docker pull dadrus/heimdall:latest && docker run dadrus/heimdall:latest --version
-<<<<<<< HEAD
-heimdall version 0.17.1
-=======
 heimdall version 0.17.2
->>>>>>> 89606e91
 ----
 
 == Helm Chart
