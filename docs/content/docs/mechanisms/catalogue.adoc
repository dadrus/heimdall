---
title: "Catalogue"
date: 2024-01-11T15:01:21+02:00
draft: false
weight: 51
menu:
  docs:
    weight: 1
    parent: "Mechanisms"
description: Defines and configures those mechanisms, which should be available for usage in rules.
---

:toc:

As described in link:{{< relref "/docs/concepts/mechanisms.adoc" >}}[Concepts] section, mechanisms must be defined and configured before these can be used in rules. That is happening in the so-called mechanisms catalogue. On start up heimdall instantiates all defined and configured mechanisms and makes these available for usage in rules.

== Catalogue Configuration

The corresponding mechanisms catalogue resides under the `mechanisms` property of heimdall static configuration and is organized based on mechanism categories as also shown in the snippet below.

[source, yaml]
----
mechanisms:
  authenticators:
    <list of authenticator definitions>
  authorizers:
    <list of authorizer definitions>
  contextualizers:
    <list of contextualizer definitions>
  finalizers:
    <list of finalizer definitions>
  error_handlers:
    <list of error handler definitions>
----

== General Mechanism Configuration

Each mechanism definition entry in the catalogue contains the following properties:

* `id` - A mandatory unique identifier of the mechanism. Identifiers are used to reference the required mechanism within a rule, respectively its pipelines. You can choose whatever identifier, you want. It is just a name. It must however be unique across all defined mechanisms of a particular mechanism category (like authenticator, authorizer, etc.).
* `type` - The mandatory specific type of the mechanism in the given category.
* `config` - The mechanism's specific configuration if required by the type.

Every mechanism type can be configured as many times as needed. However, for those, which don't have a configuration, it doesn't really make sense, as all of them would behave the same way.

For example, your authenticator definitions could look like this:

[source, yaml]
----
mechanisms:
  authenticators:
  - id: anon1
    type: anonymous
  - id: anon2
    type: anonymous
  - id: anon3
    type: anonymous
    config:
      subject: anon
  - id: anon4
    type: anonymous
    config:
      subject: bla
----

The above snippet configures four different instances of the anonymous authenticator mechanism, with `anon1` and `anon2` being configured identically (as no configuration is provided), and `anon3` and `anon4` being different in their configuration. Since the first two mentioned behave the same way (both will set the Subject ID to `anonymous`), there is actually no need to define two instances of them.

== Example

Here is an example which defines a mechanism catalogue using some of the available types:

[source, yaml]
----
mechanisms:
  authenticators:
  - id: anon_authn
    type: anonymous
  - id: opaque_auth_token_authn
    type: oauth2_introspection
    config:
      introspection_endpoint:
<<<<<<< HEAD
        url: https://hydra:4445/oauth2/introspect
    assertions:
      issuers:
        - https://127.0.0.1:4444/
=======
        url: http://hydra:4445/oauth2/introspect
>>>>>>> 5fc4e547
  authorizers:
  - id: deny_all_authz
    type: deny
  - id: local_authz
    type: cel
    config:
      expressions:
        - expression:
            "manager" in Subject.Attributes.groups
          message: user is not in the expected group
  contextualizers:
  - id: group_manager
    type: generic
    config:
      endpoint:
        url: https://group-manager.local/groups
        method: GET
      forward_headers:
        - Authorization
      cache_ttl: 1m
  finalizers:
  - id: jwt_finalizer
    type: jwt
    config:
      signer:
        key_store:
          path: /etc/heimdall/signer.pem
      ttl: 5m
      claims: |
          {
            {{ $user_name := .Subject.Attributes.identity.user_name -}}
            "email": {{ quote .Subject.Attributes.identity.email }},
            "email_verified": {{ .Subject.Attributes.identity.email_verified }},
            {{ if $user_name -}}
            "name": {{ quote $user_name }}
            {{ else -}}
            "name": {{ quote $email }}
            {{ end -}}
          }
  error_handlers:
  - id: default
    type: default
  - id: authenticate_with_kratos
    type: redirect
    config:
      to: https://127.0.0.1:4433/self-service/login/browser?return_to={{ .Request.URL | urlenc }}
----<|MERGE_RESOLUTION|>--- conflicted
+++ resolved
@@ -79,14 +79,7 @@
     type: oauth2_introspection
     config:
       introspection_endpoint:
-<<<<<<< HEAD
-        url: https://hydra:4445/oauth2/introspect
-    assertions:
-      issuers:
-        - https://127.0.0.1:4444/
-=======
         url: http://hydra:4445/oauth2/introspect
->>>>>>> 5fc4e547
   authorizers:
   - id: deny_all_authz
     type: deny
