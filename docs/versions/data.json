[
  {
    "version": "dev",
    "path": "/heimdall/dev"
  },
  {
    "version": "v0.2.0-alpha",
    "path": "/heimdall/v0.2.0-alpha"
  },
  {
    "version": "v0.3.0-alpha",
    "path": "/heimdall/v0.3.0-alpha"
  },
  {
    "version": "v0.4.0-alpha",
    "path": "/heimdall/v0.4.0-alpha"
  },
  {
    "version": "v0.4.1-alpha",
    "path": "/heimdall/v0.4.1-alpha"
  },
  {
    "version": "v0.5.0-alpha",
    "path": "/heimdall/v0.5.0-alpha"
  },
  {
    "version": "v0.6.0-alpha",
    "path": "/heimdall/v0.6.0-alpha"
  },
  {
    "version": "v0.6.1-alpha",
    "path": "/heimdall/v0.6.1-alpha"
  },
  {
    "version": "v0.7.0-alpha",
    "path": "/heimdall/v0.7.0-alpha"
  },
  {
    "version": "v0.8.0-alpha",
    "path": "/heimdall/v0.8.0-alpha"
  },
  {
    "version": "v0.8.1-alpha",
    "path": "/heimdall/v0.8.1-alpha"
  },
  {
    "version": "v0.8.2-alpha",
    "path": "/heimdall/v0.8.2-alpha"
  },
  {
    "version": "v0.9.0-alpha",
    "path": "/heimdall/v0.9.0-alpha"
  },
  {
    "version": "v0.9.1-alpha",
    "path": "/heimdall/v0.9.1-alpha"
  },
  {
    "version": "v0.10.0-alpha",
    "path": "/heimdall/v0.10.0-alpha"
  },
  {
    "version": "v0.10.1-alpha",
    "path": "/heimdall/v0.10.1-alpha"
  },
  {
    "version": "v0.11.0-alpha",
    "path": "/heimdall/v0.11.0-alpha"
  },
  {
    "version": "v0.11.1-alpha",
    "path": "/heimdall/v0.11.1-alpha"
  },
  {
    "version": "v0.12.0-alpha",
    "path": "/heimdall/v0.12.0-alpha"
  },
  {
    "version": "v0.13.0-alpha",
    "path": "/heimdall/v0.13.0-alpha"
  },
  {
    "version": "v0.14.0-alpha",
    "path": "/heimdall/v0.14.0-alpha"
  },
  {
    "version": "v0.14.1-alpha",
    "path": "/heimdall/v0.14.1-alpha"
  },
  {
    "version": "v0.14.2-alpha",
    "path": "/heimdall/v0.14.2-alpha"
  },
  {
    "version": "v0.14.3-alpha",
    "path": "/heimdall/v0.14.3-alpha"
  },
  {
    "version": "v0.14.4-alpha",
    "path": "/heimdall/v0.14.4-alpha"
  },
  {
    "version": "v0.14.5-alpha",
    "path": "/heimdall/v0.14.5-alpha"
  },
  {
    "version": "v0.15.0",
    "path": "/heimdall/v0.15.0"
  },
  {
    "version": "v0.15.1",
    "path": "/heimdall/v0.15.1"
<<<<<<< HEAD
=======
  },
  {
    "version": "v0.15.2",
    "path": "/heimdall/v0.15.2"
>>>>>>> 64c6a321
  }
]<|MERGE_RESOLUTION|>--- conflicted
+++ resolved
@@ -110,12 +110,9 @@
   {
     "version": "v0.15.1",
     "path": "/heimdall/v0.15.1"
-<<<<<<< HEAD
-=======
   },
   {
     "version": "v0.15.2",
     "path": "/heimdall/v0.15.2"
->>>>>>> 64c6a321
   }
 ]