--- conflicted
+++ resolved
@@ -52,18 +52,7 @@
     "path": "/heimdall/v0.15.10"
   },
   {
-    "version": "v0.16.0",
-    "path": "/heimdall/v0.16.0"
-  },
-  {
-    "version": "v0.16.1",
-    "path": "/heimdall/v0.16.1"
-<<<<<<< HEAD
-=======
-  },
-  {
     "version": "v0.16.2",
     "path": "/heimdall/v0.16.2"
->>>>>>> 3b851c57
   }
 ]