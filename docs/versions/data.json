[
  {
    "version": "dev",
    "path": "/heimdall/dev"
  },
  {
    "version": "v0.4.1-alpha",
    "path": "/heimdall/v0.4.1-alpha"
  },
  {
    "version": "v0.5.0-alpha",
    "path": "/heimdall/v0.5.0-alpha"
  },
  {
    "version": "v0.6.1-alpha",
    "path": "/heimdall/v0.6.1-alpha"
  },
  {
    "version": "v0.7.0-alpha",
    "path": "/heimdall/v0.7.0-alpha"
  },
  {
    "version": "v0.8.2-alpha",
    "path": "/heimdall/v0.8.2-alpha"
  },
  {
    "version": "v0.9.1-alpha",
    "path": "/heimdall/v0.9.1-alpha"
  },
  {
    "version": "v0.10.1-alpha",
    "path": "/heimdall/v0.10.1-alpha"
  },
  {
    "version": "v0.11.1-alpha",
    "path": "/heimdall/v0.11.1-alpha"
  },
  {
    "version": "v0.12.0-alpha",
    "path": "/heimdall/v0.12.0-alpha"
  },
  {
    "version": "v0.13.0-alpha",
    "path": "/heimdall/v0.13.0-alpha"
  },
  {
    "version": "v0.14.5-alpha",
    "path": "/heimdall/v0.14.5-alpha"
  },
  {
    "version": "v0.15.10",
    "path": "/heimdall/v0.15.10"
  },
  {
    "version": "v0.16.8",
    "path": "/heimdall/v0.16.8"
  },
  {
<<<<<<< HEAD
    "version": "v0.17.1",
    "path": "/heimdall/v0.17.1"
=======
    "version": "v0.17.2",
    "path": "/heimdall/v0.17.2"
>>>>>>> 89606e91
  }
]<|MERGE_RESOLUTION|>--- conflicted
+++ resolved
@@ -56,12 +56,7 @@
     "path": "/heimdall/v0.16.8"
   },
   {
-<<<<<<< HEAD
-    "version": "v0.17.1",
-    "path": "/heimdall/v0.17.1"
-=======
     "version": "v0.17.2",
     "path": "/heimdall/v0.17.2"
->>>>>>> 89606e91
   }
 ]