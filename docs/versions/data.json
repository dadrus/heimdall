[
  {
    "version": "dev",
    "path": "/heimdall/dev"
  },
  {
    "version": "v0.4.1-alpha",
    "path": "/heimdall/v0.4.1-alpha"
  },
  {
    "version": "v0.5.0-alpha",
    "path": "/heimdall/v0.5.0-alpha"
  },
  {
    "version": "v0.6.1-alpha",
    "path": "/heimdall/v0.6.1-alpha"
  },
  {
    "version": "v0.7.0-alpha",
    "path": "/heimdall/v0.7.0-alpha"
  },
  {
    "version": "v0.8.2-alpha",
    "path": "/heimdall/v0.8.2-alpha"
  },
  {
    "version": "v0.9.1-alpha",
    "path": "/heimdall/v0.9.1-alpha"
  },
  {
    "version": "v0.10.1-alpha",
    "path": "/heimdall/v0.10.1-alpha"
  },
  {
    "version": "v0.11.1-alpha",
    "path": "/heimdall/v0.11.1-alpha"
  },
  {
    "version": "v0.12.0-alpha",
    "path": "/heimdall/v0.12.0-alpha"
  },
  {
    "version": "v0.13.0-alpha",
    "path": "/heimdall/v0.13.0-alpha"
  },
  {
    "version": "v0.14.5-alpha",
    "path": "/heimdall/v0.14.5-alpha"
<<<<<<< HEAD
  },
  {
    "version": "v0.15.9",
    "path": "/heimdall/v0.15.9"
=======
  },
  {
    "version": "v0.15.8",
    "path": "/heimdall/v0.15.8"
  },
  {
    "version": "v0.15.9",
    "path": "/heimdall/v0.15.9"
  },
  {
    "version": "v0.15.10",
    "path": "/heimdall/v0.15.10"
>>>>>>> 6fb5bea3
  }
]<|MERGE_RESOLUTION|>--- conflicted
+++ resolved
@@ -46,24 +46,9 @@
   {
     "version": "v0.14.5-alpha",
     "path": "/heimdall/v0.14.5-alpha"
-<<<<<<< HEAD
-  },
-  {
-    "version": "v0.15.9",
-    "path": "/heimdall/v0.15.9"
-=======
-  },
-  {
-    "version": "v0.15.8",
-    "path": "/heimdall/v0.15.8"
-  },
-  {
-    "version": "v0.15.9",
-    "path": "/heimdall/v0.15.9"
   },
   {
     "version": "v0.15.10",
     "path": "/heimdall/v0.15.10"
->>>>>>> 6fb5bea3
   }
 ]