[
  {
    "version": "dev",
    "path": "/heimdall/dev"
  },
  {
    "version": "v0.4.1-alpha",
    "path": "/heimdall/v0.4.1-alpha"
  },
  {
    "version": "v0.5.0-alpha",
    "path": "/heimdall/v0.5.0-alpha"
  },
  {
    "version": "v0.6.1-alpha",
    "path": "/heimdall/v0.6.1-alpha"
  },
  {
    "version": "v0.7.0-alpha",
    "path": "/heimdall/v0.7.0-alpha"
  },
  {
    "version": "v0.8.2-alpha",
    "path": "/heimdall/v0.8.2-alpha"
  },
  {
    "version": "v0.9.1-alpha",
    "path": "/heimdall/v0.9.1-alpha"
  },
  {
    "version": "v0.10.1-alpha",
    "path": "/heimdall/v0.10.1-alpha"
  },
  {
    "version": "v0.11.1-alpha",
    "path": "/heimdall/v0.11.1-alpha"
  },
  {
    "version": "v0.12.0-alpha",
    "path": "/heimdall/v0.12.0-alpha"
  },
  {
    "version": "v0.13.0-alpha",
    "path": "/heimdall/v0.13.0-alpha"
  },
  {
    "version": "v0.14.5-alpha",
    "path": "/heimdall/v0.14.5-alpha"
  },
  {
    "version": "v0.15.10",
    "path": "/heimdall/v0.15.10"
  },
  {
    "version": "v0.16.8",
    "path": "/heimdall/v0.16.8"
  },
  {
<<<<<<< HEAD
    "version": "v0.17.3",
    "path": "/heimdall/v0.17.3"
=======
    "version": "v0.17.4",
    "path": "/heimdall/v0.17.4"
>>>>>>> 3b768db7
  }
]<|MERGE_RESOLUTION|>--- conflicted
+++ resolved
@@ -56,12 +56,7 @@
     "path": "/heimdall/v0.16.8"
   },
   {
-<<<<<<< HEAD
-    "version": "v0.17.3",
-    "path": "/heimdall/v0.17.3"
-=======
     "version": "v0.17.4",
     "path": "/heimdall/v0.17.4"
->>>>>>> 3b768db7
   }
 ]