[
  {
    "version": "dev",
    "path": "/heimdall/dev"
  },
  {
    "version": "v0.4.1-alpha",
    "path": "/heimdall/v0.4.1-alpha"
  },
  {
    "version": "v0.5.0-alpha",
    "path": "/heimdall/v0.5.0-alpha"
  },
  {
    "version": "v0.6.1-alpha",
    "path": "/heimdall/v0.6.1-alpha"
  },
  {
    "version": "v0.7.0-alpha",
    "path": "/heimdall/v0.7.0-alpha"
  },
  {
    "version": "v0.8.2-alpha",
    "path": "/heimdall/v0.8.2-alpha"
  },
  {
    "version": "v0.9.1-alpha",
    "path": "/heimdall/v0.9.1-alpha"
  },
  {
    "version": "v0.10.1-alpha",
    "path": "/heimdall/v0.10.1-alpha"
  },
  {
    "version": "v0.11.1-alpha",
    "path": "/heimdall/v0.11.1-alpha"
  },
  {
    "version": "v0.12.0-alpha",
    "path": "/heimdall/v0.12.0-alpha"
  },
  {
    "version": "v0.13.0-alpha",
    "path": "/heimdall/v0.13.0-alpha"
  },
  {
    "version": "v0.14.5-alpha",
    "path": "/heimdall/v0.14.5-alpha"
  },
  {
    "version": "v0.15.10",
    "path": "/heimdall/v0.15.10"
  },
  {
    "version": "v0.16.4",
    "path": "/heimdall/v0.16.4"
<<<<<<< HEAD
=======
  },
  {
    "version": "v0.16.5",
    "path": "/heimdall/v0.16.5"
>>>>>>> e60d0866
  }
]<|MERGE_RESOLUTION|>--- conflicted
+++ resolved
@@ -52,14 +52,7 @@
     "path": "/heimdall/v0.15.10"
   },
   {
-    "version": "v0.16.4",
-    "path": "/heimdall/v0.16.4"
-<<<<<<< HEAD
-=======
-  },
-  {
     "version": "v0.16.5",
     "path": "/heimdall/v0.16.5"
->>>>>>> e60d0866
   }
 ]