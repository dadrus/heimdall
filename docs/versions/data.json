--- conflicted
+++ resolved
@@ -122,12 +122,9 @@
   {
     "version": "v0.15.4",
     "path": "/heimdall/v0.15.4"
-<<<<<<< HEAD
-=======
   },
   {
     "version": "v0.15.5",
     "path": "/heimdall/v0.15.5"
->>>>>>> 4a5d5c88
   }
 ]