[
  {
    "version": "dev",
    "path": "/heimdall/dev"
  },
  {
    "version": "v0.2.0-alpha",
    "path": "/heimdall/v0.2.0-alpha"
  },
  {
    "version": "v0.3.0-alpha",
    "path": "/heimdall/v0.3.0-alpha"
  },
  {
    "version": "v0.4.0-alpha",
    "path": "/heimdall/v0.4.0-alpha"
  },
  {
    "version": "v0.4.1-alpha",
    "path": "/heimdall/v0.4.1-alpha"
  },
  {
    "version": "v0.5.0-alpha",
    "path": "/heimdall/v0.5.0-alpha"
  },
  {
    "version": "v0.6.0-alpha",
    "path": "/heimdall/v0.6.0-alpha"
  },
  {
    "version": "v0.6.1-alpha",
    "path": "/heimdall/v0.6.1-alpha"
  },
  {
    "version": "v0.7.0-alpha",
    "path": "/heimdall/v0.7.0-alpha"
  },
  {
    "version": "v0.8.0-alpha",
    "path": "/heimdall/v0.8.0-alpha"
  },
  {
    "version": "v0.8.1-alpha",
    "path": "/heimdall/v0.8.1-alpha"
  },
  {
    "version": "v0.8.2-alpha",
    "path": "/heimdall/v0.8.2-alpha"
  },
  {
    "version": "v0.9.0-alpha",
    "path": "/heimdall/v0.9.0-alpha"
  },
  {
    "version": "v0.9.1-alpha",
    "path": "/heimdall/v0.9.1-alpha"
  },
  {
    "version": "v0.10.0-alpha",
    "path": "/heimdall/v0.10.0-alpha"
  },
  {
    "version": "v0.10.1-alpha",
    "path": "/heimdall/v0.10.1-alpha"
  },
  {
    "version": "v0.11.0-alpha",
    "path": "/heimdall/v0.11.0-alpha"
  },
  {
    "version": "v0.11.1-alpha",
    "path": "/heimdall/v0.11.1-alpha"
  },
  {
    "version": "v0.12.0-alpha",
    "path": "/heimdall/v0.12.0-alpha"
  },
  {
    "version": "v0.13.0-alpha",
    "path": "/heimdall/v0.13.0-alpha"
  },
  {
    "version": "v0.14.0-alpha",
    "path": "/heimdall/v0.14.0-alpha"
  },
  {
    "version": "v0.14.1-alpha",
    "path": "/heimdall/v0.14.1-alpha"
  },
  {
    "version": "v0.14.2-alpha",
    "path": "/heimdall/v0.14.2-alpha"
  },
  {
    "version": "v0.14.3-alpha",
    "path": "/heimdall/v0.14.3-alpha"
  },
  {
    "version": "v0.14.4-alpha",
    "path": "/heimdall/v0.14.4-alpha"
<<<<<<< HEAD
=======
  },
  {
    "version": "v0.14.5-alpha",
    "path": "/heimdall/v0.14.5-alpha"
>>>>>>> 48d6d101
  }
]<|MERGE_RESOLUTION|>--- conflicted
+++ resolved
@@ -98,12 +98,9 @@
   {
     "version": "v0.14.4-alpha",
     "path": "/heimdall/v0.14.4-alpha"
-<<<<<<< HEAD
-=======
   },
   {
     "version": "v0.14.5-alpha",
     "path": "/heimdall/v0.14.5-alpha"
->>>>>>> 48d6d101
   }
 ]