--- conflicted
+++ resolved
@@ -130,12 +130,9 @@
   {
     "version": "v0.15.6",
     "path": "/heimdall/v0.15.6"
-<<<<<<< HEAD
-=======
   },
   {
     "version": "v0.15.7",
     "path": "/heimdall/v0.15.7"
->>>>>>> 5fc4e547
   }
 ]