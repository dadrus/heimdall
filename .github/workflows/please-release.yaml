--- conflicted
+++ resolved
@@ -17,11 +17,7 @@
       contents: write
     steps:
       - name: Harden Runner
-<<<<<<< HEAD
-        uses: step-security/harden-runner@6c439dc8bdf85cadbbce9ed30d1c7b959517bc49 # v2.12.2
-=======
         uses: step-security/harden-runner@ec9f2d5744a09debf3a187a3f4f675c53b671911 # v2.13.0
->>>>>>> 76afbe12
         with:
           egress-policy: audit
       - name: Please Release
