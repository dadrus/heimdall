--- conflicted
+++ resolved
@@ -12,7 +12,6 @@
 
 env:
   GO_VERSION: "1.24.0"
-<<<<<<< HEAD
   GOLANGCI_LINT_VERSION: "v1.64.4"
   HELM_VERSION: "3.16.4"
   KUBECONFORM_VERSION: "0.6.7"
@@ -22,16 +21,6 @@
   COSIGN_VERSION: "v2.4.1"
   CYCLONEDX_GOMOD_VERSION: "v1.9.0"
   HUGO_VERSION: "0.140.1"
-=======
-  GOLANGCI_LINT_VERSION: "v1.60.1"
-  HELM_VERSION: "3.15.4"
-  KUBECONFORM_VERSION: "0.6.7"
-  KUBERNETES_API_VERSION: "1.27.0"
-  NODE_VERSION: "22.7"
-  RUBY_VERSION: "3.2"
-  COSIGN_VERSION: "v2.4.0"
-  CYCLONEDX_GOMOD_VERSION: "v1.7.0"
->>>>>>> 5fc4e547
   DOCUMENTATION_URL: "https://dadrus.github.io/heimdall/"
 
 permissions: read-all
@@ -48,11 +37,7 @@
       ci_config_changed: ${{steps.ci-changes.outputs.count > 0}}
     steps:
       - name: Harden Runner
-<<<<<<< HEAD
-        uses: step-security/harden-runner@cb605e52c26070c328afc4562f0b4ada7618a84e # v2.10.4
-=======
-        uses: step-security/harden-runner@4d991eb9b905ef189e4c376166672c3f2f230481 # v2.11.0
->>>>>>> 5fc4e547
+        uses: step-security/harden-runner@4d991eb9b905ef189e4c376166672c3f2f230481 # v2.11.0
         with:
           egress-policy: audit
       - name: Checkout repository
@@ -109,11 +94,7 @@
       needs.check-changes.outputs.ci_config_changed == 'true'
     steps:
       - name: Harden Runner
-<<<<<<< HEAD
-        uses: step-security/harden-runner@cb605e52c26070c328afc4562f0b4ada7618a84e # v2.10.4
-=======
-        uses: step-security/harden-runner@4d991eb9b905ef189e4c376166672c3f2f230481 # v2.11.0
->>>>>>> 5fc4e547
+        uses: step-security/harden-runner@4d991eb9b905ef189e4c376166672c3f2f230481 # v2.11.0
         with:
           egress-policy: audit
       - name: Checkout repository
@@ -138,11 +119,7 @@
       needs.check-changes.outputs.ci_config_changed == 'true'
     steps:
       - name: Harden Runner
-<<<<<<< HEAD
-        uses: step-security/harden-runner@cb605e52c26070c328afc4562f0b4ada7618a84e # v2.10.4
-=======
-        uses: step-security/harden-runner@4d991eb9b905ef189e4c376166672c3f2f230481 # v2.11.0
->>>>>>> 5fc4e547
+        uses: step-security/harden-runner@4d991eb9b905ef189e4c376166672c3f2f230481 # v2.11.0
         with:
           egress-policy: audit
       - name: Checkout repository
@@ -166,11 +143,7 @@
       needs.check-changes.outputs.ci_config_changed == 'true'
     steps:
       - name: Harden Runner
-<<<<<<< HEAD
-        uses: step-security/harden-runner@cb605e52c26070c328afc4562f0b4ada7618a84e # v2.10.4
-=======
-        uses: step-security/harden-runner@4d991eb9b905ef189e4c376166672c3f2f230481 # v2.11.0
->>>>>>> 5fc4e547
+        uses: step-security/harden-runner@4d991eb9b905ef189e4c376166672c3f2f230481 # v2.11.0
         with:
           egress-policy: audit
 
@@ -196,11 +169,7 @@
       needs.check-changes.outputs.ci_config_changed == 'true'
     steps:
       - name: Harden Runner
-<<<<<<< HEAD
-        uses: step-security/harden-runner@cb605e52c26070c328afc4562f0b4ada7618a84e # v2.10.4
-=======
-        uses: step-security/harden-runner@4d991eb9b905ef189e4c376166672c3f2f230481 # v2.11.0
->>>>>>> 5fc4e547
+        uses: step-security/harden-runner@4d991eb9b905ef189e4c376166672c3f2f230481 # v2.11.0
         with:
           egress-policy: audit
 
@@ -221,11 +190,7 @@
       needs.check-changes.outputs.ci_config_changed == 'true'
     steps:
       - name: Harden Runner
-<<<<<<< HEAD
-        uses: step-security/harden-runner@cb605e52c26070c328afc4562f0b4ada7618a84e # v2.10.4
-=======
-        uses: step-security/harden-runner@4d991eb9b905ef189e4c376166672c3f2f230481 # v2.11.0
->>>>>>> 5fc4e547
+        uses: step-security/harden-runner@4d991eb9b905ef189e4c376166672c3f2f230481 # v2.11.0
         with:
           egress-policy: audit
 
@@ -259,11 +224,7 @@
       needs.check-changes.outputs.ci_config_changed == 'true'
     steps:
       - name: Harden Runner
-<<<<<<< HEAD
-        uses: step-security/harden-runner@cb605e52c26070c328afc4562f0b4ada7618a84e # v2.10.4
-=======
-        uses: step-security/harden-runner@4d991eb9b905ef189e4c376166672c3f2f230481 # v2.11.0
->>>>>>> 5fc4e547
+        uses: step-security/harden-runner@4d991eb9b905ef189e4c376166672c3f2f230481 # v2.11.0
         with:
           egress-policy: audit
       - name: Checkout repository
@@ -292,11 +253,7 @@
       needs.check-changes.outputs.ci_config_changed == 'true'
     steps:
       - name: Harden Runner
-<<<<<<< HEAD
-        uses: step-security/harden-runner@cb605e52c26070c328afc4562f0b4ada7618a84e # v2.10.4
-=======
-        uses: step-security/harden-runner@4d991eb9b905ef189e4c376166672c3f2f230481 # v2.11.0
->>>>>>> 5fc4e547
+        uses: step-security/harden-runner@4d991eb9b905ef189e4c376166672c3f2f230481 # v2.11.0
         with:
           egress-policy: audit
 
@@ -326,11 +283,7 @@
       tag_name: ${{ steps.release_prepare.outputs.tag_name }}
     steps:
       - name: Harden Runner
-<<<<<<< HEAD
-        uses: step-security/harden-runner@cb605e52c26070c328afc4562f0b4ada7618a84e # v2.10.4
-=======
-        uses: step-security/harden-runner@4d991eb9b905ef189e4c376166672c3f2f230481 # v2.11.0
->>>>>>> 5fc4e547
+        uses: step-security/harden-runner@4d991eb9b905ef189e4c376166672c3f2f230481 # v2.11.0
         with:
           egress-policy: audit
       - name: Prepare Release
@@ -359,11 +312,7 @@
             goos: windows
     steps:
       - name: Harden Runner
-<<<<<<< HEAD
-        uses: step-security/harden-runner@cb605e52c26070c328afc4562f0b4ada7618a84e # v2.10.4
-=======
-        uses: step-security/harden-runner@4d991eb9b905ef189e4c376166672c3f2f230481 # v2.11.0
->>>>>>> 5fc4e547
+        uses: step-security/harden-runner@4d991eb9b905ef189e4c376166672c3f2f230481 # v2.11.0
         with:
           egress-policy: audit
       - name: Checkout repository
@@ -374,11 +323,7 @@
           go-version: "${{ env.GO_VERSION }}"
       - name: Build
         run: CGO_ENABLED=0 GOOS=${{ matrix.goos }} GOARCH=${{ matrix.goarch }} go build -trimpath -ldflags="-buildid= -w -s -X github.com/dadrus/heimdall/version.Version=${{ github.sha }}" -o ./build/
-<<<<<<< HEAD
-      - uses: actions/upload-artifact@65c4c4a1ddee5b72f698fdd19549f0f0fb45cf08 # v4.6.0
-=======
       - uses: actions/upload-artifact@4cec3d8aa04e39d1a68397de0c4cd6fb9dce8ec1 # v4.6.1
->>>>>>> 5fc4e547
         if: github.ref == 'refs/heads/main'
         with:
           name: build-result-${{ matrix.goos }}-${{ matrix.goarch }}
@@ -395,11 +340,7 @@
       id-token: write
     steps:
       - name: Harden Runner
-<<<<<<< HEAD
-        uses: step-security/harden-runner@cb605e52c26070c328afc4562f0b4ada7618a84e # v2.10.4
-=======
-        uses: step-security/harden-runner@4d991eb9b905ef189e4c376166672c3f2f230481 # v2.11.0
->>>>>>> 5fc4e547
+        uses: step-security/harden-runner@4d991eb9b905ef189e4c376166672c3f2f230481 # v2.11.0
         with:
           egress-policy: audit
       - name: Checkout repository
@@ -411,11 +352,7 @@
         with:
           go-version: "${{ env.GO_VERSION }}"
       - name: Install Cosign
-<<<<<<< HEAD
-        uses: sigstore/cosign-installer@c56c2d3e59e4281cc41dea2217323ba5694b171e # v3.8.0
-=======
         uses: sigstore/cosign-installer@d7d6bc7722e3daa8354c50bcb52f4837da5e9b6a # v3.8.1
->>>>>>> 5fc4e547
         with:
           cosign-release: "${{ env.COSIGN_VERSION }}"
       - name: Install CycloneDX gomod
@@ -448,22 +385,14 @@
       (needs.test.result == 'success' || (needs.test.result == 'skipped' && needs.check-changes.outputs.image_config_changed == 'true'))
     steps:
       - name: Harden Runner
-<<<<<<< HEAD
-        uses: step-security/harden-runner@cb605e52c26070c328afc4562f0b4ada7618a84e # v2.10.4
-=======
-        uses: step-security/harden-runner@4d991eb9b905ef189e4c376166672c3f2f230481 # v2.11.0
->>>>>>> 5fc4e547
+        uses: step-security/harden-runner@4d991eb9b905ef189e4c376166672c3f2f230481 # v2.11.0
         with:
           egress-policy: audit
       - name: Checkout repository
         uses: actions/checkout@11bd71901bbe5b1630ceea73d27597364c9af683 # v4
       - name: Install Cosign
         if: github.ref == 'refs/heads/main'
-<<<<<<< HEAD
-        uses: sigstore/cosign-installer@c56c2d3e59e4281cc41dea2217323ba5694b171e # v3.8.0
-=======
         uses: sigstore/cosign-installer@d7d6bc7722e3daa8354c50bcb52f4837da5e9b6a # v3.8.1
->>>>>>> 5fc4e547
         with:
           cosign-release: "${{ env.COSIGN_VERSION }}"
       - name: Set up Go # required as the sbom generator is compiled using go < 1.21
@@ -490,11 +419,7 @@
             org.opencontainers.image.documentation=${{ env.DOCUMENTATION_URL }}
       - name: Build images
         if: github.ref != 'refs/heads/main'
-<<<<<<< HEAD
-        uses: docker/build-push-action@ca877d9245402d1537745e0e356eab47c3520991 # v6.13.0
-=======
         uses: docker/build-push-action@0adf9959216b96bec444f325f1e493d4aa344497 # v6.14.0
->>>>>>> 5fc4e547
         with:
           context: .
           file: ./docker/Dockerfile
@@ -518,11 +443,7 @@
       - name: Build and push dev images to container registry
         if: github.ref == 'refs/heads/main'
         id: publish-image
-<<<<<<< HEAD
-        uses: docker/build-push-action@ca877d9245402d1537745e0e356eab47c3520991 # v6.13.0
-=======
         uses: docker/build-push-action@0adf9959216b96bec444f325f1e493d4aa344497 # v6.14.0
->>>>>>> 5fc4e547
         with:
           context: .
           file: ./docker/Dockerfile
@@ -573,11 +494,7 @@
       - prepare-release
     steps:
       - name: Harden Runner
-<<<<<<< HEAD
-        uses: step-security/harden-runner@cb605e52c26070c328afc4562f0b4ada7618a84e # v2.10.4
-=======
-        uses: step-security/harden-runner@4d991eb9b905ef189e4c376166672c3f2f230481 # v2.11.0
->>>>>>> 5fc4e547
+        uses: step-security/harden-runner@4d991eb9b905ef189e4c376166672c3f2f230481 # v2.11.0
         with:
           egress-policy: audit
       - name: Checkout repository
@@ -588,11 +505,7 @@
           export version=$(echo ${{ needs.prepare-release.outputs.tag_name }} |  sed 's/v//g')
           echo "result=$version" >> $GITHUB_OUTPUT
       - name: Install Cosign
-<<<<<<< HEAD
-        uses: sigstore/cosign-installer@c56c2d3e59e4281cc41dea2217323ba5694b171e # v3.8.0
-=======
         uses: sigstore/cosign-installer@d7d6bc7722e3daa8354c50bcb52f4837da5e9b6a # v3.8.1
->>>>>>> 5fc4e547
         with:
           cosign-release: "${{ env.COSIGN_VERSION }}"
       - name: Set up Go # required as the sbom generator is compiled using go < 1.21
@@ -629,11 +542,7 @@
             org.opencontainers.image.documentation=${{ env.DOCUMENTATION_URL }}
       - name: Build and push images to container registry
         id: publish-image
-<<<<<<< HEAD
-        uses: docker/build-push-action@ca877d9245402d1537745e0e356eab47c3520991 # v6.13.0
-=======
         uses: docker/build-push-action@0adf9959216b96bec444f325f1e493d4aa344497 # v6.14.0
->>>>>>> 5fc4e547
         with:
           context: .
           file: ./docker/Dockerfile
@@ -691,11 +600,7 @@
     if: needs.prepare-release.outputs.release_created
     steps:
       - name: Harden Runner
-<<<<<<< HEAD
-        uses: step-security/harden-runner@cb605e52c26070c328afc4562f0b4ada7618a84e # v2.10.4
-=======
-        uses: step-security/harden-runner@4d991eb9b905ef189e4c376166672c3f2f230481 # v2.11.0
->>>>>>> 5fc4e547
+        uses: step-security/harden-runner@4d991eb9b905ef189e4c376166672c3f2f230481 # v2.11.0
         with:
           egress-policy: audit
       - name: Checkout repository
@@ -726,11 +631,7 @@
       (needs.check-changes.outputs.docs_changed == 'true' || needs.check-changes.outputs.ci_config_changed == 'true')
     steps:
       - name: Harden Runner
-<<<<<<< HEAD
-        uses: step-security/harden-runner@cb605e52c26070c328afc4562f0b4ada7618a84e # v2.10.4
-=======
-        uses: step-security/harden-runner@4d991eb9b905ef189e4c376166672c3f2f230481 # v2.11.0
->>>>>>> 5fc4e547
+        uses: step-security/harden-runner@4d991eb9b905ef189e4c376166672c3f2f230481 # v2.11.0
         with:
           egress-policy: audit
       - name: Checkout repository
@@ -748,11 +649,7 @@
         with:
           node-version: ${{ env.NODE_VERSION }}
       - name: Setup ruby
-<<<<<<< HEAD
-        uses: ruby/setup-ruby@28d088d34a0b0b7ba0823b7952c77004560a3a6f # v1.220.0
-=======
         uses: ruby/setup-ruby@32110d4e311bd8996b2a82bf2a43b714ccc91777 # v1.221.0
->>>>>>> 5fc4e547
         with:
           ruby-version: ${{ env.RUBY_VERSION }}
       - name: Install asciidoctor
@@ -789,11 +686,7 @@
     if: needs.prepare-release.outputs.release_created
     steps:
       - name: Harden Runner
-<<<<<<< HEAD
-        uses: step-security/harden-runner@cb605e52c26070c328afc4562f0b4ada7618a84e # v2.10.4
-=======
-        uses: step-security/harden-runner@4d991eb9b905ef189e4c376166672c3f2f230481 # v2.11.0
->>>>>>> 5fc4e547
+        uses: step-security/harden-runner@4d991eb9b905ef189e4c376166672c3f2f230481 # v2.11.0
         with:
           egress-policy: audit
       - name: Checkout repository
@@ -811,11 +704,7 @@
         with:
           node-version: ${{ env.NODE_VERSION }}
       - name: Setup ruby
-<<<<<<< HEAD
-        uses: ruby/setup-ruby@28d088d34a0b0b7ba0823b7952c77004560a3a6f # v1.220.0
-=======
         uses: ruby/setup-ruby@32110d4e311bd8996b2a82bf2a43b714ccc91777 # v1.221.0
->>>>>>> 5fc4e547
         with:
           ruby-version: ${{ env.RUBY_VERSION }}
       - name: Install asciidoctor
@@ -875,17 +764,10 @@
           publish_dir: ./docs/versions
           keep_files: true
       - name: Setup GitSign
-<<<<<<< HEAD
-        uses: chainguard-dev/actions/setup-gitsign@300b446c0eb21e051cc749e5ed117e3a39ed4dbe # main
-      - name: Create a PR for the updated versions JSON document
-        if: steps.update-version-json.outcome == 'success'
-        uses: peter-evans/create-pull-request@67ccf781d68cd99b580ae25a5c18a1cc84ffff1f # v7.0.6
-=======
         uses: chainguard-dev/actions/setup-gitsign@58b5d1b6769b7e88dfa5c85bbc81a5a02eaca5bc # main
       - name: Create a PR for the updated versions JSON document
         if: steps.update-version-json.outcome == 'success'
         uses: peter-evans/create-pull-request@dd2324fc52d5d43c699a5636bcf19fceaa70c284 # v7.0.7
->>>>>>> 5fc4e547
         with:
           title: 'chore(${{ github.ref_name }}): Update to data.json to include the new released documentation version'
           commit-message: 'chore(${{ github.ref_name }}): Update to data.json to include the new released documentation version'
