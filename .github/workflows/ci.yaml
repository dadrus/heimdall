name: CI

on:
  push:
    branches:
      - main
      - release
  pull_request:
    branches:
      - main
      - release

env:
  GO_VERSION: "1.25.5"
  GOLANGCI_LINT_VERSION: "v2.4.0"
  HELM_VERSION: "3.18.5"
  HELM_UNITTEST_VERSION: "v1.0.0"
  KUBECONFORM_VERSION: "0.6.7"
  KUBERNETES_API_VERSION: "1.31.0"
  NODE_VERSION: "24.8.0"
  RUBY_VERSION: "3.4"
  COSIGN_VERSION: "v2.4.3"
  CYCLONEDX_GOMOD_VERSION: "v1.9.0"
  HUGO_VERSION: "0.150.0"
  DOCUMENTATION_URL: "https://dadrus.github.io/heimdall/"

permissions: read-all

jobs:
  check-changes:
    runs-on: ubuntu-24.04
    outputs:
      code_changed: ${{steps.code-changes.outputs.count > 0}}
      test_data_changed: ${{steps.test-data-changes.outputs.count > 0}}
      image_config_changed: ${{steps.image-config-changes.outputs.count > 0}}
      helm_chart_changed: ${{steps.helm-chart-changes.outputs.count > 0}}
      docs_changed: ${{steps.docs-changes.outputs.count > 0}}
      ci_config_changed: ${{steps.ci-changes.outputs.count > 0}}
    steps:
      - name: Harden Runner
<<<<<<< HEAD
        uses: step-security/harden-runner@df199fb7be9f65074067a9eb93f12bb4c5547cf2 # v2.13.3
=======
        uses: step-security/harden-runner@20cf305ff2072d973412fa9b1e3a4f227bda3c76 # v2.14.0
>>>>>>> 697f1ee2
        with:
          egress-policy: audit
      - name: Checkout repository
        uses: actions/checkout@8e8c483db84b4bee98b60c0593521ed34d9990e8 # v6
      - name: Check code changes
        id: code-changes
        uses: technote-space/get-diff-action@f27caffdd0fb9b13f4fc191c016bb4e0632844af # v6.1.2
        with:
          PATTERNS: |
            *.go
            **/*.go
            schema/*.json
          FILES: |
            go.mod
            go.sum
      - name: Check test data changes
        id: test-data-changes
        uses: technote-space/get-diff-action@f27caffdd0fb9b13f4fc191c016bb4e0632844af # v6.1.2
        with:
          PATTERNS: |
            cmd/**/*.yaml
            internal/**/*.yaml
      - name: Check container image config changes
        id: image-config-changes
        uses: technote-space/get-diff-action@f27caffdd0fb9b13f4fc191c016bb4e0632844af # v6.1.2
        with:
          PATTERNS: |
            docker/Dockerfile
      - name: Check helm chart changes
        id: helm-chart-changes
        uses: technote-space/get-diff-action@f27caffdd0fb9b13f4fc191c016bb4e0632844af # v6.1.2
        with:
          PATTERNS: |
            charts/**
      - name: Check documentation changes
        id: docs-changes
        uses: technote-space/get-diff-action@f27caffdd0fb9b13f4fc191c016bb4e0632844af # v6.1.2
        with:
          PATTERNS: |
            docs/**
      - name: Check CI settings changes
        id: ci-changes
        uses: technote-space/get-diff-action@f27caffdd0fb9b13f4fc191c016bb4e0632844af # v6.1.2
        with:
          PATTERNS: |
            .github/workflows/*.yaml

  check-licenses:
    runs-on: ubuntu-24.04
    needs:
      - check-changes
    if: >
      needs.check-changes.outputs.code_changed == 'true' || 
      needs.check-changes.outputs.ci_config_changed == 'true'
    steps:
      - name: Harden Runner
<<<<<<< HEAD
        uses: step-security/harden-runner@df199fb7be9f65074067a9eb93f12bb4c5547cf2 # v2.13.3
=======
        uses: step-security/harden-runner@20cf305ff2072d973412fa9b1e3a4f227bda3c76 # v2.14.0
>>>>>>> 697f1ee2
        with:
          egress-policy: audit
      - name: Checkout repository
        uses: actions/checkout@8e8c483db84b4bee98b60c0593521ed34d9990e8 # v6
      - name: Set up Go
        uses: actions/setup-go@4dc6199c7b1a012772edbd06daecab0f50c9053c # v6.1.0
        with:
          go-version: "${{ env.GO_VERSION }}"
      - name: Get google/go-licenses package
        run: go install github.com/google/go-licenses@v1.6.0
      - name: Check the licenses
        run: go-licenses check --disallowed_types=forbidden,restricted,reciprocal,permissive,unknown .

  lint-code:
    runs-on: ubuntu-24.04
    permissions:
      pull-requests: write
    needs:
      - check-changes
    if: >
      needs.check-changes.outputs.code_changed == 'true' || 
      needs.check-changes.outputs.ci_config_changed == 'true'
    steps:
      - name: Harden Runner
<<<<<<< HEAD
        uses: step-security/harden-runner@df199fb7be9f65074067a9eb93f12bb4c5547cf2 # v2.13.3
=======
        uses: step-security/harden-runner@20cf305ff2072d973412fa9b1e3a4f227bda3c76 # v2.14.0
>>>>>>> 697f1ee2
        with:
          egress-policy: audit
      - name: Checkout repository
        uses: actions/checkout@8e8c483db84b4bee98b60c0593521ed34d9990e8 # v6
        with:
          fetch-depth: 0
      - name: Review code
        uses: reviewdog/action-golangci-lint@f9bba13753278f6a73b27a56a3ffb1bfda90ed71 # v2.8.0
        with:
          go_version: "${{ env.GO_VERSION }}"
          golangci_lint_version: "${{ env.GOLANGCI_LINT_VERSION }}"
          reporter: github-pr-review
          fail_level: error

  lint-api:
    runs-on: ubuntu-24.04
    needs:
      - check-changes
    if: > 
      needs.check-changes.outputs.docs_changed == 'true' || 
      needs.check-changes.outputs.ci_config_changed == 'true'
    steps:
      - name: Harden Runner
<<<<<<< HEAD
        uses: step-security/harden-runner@df199fb7be9f65074067a9eb93f12bb4c5547cf2 # v2.13.3
=======
        uses: step-security/harden-runner@20cf305ff2072d973412fa9b1e3a4f227bda3c76 # v2.14.0
>>>>>>> 697f1ee2
        with:
          egress-policy: audit
      - name: Checkout repository
        uses: actions/checkout@8e8c483db84b4bee98b60c0593521ed34d9990e8 # v6
      - name: Setup Node
        uses: actions/setup-node@395ad3262231945c25e8478fd5baf05154b1d79f # v6.1.0
        with:
          node-version: ${{ env.NODE_VERSION }}
      - name: Run Redocly CLI
        run: npx --yes @redocly/cli@1.34.3 lint

  lint-dockerfiles:
    runs-on: ubuntu-24.04
    permissions:
      pull-requests: write
    needs:
      - check-changes
    if: > 
      needs.check-changes.outputs.image_config_changed == 'true' || 
      needs.check-changes.outputs.ci_config_changed == 'true'
    steps:
      - name: Harden Runner
<<<<<<< HEAD
        uses: step-security/harden-runner@df199fb7be9f65074067a9eb93f12bb4c5547cf2 # v2.13.3
=======
        uses: step-security/harden-runner@20cf305ff2072d973412fa9b1e3a4f227bda3c76 # v2.14.0
>>>>>>> 697f1ee2
        with:
          egress-policy: audit
      - name: Checkout repository
        uses: actions/checkout@8e8c483db84b4bee98b60c0593521ed34d9990e8 # v6
      - name: Run hadolint
        uses: reviewdog/action-hadolint@fc7ee4a9f71e521bc43e370819247b70e5327540 # v1.50.2
        with:
          reporter: github-pr-review
          reviewdog_flags: -fail-level=error

  lint-helm-chart:
    runs-on: ubuntu-24.04
    needs:
      - check-changes
    if: > 
      needs.check-changes.outputs.helm_chart_changed == 'true' || 
      needs.check-changes.outputs.ci_config_changed == 'true'
    steps:
      - name: Harden Runner
<<<<<<< HEAD
        uses: step-security/harden-runner@df199fb7be9f65074067a9eb93f12bb4c5547cf2 # v2.13.3
=======
        uses: step-security/harden-runner@20cf305ff2072d973412fa9b1e3a4f227bda3c76 # v2.14.0
>>>>>>> 697f1ee2
        with:
          egress-policy: audit
      - name: Checkout repository
        uses: actions/checkout@8e8c483db84b4bee98b60c0593521ed34d9990e8 # v6
      - name: Setup k8s tools
        uses: yokawasa/action-setup-kube-tools@3e3886c11bfa25fe33f8eb90f59542dd151da442 # v0.13.1
        with:
          setup-tools: |
            helm
            kubeconform
          helm: '${{ env.HELM_VERSION }}'
          kubeconform: '${{ env.KUBECONFORM_VERSION }}'
      - name: Helm Lint
        run: helm lint ./charts/heimdall
      - name: Kubeconform decision mode deployment
        run: |
          helm template --set crds.enabled=true ./charts/heimdall > generated-config.yaml
          kubeconform \
              -schema-location default \
              -schema-location "https://raw.githubusercontent.com/yannh/kubernetes-json-schema/master/{{ .NormalizedKubernetesVersion }}/{{ .ResourceKind }}.json" \
              --skip RuleSet -kubernetes-version ${{ env.KUBERNETES_API_VERSION }} generated-config.yaml
      - name: Kubeconform proxy mode deployment
        run: |
          helm template --set crds.enabled=true --set operationMode=proxy ./charts/heimdall > generated-config.yaml
          kubeconform \
              -schema-location default \
              -schema-location "https://raw.githubusercontent.com/yannh/kubernetes-json-schema/master/{{ .NormalizedKubernetesVersion }}/{{ .ResourceKind }}.json" \
              --skip RuleSet -kubernetes-version ${{ env.KUBERNETES_API_VERSION }} generated-config.yaml

  unittest-helm-chart:
    runs-on: ubuntu-24.04
    needs:
      - check-changes
    if: >
      needs.check-changes.outputs.helm_chart_changed == 'true' || 
      needs.check-changes.outputs.ci_config_changed == 'true'
    steps:
      - name: Harden Runner
<<<<<<< HEAD
        uses: step-security/harden-runner@df199fb7be9f65074067a9eb93f12bb4c5547cf2 # v2.13.3
=======
        uses: step-security/harden-runner@20cf305ff2072d973412fa9b1e3a4f227bda3c76 # v2.14.0
>>>>>>> 697f1ee2
        with:
          egress-policy: audit
      - name: Checkout repository
        uses: actions/checkout@8e8c483db84b4bee98b60c0593521ed34d9990e8 # v6
      - name: Setup k8s tools
        uses: yokawasa/action-setup-kube-tools@3e3886c11bfa25fe33f8eb90f59542dd151da442 # v0.13.1
        with:
          setup-tools: |
            helm
            kubeconform
          helm: '${{ env.HELM_VERSION }}'
          kubeconform: '${{ env.KUBECONFORM_VERSION }}'
      - name: Install Helm Unittest
        run: helm plugin install --version ${{ env.HELM_UNITTEST_VERSION }} https://github.com/helm-unittest/helm-unittest.git
      - name: Run tests
        run: |
          helm unittest ./charts/heimdall

  test:
    runs-on: ubuntu-24.04
    needs:
      - check-changes
    if: >
      needs.check-changes.outputs.code_changed == 'true' || 
      needs.check-changes.outputs.test_data_changed == 'true' ||
      needs.check-changes.outputs.ci_config_changed == 'true'
    steps:
      - name: Harden Runner
<<<<<<< HEAD
        uses: step-security/harden-runner@df199fb7be9f65074067a9eb93f12bb4c5547cf2 # v2.13.3
=======
        uses: step-security/harden-runner@20cf305ff2072d973412fa9b1e3a4f227bda3c76 # v2.14.0
>>>>>>> 697f1ee2
        with:
          egress-policy: audit
      - name: Checkout repository
        uses: actions/checkout@8e8c483db84b4bee98b60c0593521ed34d9990e8 # v6
      - name: Set up Go
        uses: actions/setup-go@4dc6199c7b1a012772edbd06daecab0f50c9053c # v6.1.0
        with:
          go-version: "${{ env.GO_VERSION }}"
      - name: Install go-junit-report
        run: go install github.com/jstemmer/go-junit-report/v2@v2.1.0
      - name: Test
        run: |
          set -o pipefail
          go test -v -coverprofile=coverage.cov -coverpkg=./... ./... 2>&1 | \
          tee >(go-junit-report -set-exit-code > junit-report.xml)
      - name: Upload test results to Codecov
        uses: codecov/test-results-action@47f89e9acb64b76debcd5ea40642d25a4adced9f # v1
        if: always() && !cancelled()
        with:
          files: junit-report.xml
          verbose: true
          token: ${{ secrets.CODECOV_TOKEN }}
      - name: Upload code coverage report to Codecov
<<<<<<< HEAD
        uses: codecov/codecov-action@5a1091511ad55cbe89839c7260b706298ca349f7 # v5.5.1
=======
        uses: codecov/codecov-action@671740ac38dd9b0130fbe1cec585b89eea48d3de # v5.5.2
>>>>>>> 697f1ee2
        with:
          files: coverage.cov
          verbose: true
          token: ${{ secrets.CODECOV_TOKEN }}

  build-binaries:
    runs-on: ubuntu-24.04
    needs:
      - test
    if: needs.test.result == 'success'
    strategy:
      matrix:
        # build and publish in parallel: linux/amd64, linux/arm64, windows/amd64, darwin/amd64, darwin/arm64
        goos: [ linux, windows, darwin ]
        goarch: [ amd64, arm64, arm ]
        exclude:
          - goarch: arm
            goos: darwin
          - goarch: arm
            goos: windows
          - goarch: arm64
            goos: windows
    steps:
      - name: Harden Runner
<<<<<<< HEAD
        uses: step-security/harden-runner@df199fb7be9f65074067a9eb93f12bb4c5547cf2 # v2.13.3
=======
        uses: step-security/harden-runner@20cf305ff2072d973412fa9b1e3a4f227bda3c76 # v2.14.0
>>>>>>> 697f1ee2
        with:
          egress-policy: audit
      - name: Checkout repository
        uses: actions/checkout@8e8c483db84b4bee98b60c0593521ed34d9990e8 # v6
      - name: Set up Go
        uses: actions/setup-go@4dc6199c7b1a012772edbd06daecab0f50c9053c # v6.1.0
        with:
          go-version: "${{ env.GO_VERSION }}"
      - name: Build
        run: CGO_ENABLED=0 GOOS=${{ matrix.goos }} GOARCH=${{ matrix.goarch }} go build -trimpath -buildvcs=false -ldflags="-buildid= -w -s -X github.com/dadrus/heimdall/version.Version=${{ github.sha }}" -o ./build/
      - uses: actions/upload-artifact@330a01c490aca151604b8cf639adc76d48f6c5d4 # v5.0.0
        if: github.ref == 'refs/heads/main'
        with:
          name: build-result-${{ matrix.goos }}-${{ matrix.goarch }}
          path: ./build/*
          retention-days: 30

  build-dev-container-images:
    runs-on: ubuntu-24.04
    permissions:
      packages: write
      id-token: write
    needs:
      - test
      - check-changes
    if: >
      needs.test.result == 'success' || (needs.test.result == 'skipped' && needs.check-changes.outputs.image_config_changed == 'true')
    steps:
      - name: Harden Runner
<<<<<<< HEAD
        uses: step-security/harden-runner@df199fb7be9f65074067a9eb93f12bb4c5547cf2 # v2.13.3
=======
        uses: step-security/harden-runner@20cf305ff2072d973412fa9b1e3a4f227bda3c76 # v2.14.0
>>>>>>> 697f1ee2
        with:
          egress-policy: audit
      - name: Checkout repository
        uses: actions/checkout@8e8c483db84b4bee98b60c0593521ed34d9990e8 # v6
      - name: Install Cosign
        if: github.ref == 'refs/heads/main'
        uses: sigstore/cosign-installer@faadad0cce49287aee09b3a48701e75088a2c6ad # v4.0.0
        with:
          cosign-release: "${{ env.COSIGN_VERSION }}"
      - name: Set up Go # required as the sbom generator is compiled using go < 1.21
        uses: actions/setup-go@4dc6199c7b1a012772edbd06daecab0f50c9053c # v6.1.0
        with:
          go-version: "${{ env.GO_VERSION }}"
      - name: Generate SBOM
        if: github.ref == 'refs/heads/main'
        uses: CycloneDX/gh-gomod-generate-sbom@efc74245d6802c8cefd925620515442756c70d8f # v2.0.0
        with:
          version: "${{ env.CYCLONEDX_GOMOD_VERSION }}"
          args: app -licenses -assert-licenses -json -std -output CycloneDX-SBOM.json -main .
      - name: Set up QEMU
        uses: docker/setup-qemu-action@c7c53464625b32c7a7e944ae62b3e17d2b600130 # v3.7.0
      - name: Set up Docker Buildx
        uses: docker/setup-buildx-action@e468171a9de216ec08956ac3ada2f0791b6bd435 # v3.11.1
      - name: Collect container meta-info for DockerHub
        if: github.ref == 'refs/heads/main'
        id: dockerhub-meta
        uses: docker/metadata-action@c299e40c65443455700f0fdfc63efafe5b349051 # v5.10.0
        with:
          images: ${{ github.repository }}
          labels: |
            org.opencontainers.image.version=${{ github.sha }}
            org.opencontainers.image.documentation=${{ env.DOCUMENTATION_URL }}
      - name: Collect container meta-info for GHCR
        if: github.ref == 'refs/heads/main'
        id: ghcr-meta
        uses: docker/metadata-action@c299e40c65443455700f0fdfc63efafe5b349051 # v5.10.0
        with:
          images: ghcr.io/${{ github.repository }}
          labels: |
            org.opencontainers.image.version=${{ github.sha }}
            org.opencontainers.image.documentation=${{ env.DOCUMENTATION_URL }}
      - name: Build images
        if: github.ref != 'refs/heads/main'
        uses: docker/build-push-action@263435318d21b8e681c14492fe198d362a7d2c83 # v6.18.0
        with:
          context: .
          file: ./docker/Dockerfile
          platforms: linux/amd64,linux/arm64,linux/arm
          push: false
          build-args: VERSION=${{ github.sha }}
          tags: ${{ github.repository }}:local
      - name: Login to DockerHub
        if: github.ref == 'refs/heads/main'
        uses: docker/login-action@5e57cd118135c172c3672efd75eb46360885c0ef # v3.6.0
        with:
          username: ${{ secrets.DOCKERHUB_USER }}
          password: ${{ secrets.DOCKERHUB_TOKEN }}
      - name: Login to GitHub
        if: github.ref == 'refs/heads/main'
        uses: docker/login-action@5e57cd118135c172c3672efd75eb46360885c0ef # v3.6.0
        with:
          registry: ghcr.io
          username: ${{ github.actor }}
          password: ${{ secrets.GITHUB_TOKEN }}
      - name: Build and push dev image to DockerHub
        if: github.ref == 'refs/heads/main'
        id: dockerhub-image
        uses: docker/build-push-action@263435318d21b8e681c14492fe198d362a7d2c83 # v6.18.0
        with:
          context: .
          file: ./docker/Dockerfile
          platforms: linux/amd64,linux/arm64,linux/arm
          push: true
          build-args: VERSION=${{ github.sha }}
          labels: ${{ steps.dockerhub-meta.outputs.labels }}
          tags: |
            ${{ github.repository }}:dev
            ${{ github.repository }}:dev-${{ github.sha }}
      - name: Build and push dev image to GHCR
        if: github.ref == 'refs/heads/main'
        id: ghcr-image
        uses: docker/build-push-action@263435318d21b8e681c14492fe198d362a7d2c83 # v6.18.0
        with:
          context: .
          file: ./docker/Dockerfile
          platforms: linux/amd64,linux/arm64,linux/arm
          push: true
          build-args: VERSION=${{ github.sha }}
          labels: ${{ steps.ghcr-meta.outputs.labels }}
          tags: |
            ghcr.io/${{ github.repository }}:dev
            ghcr.io/${{ github.repository }}:dev-${{ github.sha }}
      - name: Sign the image published in DockerHub
        if: steps.dockerhub-image.conclusion == 'success'
        env:
          GITHUB_TOKEN: ${{ secrets.GITHUB_TOKEN }}
          COSIGN_REPOSITORY: ${{ github.repository }}-signatures
        run: cosign sign --yes ${{ github.repository }}@${{ steps.dockerhub-image.outputs.digest }}
      - name: Attest and attach SBOM to the image published in DockerHub
        if: steps.dockerhub-image.conclusion == 'success'
        env:
          GITHUB_TOKEN: ${{ secrets.GITHUB_TOKEN }}
          COSIGN_REPOSITORY: ${{ github.repository }}-sbom
        run: cosign attest --yes --predicate CycloneDX-SBOM.json --type cyclonedx ${{ github.repository }}@${{ steps.dockerhub-image.outputs.digest }}
      - name: Sign the image published in GitHub
        if: steps.ghcr-image.conclusion == 'success'
        env:
          GITHUB_TOKEN: ${{ secrets.GITHUB_TOKEN }}
          COSIGN_REPOSITORY: ghcr.io/${{ github.repository }}-signatures
        run: cosign sign --yes ghcr.io/${{ github.repository }}@${{ steps.ghcr-image.outputs.digest }}
      - name: Attest and attach SBOM to the image published in GitHub
        if: steps.ghcr-image.conclusion == 'success'
        env:
          GITHUB_TOKEN: ${{ secrets.GITHUB_TOKEN }}
          COSIGN_REPOSITORY: ghcr.io/${{ github.repository }}-sbom
        run: cosign attest --yes --predicate CycloneDX-SBOM.json --type cyclonedx ghcr.io/${{ github.repository }}@${{ steps.ghcr-image.outputs.digest }}

  build-dev-documentation:
    runs-on: ubuntu-24.04
    permissions:
      contents: write
    needs:
      - check-changes
    if: >
      needs.check-changes.outputs.docs_changed == 'true' || needs.check-changes.outputs.ci_config_changed == 'true'
    steps:
      - name: Harden Runner
<<<<<<< HEAD
        uses: step-security/harden-runner@df199fb7be9f65074067a9eb93f12bb4c5547cf2 # v2.13.3
=======
        uses: step-security/harden-runner@20cf305ff2072d973412fa9b1e3a4f227bda3c76 # v2.14.0
>>>>>>> 697f1ee2
        with:
          egress-policy: audit
      - name: Checkout repository
        uses: actions/checkout@8e8c483db84b4bee98b60c0593521ed34d9990e8 # v6
        with:
          submodules: true  # Fetch Hugo themes (true OR recursive)
          fetch-depth: 0    # Fetch all history for .GitInfo and .Lastmod
      - name: Setup Hugo
        uses: peaceiris/actions-hugo@75d2e84710de30f6ff7268e08f310b60ef14033f # v3.0.0
        with:
          hugo-version: ${{ env.HUGO_VERSION }}
          extended: true
      - name: Setup Node
        uses: actions/setup-node@395ad3262231945c25e8478fd5baf05154b1d79f # v6.1.0
        with:
          node-version: ${{ env.NODE_VERSION }}
      - name: Setup ruby
<<<<<<< HEAD
        uses: ruby/setup-ruby@8aeb6ff8030dd539317f8e1769a044873b56ea71 # v1.268.0
=======
        uses: ruby/setup-ruby@d697be2f83c6234b20877c3b5eac7a7f342f0d0c # v1.269.0
>>>>>>> 697f1ee2
        with:
          ruby-version: ${{ env.RUBY_VERSION }}
      - name: Install asciidoctor
        run: gem install asciidoctor asciidoctor-diagram asciidoctor-html5s asciidoctor-diagram-ditaamini rouge
      - name: Install dependencies
        working-directory: ./docs
        run: npm ci
      - name: Update version string to dev version
        uses: jacobtomlinson/gha-find-replace@2ff30f644d2e0078fc028beb9193f5ff0dcad39e # v3
        with:
          find: "x-current-version"
          replace: "dev"
          regex: false
          include: docs/**
      - name: Build documentation
        working-directory: ./docs
        run: hugo --minify -d ./public
      - name: Deploy documentation
        if: github.ref == 'refs/heads/main'
        uses: peaceiris/actions-gh-pages@4f9cc6602d3f66b9c108549d475ec49e8ef4d45e # v4.0.0
        with:
          github_token: ${{ secrets.GITHUB_TOKEN }}
          publish_dir: ./docs/public
          destination_dir: dev<|MERGE_RESOLUTION|>--- conflicted
+++ resolved
@@ -38,11 +38,7 @@
       ci_config_changed: ${{steps.ci-changes.outputs.count > 0}}
     steps:
       - name: Harden Runner
-<<<<<<< HEAD
-        uses: step-security/harden-runner@df199fb7be9f65074067a9eb93f12bb4c5547cf2 # v2.13.3
-=======
-        uses: step-security/harden-runner@20cf305ff2072d973412fa9b1e3a4f227bda3c76 # v2.14.0
->>>>>>> 697f1ee2
+        uses: step-security/harden-runner@20cf305ff2072d973412fa9b1e3a4f227bda3c76 # v2.14.0
         with:
           egress-policy: audit
       - name: Checkout repository
@@ -99,11 +95,7 @@
       needs.check-changes.outputs.ci_config_changed == 'true'
     steps:
       - name: Harden Runner
-<<<<<<< HEAD
-        uses: step-security/harden-runner@df199fb7be9f65074067a9eb93f12bb4c5547cf2 # v2.13.3
-=======
-        uses: step-security/harden-runner@20cf305ff2072d973412fa9b1e3a4f227bda3c76 # v2.14.0
->>>>>>> 697f1ee2
+        uses: step-security/harden-runner@20cf305ff2072d973412fa9b1e3a4f227bda3c76 # v2.14.0
         with:
           egress-policy: audit
       - name: Checkout repository
@@ -128,11 +120,7 @@
       needs.check-changes.outputs.ci_config_changed == 'true'
     steps:
       - name: Harden Runner
-<<<<<<< HEAD
-        uses: step-security/harden-runner@df199fb7be9f65074067a9eb93f12bb4c5547cf2 # v2.13.3
-=======
-        uses: step-security/harden-runner@20cf305ff2072d973412fa9b1e3a4f227bda3c76 # v2.14.0
->>>>>>> 697f1ee2
+        uses: step-security/harden-runner@20cf305ff2072d973412fa9b1e3a4f227bda3c76 # v2.14.0
         with:
           egress-policy: audit
       - name: Checkout repository
@@ -156,11 +144,7 @@
       needs.check-changes.outputs.ci_config_changed == 'true'
     steps:
       - name: Harden Runner
-<<<<<<< HEAD
-        uses: step-security/harden-runner@df199fb7be9f65074067a9eb93f12bb4c5547cf2 # v2.13.3
-=======
-        uses: step-security/harden-runner@20cf305ff2072d973412fa9b1e3a4f227bda3c76 # v2.14.0
->>>>>>> 697f1ee2
+        uses: step-security/harden-runner@20cf305ff2072d973412fa9b1e3a4f227bda3c76 # v2.14.0
         with:
           egress-policy: audit
       - name: Checkout repository
@@ -183,11 +167,7 @@
       needs.check-changes.outputs.ci_config_changed == 'true'
     steps:
       - name: Harden Runner
-<<<<<<< HEAD
-        uses: step-security/harden-runner@df199fb7be9f65074067a9eb93f12bb4c5547cf2 # v2.13.3
-=======
-        uses: step-security/harden-runner@20cf305ff2072d973412fa9b1e3a4f227bda3c76 # v2.14.0
->>>>>>> 697f1ee2
+        uses: step-security/harden-runner@20cf305ff2072d973412fa9b1e3a4f227bda3c76 # v2.14.0
         with:
           egress-policy: audit
       - name: Checkout repository
@@ -207,11 +187,7 @@
       needs.check-changes.outputs.ci_config_changed == 'true'
     steps:
       - name: Harden Runner
-<<<<<<< HEAD
-        uses: step-security/harden-runner@df199fb7be9f65074067a9eb93f12bb4c5547cf2 # v2.13.3
-=======
-        uses: step-security/harden-runner@20cf305ff2072d973412fa9b1e3a4f227bda3c76 # v2.14.0
->>>>>>> 697f1ee2
+        uses: step-security/harden-runner@20cf305ff2072d973412fa9b1e3a4f227bda3c76 # v2.14.0
         with:
           egress-policy: audit
       - name: Checkout repository
@@ -250,11 +226,7 @@
       needs.check-changes.outputs.ci_config_changed == 'true'
     steps:
       - name: Harden Runner
-<<<<<<< HEAD
-        uses: step-security/harden-runner@df199fb7be9f65074067a9eb93f12bb4c5547cf2 # v2.13.3
-=======
-        uses: step-security/harden-runner@20cf305ff2072d973412fa9b1e3a4f227bda3c76 # v2.14.0
->>>>>>> 697f1ee2
+        uses: step-security/harden-runner@20cf305ff2072d973412fa9b1e3a4f227bda3c76 # v2.14.0
         with:
           egress-policy: audit
       - name: Checkout repository
@@ -283,11 +255,7 @@
       needs.check-changes.outputs.ci_config_changed == 'true'
     steps:
       - name: Harden Runner
-<<<<<<< HEAD
-        uses: step-security/harden-runner@df199fb7be9f65074067a9eb93f12bb4c5547cf2 # v2.13.3
-=======
-        uses: step-security/harden-runner@20cf305ff2072d973412fa9b1e3a4f227bda3c76 # v2.14.0
->>>>>>> 697f1ee2
+        uses: step-security/harden-runner@20cf305ff2072d973412fa9b1e3a4f227bda3c76 # v2.14.0
         with:
           egress-policy: audit
       - name: Checkout repository
@@ -311,11 +279,7 @@
           verbose: true
           token: ${{ secrets.CODECOV_TOKEN }}
       - name: Upload code coverage report to Codecov
-<<<<<<< HEAD
-        uses: codecov/codecov-action@5a1091511ad55cbe89839c7260b706298ca349f7 # v5.5.1
-=======
         uses: codecov/codecov-action@671740ac38dd9b0130fbe1cec585b89eea48d3de # v5.5.2
->>>>>>> 697f1ee2
         with:
           files: coverage.cov
           verbose: true
@@ -340,11 +304,7 @@
             goos: windows
     steps:
       - name: Harden Runner
-<<<<<<< HEAD
-        uses: step-security/harden-runner@df199fb7be9f65074067a9eb93f12bb4c5547cf2 # v2.13.3
-=======
-        uses: step-security/harden-runner@20cf305ff2072d973412fa9b1e3a4f227bda3c76 # v2.14.0
->>>>>>> 697f1ee2
+        uses: step-security/harden-runner@20cf305ff2072d973412fa9b1e3a4f227bda3c76 # v2.14.0
         with:
           egress-policy: audit
       - name: Checkout repository
@@ -374,11 +334,7 @@
       needs.test.result == 'success' || (needs.test.result == 'skipped' && needs.check-changes.outputs.image_config_changed == 'true')
     steps:
       - name: Harden Runner
-<<<<<<< HEAD
-        uses: step-security/harden-runner@df199fb7be9f65074067a9eb93f12bb4c5547cf2 # v2.13.3
-=======
-        uses: step-security/harden-runner@20cf305ff2072d973412fa9b1e3a4f227bda3c76 # v2.14.0
->>>>>>> 697f1ee2
+        uses: step-security/harden-runner@20cf305ff2072d973412fa9b1e3a4f227bda3c76 # v2.14.0
         with:
           egress-policy: audit
       - name: Checkout repository
@@ -506,11 +462,7 @@
       needs.check-changes.outputs.docs_changed == 'true' || needs.check-changes.outputs.ci_config_changed == 'true'
     steps:
       - name: Harden Runner
-<<<<<<< HEAD
-        uses: step-security/harden-runner@df199fb7be9f65074067a9eb93f12bb4c5547cf2 # v2.13.3
-=======
-        uses: step-security/harden-runner@20cf305ff2072d973412fa9b1e3a4f227bda3c76 # v2.14.0
->>>>>>> 697f1ee2
+        uses: step-security/harden-runner@20cf305ff2072d973412fa9b1e3a4f227bda3c76 # v2.14.0
         with:
           egress-policy: audit
       - name: Checkout repository
@@ -528,11 +480,7 @@
         with:
           node-version: ${{ env.NODE_VERSION }}
       - name: Setup ruby
-<<<<<<< HEAD
-        uses: ruby/setup-ruby@8aeb6ff8030dd539317f8e1769a044873b56ea71 # v1.268.0
-=======
         uses: ruby/setup-ruby@d697be2f83c6234b20877c3b5eac7a7f342f0d0c # v1.269.0
->>>>>>> 697f1ee2
         with:
           ruby-version: ${{ env.RUBY_VERSION }}
       - name: Install asciidoctor
