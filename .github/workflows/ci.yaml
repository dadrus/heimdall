--- conflicted
+++ resolved
@@ -11,13 +11,8 @@
       - release
 
 env:
-<<<<<<< HEAD
-  GO_VERSION: "1.22.1"
+  GO_VERSION: "1.22.2"
   GOLANGCI_LINT_VERSION: "v1.57.2"
-=======
-  GO_VERSION: "1.22.2"
-  GOLANGCI_LINT_VERSION: "v1.56.1"
->>>>>>> 1ee3a3da
   HELM_VERSION: "3.14.1"
   KUBECONFORM_VERSION: "0.6.4"
   KUBERNETES_API_VERSION: "1.27.0"
