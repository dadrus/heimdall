--- conflicted
+++ resolved
@@ -11,13 +11,8 @@
       - release
 
 env:
-<<<<<<< HEAD
-  GO_VERSION: "1.22.4"
+  GO_VERSION: "1.22.5"
   GOLANGCI_LINT_VERSION: "v1.59.0"
-=======
-  GO_VERSION: "1.22.5"
-  GOLANGCI_LINT_VERSION: "v1.57.2"
->>>>>>> 0546978a
   HELM_VERSION: "3.14.1"
   KUBECONFORM_VERSION: "0.6.4"
   KUBERNETES_API_VERSION: "1.27.0"
@@ -40,19 +35,11 @@
       ci_config_changed: ${{steps.ci-changes.outputs.count > 0}}
     steps:
       - name: Harden Runner
-<<<<<<< HEAD
-        uses: step-security/harden-runner@17d0e2bd7d51742c71671bd19fa12bdc9d40a3d6 # v2.8.1
-        with:
-          egress-policy: audit
-      - name: Checkout repository
-        uses: actions/checkout@a5ac7e51b41094c92402da3b24376905380afc29 # v4
-=======
-        uses: step-security/harden-runner@0d381219ddf674d61a7572ddd19d7941e271515c # v2.9.0
-        with:
-          egress-policy: audit
-      - name: Checkout repository
-        uses: actions/checkout@692973e3d937129bcbf40652eb9f2f61becf3332 # v4
->>>>>>> 0546978a
+        uses: step-security/harden-runner@0d381219ddf674d61a7572ddd19d7941e271515c # v2.9.0
+        with:
+          egress-policy: audit
+      - name: Checkout repository
+        uses: actions/checkout@692973e3d937129bcbf40652eb9f2f61becf3332 # v4
       - name: Check code changes
         id: code-changes
         uses: technote-space/get-diff-action@f27caffdd0fb9b13f4fc191c016bb4e0632844af # v6.1.2
@@ -105,24 +92,14 @@
       needs.check-changes.outputs.ci_config_changed == 'true'
     steps:
       - name: Harden Runner
-<<<<<<< HEAD
-        uses: step-security/harden-runner@17d0e2bd7d51742c71671bd19fa12bdc9d40a3d6 # v2.8.1
-=======
-        uses: step-security/harden-runner@0d381219ddf674d61a7572ddd19d7941e271515c # v2.9.0
->>>>>>> 0546978a
-        with:
-          egress-policy: audit
-
-      - name: Checkout repository
-<<<<<<< HEAD
-        uses: actions/checkout@a5ac7e51b41094c92402da3b24376905380afc29 # v4
-      - name: Set up Go
-        uses: actions/setup-go@cdcb36043654635271a94b9a6d1392de5bb323a7 # v5.0.1
-=======
+        uses: step-security/harden-runner@0d381219ddf674d61a7572ddd19d7941e271515c # v2.9.0
+        with:
+          egress-policy: audit
+
+      - name: Checkout repository
         uses: actions/checkout@692973e3d937129bcbf40652eb9f2f61becf3332 # v4
       - name: Set up Go
         uses: actions/setup-go@0a12ed9d6a96ab950c8f026ed9f722fe0da7ef32 # v5.0.2
->>>>>>> 0546978a
         with:
           go-version: "${{ env.GO_VERSION }}"
       - name: Get google/go-licenses package
@@ -141,20 +118,12 @@
       needs.check-changes.outputs.ci_config_changed == 'true'
     steps:
       - name: Harden Runner
-<<<<<<< HEAD
-        uses: step-security/harden-runner@17d0e2bd7d51742c71671bd19fa12bdc9d40a3d6 # v2.8.1
-=======
-        uses: step-security/harden-runner@0d381219ddf674d61a7572ddd19d7941e271515c # v2.9.0
->>>>>>> 0546978a
-        with:
-          egress-policy: audit
-
-      - name: Checkout repository
-<<<<<<< HEAD
-        uses: actions/checkout@a5ac7e51b41094c92402da3b24376905380afc29 # v4
-=======
-        uses: actions/checkout@692973e3d937129bcbf40652eb9f2f61becf3332 # v4
->>>>>>> 0546978a
+        uses: step-security/harden-runner@0d381219ddf674d61a7572ddd19d7941e271515c # v2.9.0
+        with:
+          egress-policy: audit
+
+      - name: Checkout repository
+        uses: actions/checkout@692973e3d937129bcbf40652eb9f2f61becf3332 # v4
         with:
           fetch-depth: 0
       - name: Review code
@@ -174,20 +143,12 @@
       needs.check-changes.outputs.ci_config_changed == 'true'
     steps:
       - name: Harden Runner
-<<<<<<< HEAD
-        uses: step-security/harden-runner@17d0e2bd7d51742c71671bd19fa12bdc9d40a3d6 # v2.8.1
-=======
-        uses: step-security/harden-runner@0d381219ddf674d61a7572ddd19d7941e271515c # v2.9.0
->>>>>>> 0546978a
-        with:
-          egress-policy: audit
-
-      - name: Checkout repository
-<<<<<<< HEAD
-        uses: actions/checkout@a5ac7e51b41094c92402da3b24376905380afc29 # v4
-=======
-        uses: actions/checkout@692973e3d937129bcbf40652eb9f2f61becf3332 # v4
->>>>>>> 0546978a
+        uses: step-security/harden-runner@0d381219ddf674d61a7572ddd19d7941e271515c # v2.9.0
+        with:
+          egress-policy: audit
+
+      - name: Checkout repository
+        uses: actions/checkout@692973e3d937129bcbf40652eb9f2f61becf3332 # v4
       - name: Setup Node
         uses: actions/setup-node@1e60f620b9541d16bece96c5465dc8ee9832be0b # v4.0.3
         with:
@@ -206,24 +167,14 @@
       needs.check-changes.outputs.ci_config_changed == 'true'
     steps:
       - name: Harden Runner
-<<<<<<< HEAD
-        uses: step-security/harden-runner@17d0e2bd7d51742c71671bd19fa12bdc9d40a3d6 # v2.8.1
-=======
-        uses: step-security/harden-runner@0d381219ddf674d61a7572ddd19d7941e271515c # v2.9.0
->>>>>>> 0546978a
-        with:
-          egress-policy: audit
-
-      - name: Checkout repository
-<<<<<<< HEAD
-        uses: actions/checkout@a5ac7e51b41094c92402da3b24376905380afc29 # v4
-      - name: Run hadolint
-        uses: reviewdog/action-hadolint@66dae8a08183f1075386da9fff19a32512ddd31f # v1.42.0
-=======
+        uses: step-security/harden-runner@0d381219ddf674d61a7572ddd19d7941e271515c # v2.9.0
+        with:
+          egress-policy: audit
+
+      - name: Checkout repository
         uses: actions/checkout@692973e3d937129bcbf40652eb9f2f61becf3332 # v4
       - name: Run hadolint
         uses: reviewdog/action-hadolint@2d90b15b2b969e507fc2a31af6e29ca19a0f9516 # v1.45.0
->>>>>>> 0546978a
         with:
           reporter: github-pr-review
           fail_on_error: true
@@ -237,20 +188,12 @@
       needs.check-changes.outputs.ci_config_changed == 'true'
     steps:
       - name: Harden Runner
-<<<<<<< HEAD
-        uses: step-security/harden-runner@17d0e2bd7d51742c71671bd19fa12bdc9d40a3d6 # v2.8.1
-=======
-        uses: step-security/harden-runner@0d381219ddf674d61a7572ddd19d7941e271515c # v2.9.0
->>>>>>> 0546978a
-        with:
-          egress-policy: audit
-
-      - name: Checkout repository
-<<<<<<< HEAD
-        uses: actions/checkout@a5ac7e51b41094c92402da3b24376905380afc29 # v4
-=======
-        uses: actions/checkout@692973e3d937129bcbf40652eb9f2f61becf3332 # v4
->>>>>>> 0546978a
+        uses: step-security/harden-runner@0d381219ddf674d61a7572ddd19d7941e271515c # v2.9.0
+        with:
+          egress-policy: audit
+
+      - name: Checkout repository
+        uses: actions/checkout@692973e3d937129bcbf40652eb9f2f61becf3332 # v4
       - name: Setup k8s tools
         uses: yokawasa/action-setup-kube-tools@5fe385031665158529decddddb51d6224422836e # v0.11.1
         with:
@@ -280,34 +223,20 @@
       needs.check-changes.outputs.ci_config_changed == 'true'
     steps:
       - name: Harden Runner
-<<<<<<< HEAD
-        uses: step-security/harden-runner@17d0e2bd7d51742c71671bd19fa12bdc9d40a3d6 # v2.8.1
-=======
-        uses: step-security/harden-runner@0d381219ddf674d61a7572ddd19d7941e271515c # v2.9.0
->>>>>>> 0546978a
-        with:
-          egress-policy: audit
-
-      - name: Checkout repository
-<<<<<<< HEAD
-        uses: actions/checkout@a5ac7e51b41094c92402da3b24376905380afc29 # v4
-      - name: Set up Go
-        uses: actions/setup-go@cdcb36043654635271a94b9a6d1392de5bb323a7 # v5.0.1
-=======
+        uses: step-security/harden-runner@0d381219ddf674d61a7572ddd19d7941e271515c # v2.9.0
+        with:
+          egress-policy: audit
+
+      - name: Checkout repository
         uses: actions/checkout@692973e3d937129bcbf40652eb9f2f61becf3332 # v4
       - name: Set up Go
         uses: actions/setup-go@0a12ed9d6a96ab950c8f026ed9f722fe0da7ef32 # v5.0.2
->>>>>>> 0546978a
         with:
           go-version: "${{ env.GO_VERSION }}"
       - name: Test
         run: go test -v -coverprofile=coverage.cov -coverpkg=./... ./...
       - name: Code Coverage
-<<<<<<< HEAD
-        uses: codecov/codecov-action@125fc84a9a348dbcf27191600683ec096ec9021c # v4.4.1
-=======
         uses: codecov/codecov-action@e28ff129e5465c2c0dcc6f003fc735cb6ae0c673 # v4.5.0
->>>>>>> 0546978a
         with:
           files: coverage.cov
           verbose: true
@@ -324,20 +253,12 @@
       tag_name: ${{ steps.release_prepare.outputs.tag_name }}
     steps:
       - name: Harden Runner
-<<<<<<< HEAD
-        uses: step-security/harden-runner@17d0e2bd7d51742c71671bd19fa12bdc9d40a3d6 # v2.8.1
-=======
-        uses: step-security/harden-runner@0d381219ddf674d61a7572ddd19d7941e271515c # v2.9.0
->>>>>>> 0546978a
+        uses: step-security/harden-runner@0d381219ddf674d61a7572ddd19d7941e271515c # v2.9.0
         with:
           egress-policy: audit
       - name: Prepare Release
         id: release_prepare
-<<<<<<< HEAD
-        uses: googleapis/release-please-action@f3969c04a4ec81d7a9aa4010d84ae6a7602f86a7 # v4.1.1
-=======
         uses: googleapis/release-please-action@7987652d64b4581673a76e33ad5e98e3dd56832f # v4.1.3
->>>>>>> 0546978a
         with:
           target-branch: ${{ github.ref_name }}
 
@@ -361,15 +282,6 @@
             goos: windows
     steps:
       - name: Harden Runner
-<<<<<<< HEAD
-        uses: step-security/harden-runner@17d0e2bd7d51742c71671bd19fa12bdc9d40a3d6 # v2.8.1
-        with:
-          egress-policy: audit
-      - name: Checkout repository
-        uses: actions/checkout@a5ac7e51b41094c92402da3b24376905380afc29 # v4
-      - name: Set up Go
-        uses: actions/setup-go@cdcb36043654635271a94b9a6d1392de5bb323a7 # v5.0.1
-=======
         uses: step-security/harden-runner@0d381219ddf674d61a7572ddd19d7941e271515c # v2.9.0
         with:
           egress-policy: audit
@@ -377,16 +289,11 @@
         uses: actions/checkout@692973e3d937129bcbf40652eb9f2f61becf3332 # v4
       - name: Set up Go
         uses: actions/setup-go@0a12ed9d6a96ab950c8f026ed9f722fe0da7ef32 # v5.0.2
->>>>>>> 0546978a
         with:
           go-version: "${{ env.GO_VERSION }}"
       - name: Build
         run: CGO_ENABLED=0 GOOS=${{ matrix.goos }} GOARCH=${{ matrix.goarch }} go build -trimpath -ldflags="-buildid= -w -s -X github.com/dadrus/heimdall/version.Version=${{ github.sha }}" -o ./build/
-<<<<<<< HEAD
-      - uses: actions/upload-artifact@65462800fd760344b1a7b4382951275a0abb4808 # v4.3.3
-=======
       - uses: actions/upload-artifact@0b2256b8c012f0828dc542b3febcab082c67f72b # v4.3.4
->>>>>>> 0546978a
         if: github.ref == 'refs/heads/main'
         with:
           name: build-result-${{ matrix.goos }}-${{ matrix.goarch }}
@@ -403,17 +310,6 @@
       id-token: write
     steps:
       - name: Harden Runner
-<<<<<<< HEAD
-        uses: step-security/harden-runner@17d0e2bd7d51742c71671bd19fa12bdc9d40a3d6 # v2.8.1
-        with:
-          egress-policy: audit
-      - name: Checkout repository
-        uses: actions/checkout@a5ac7e51b41094c92402da3b24376905380afc29 # v4
-        with:
-          fetch-depth: 0
-      - name: Set up Go
-        uses: actions/setup-go@cdcb36043654635271a94b9a6d1392de5bb323a7 # v5.0.1
-=======
         uses: step-security/harden-runner@0d381219ddf674d61a7572ddd19d7941e271515c # v2.9.0
         with:
           egress-policy: audit
@@ -423,7 +319,6 @@
           fetch-depth: 0
       - name: Set up Go
         uses: actions/setup-go@0a12ed9d6a96ab950c8f026ed9f722fe0da7ef32 # v5.0.2
->>>>>>> 0546978a
         with:
           go-version: "${{ env.GO_VERSION }}"
       - name: Install Cosign
@@ -460,31 +355,19 @@
       (needs.test.result == 'success' || (needs.test.result == 'skipped' && needs.check-changes.outputs.image_config_changed == 'true'))
     steps:
       - name: Harden Runner
-<<<<<<< HEAD
-        uses: step-security/harden-runner@17d0e2bd7d51742c71671bd19fa12bdc9d40a3d6 # v2.8.1
-=======
-        uses: step-security/harden-runner@0d381219ddf674d61a7572ddd19d7941e271515c # v2.9.0
->>>>>>> 0546978a
-        with:
-          egress-policy: audit
-
-      - name: Checkout repository
-<<<<<<< HEAD
-        uses: actions/checkout@a5ac7e51b41094c92402da3b24376905380afc29 # v4
-=======
-        uses: actions/checkout@692973e3d937129bcbf40652eb9f2f61becf3332 # v4
->>>>>>> 0546978a
+        uses: step-security/harden-runner@0d381219ddf674d61a7572ddd19d7941e271515c # v2.9.0
+        with:
+          egress-policy: audit
+
+      - name: Checkout repository
+        uses: actions/checkout@692973e3d937129bcbf40652eb9f2f61becf3332 # v4
       - name: Install Cosign
         if: github.ref == 'refs/heads/main'
         uses: sigstore/cosign-installer@59acb6260d9c0ba8f4a2f9d9b48431a222b68e20 # v3.5.0
         with:
           cosign-release: "${{ env.COSIGN_VERSION }}"
       - name: Set up Go # required as the sbom generator is compiled using go < 1.21
-<<<<<<< HEAD
-        uses: actions/setup-go@cdcb36043654635271a94b9a6d1392de5bb323a7 # v5.0.1
-=======
         uses: actions/setup-go@0a12ed9d6a96ab950c8f026ed9f722fe0da7ef32 # v5.0.2
->>>>>>> 0546978a
         with:
           go-version: "${{ env.GO_VERSION }}"
       - name: Generate SBOM
@@ -517,21 +400,13 @@
           tags: ${{ github.repository }}:local
       - name: Login to DockerHub
         if: github.ref == 'refs/heads/main'
-<<<<<<< HEAD
-        uses: docker/login-action@0d4c9c5ea7693da7b068278f7b52bda2a190a446 # v3.2.0
-=======
         uses: docker/login-action@9780b0c442fbb1117ed29e0efdff1e18412f7567 # v3.3.0
->>>>>>> 0546978a
         with:
           username: ${{ secrets.DOCKERHUB_USER }}
           password: ${{ secrets.DOCKERHUB_TOKEN }}
       - name: Login to GitHub
         if: github.ref == 'refs/heads/main'
-<<<<<<< HEAD
-        uses: docker/login-action@0d4c9c5ea7693da7b068278f7b52bda2a190a446 # v3.2.0
-=======
         uses: docker/login-action@9780b0c442fbb1117ed29e0efdff1e18412f7567 # v3.3.0
->>>>>>> 0546978a
         with:
           registry: ghcr.io
           username: ${{ github.actor }}
@@ -591,19 +466,11 @@
       - prepare-release
     steps:
       - name: Harden Runner
-<<<<<<< HEAD
-        uses: step-security/harden-runner@17d0e2bd7d51742c71671bd19fa12bdc9d40a3d6 # v2.8.1
-        with:
-          egress-policy: audit
-      - name: Checkout repository
-        uses: actions/checkout@a5ac7e51b41094c92402da3b24376905380afc29 # v4
-=======
-        uses: step-security/harden-runner@0d381219ddf674d61a7572ddd19d7941e271515c # v2.9.0
-        with:
-          egress-policy: audit
-      - name: Checkout repository
-        uses: actions/checkout@692973e3d937129bcbf40652eb9f2f61becf3332 # v4
->>>>>>> 0546978a
+        uses: step-security/harden-runner@0d381219ddf674d61a7572ddd19d7941e271515c # v2.9.0
+        with:
+          egress-policy: audit
+      - name: Checkout repository
+        uses: actions/checkout@692973e3d937129bcbf40652eb9f2f61becf3332 # v4
       - name: Prepare image version
         id: image-version
         run: |
@@ -614,11 +481,7 @@
         with:
           cosign-release: "${{ env.COSIGN_VERSION }}"
       - name: Set up Go # required as the sbom generator is compiled using go < 1.21
-<<<<<<< HEAD
-        uses: actions/setup-go@cdcb36043654635271a94b9a6d1392de5bb323a7 # v5.0.1
-=======
         uses: actions/setup-go@0a12ed9d6a96ab950c8f026ed9f722fe0da7ef32 # v5.0.2
->>>>>>> 0546978a
         with:
           go-version: "${{ env.GO_VERSION }}"
       - name: Generate SBOM
@@ -631,20 +494,12 @@
       - name: Set up Docker Buildx
         uses: docker/setup-buildx-action@aa33708b10e362ff993539393ff100fa93ed6a27 # v3.5.0
       - name: Login to DockerHub
-<<<<<<< HEAD
-        uses: docker/login-action@0d4c9c5ea7693da7b068278f7b52bda2a190a446 # v3.2.0
-=======
         uses: docker/login-action@9780b0c442fbb1117ed29e0efdff1e18412f7567 # v3.3.0
->>>>>>> 0546978a
         with:
           username: ${{ secrets.DOCKERHUB_USER }}
           password: ${{ secrets.DOCKERHUB_TOKEN }}
       - name: Login to GitHub
-<<<<<<< HEAD
-        uses: docker/login-action@0d4c9c5ea7693da7b068278f7b52bda2a190a446 # v3.2.0
-=======
         uses: docker/login-action@9780b0c442fbb1117ed29e0efdff1e18412f7567 # v3.3.0
->>>>>>> 0546978a
         with:
           registry: ghcr.io
           username: ${{ github.actor }}
@@ -717,19 +572,11 @@
     if: needs.prepare-release.outputs.release_created
     steps:
       - name: Harden Runner
-<<<<<<< HEAD
-        uses: step-security/harden-runner@17d0e2bd7d51742c71671bd19fa12bdc9d40a3d6 # v2.8.1
-        with:
-          egress-policy: audit
-      - name: Checkout repository
-        uses: actions/checkout@a5ac7e51b41094c92402da3b24376905380afc29 # v4
-=======
-        uses: step-security/harden-runner@0d381219ddf674d61a7572ddd19d7941e271515c # v2.9.0
-        with:
-          egress-policy: audit
-      - name: Checkout repository
-        uses: actions/checkout@692973e3d937129bcbf40652eb9f2f61becf3332 # v4
->>>>>>> 0546978a
+        uses: step-security/harden-runner@0d381219ddf674d61a7572ddd19d7941e271515c # v2.9.0
+        with:
+          egress-policy: audit
+      - name: Checkout repository
+        uses: actions/checkout@692973e3d937129bcbf40652eb9f2f61becf3332 # v4
       - name: Prepare image version
         id: image-version
         run: |
@@ -756,19 +603,11 @@
       (needs.check-changes.outputs.docs_changed == 'true' || needs.check-changes.outputs.ci_config_changed == 'true')
     steps:
       - name: Harden Runner
-<<<<<<< HEAD
-        uses: step-security/harden-runner@17d0e2bd7d51742c71671bd19fa12bdc9d40a3d6 # v2.8.1
-        with:
-          egress-policy: audit
-      - name: Checkout repository
-        uses: actions/checkout@a5ac7e51b41094c92402da3b24376905380afc29 # v4
-=======
-        uses: step-security/harden-runner@0d381219ddf674d61a7572ddd19d7941e271515c # v2.9.0
-        with:
-          egress-policy: audit
-      - name: Checkout repository
-        uses: actions/checkout@692973e3d937129bcbf40652eb9f2f61becf3332 # v4
->>>>>>> 0546978a
+        uses: step-security/harden-runner@0d381219ddf674d61a7572ddd19d7941e271515c # v2.9.0
+        with:
+          egress-policy: audit
+      - name: Checkout repository
+        uses: actions/checkout@692973e3d937129bcbf40652eb9f2f61becf3332 # v4
         with:
           submodules: true  # Fetch Hugo themes (true OR recursive)
           fetch-depth: 0    # Fetch all history for .GitInfo and .Lastmod
@@ -782,11 +621,7 @@
         with:
           node-version: 17.7
       - name: Setup ruby
-<<<<<<< HEAD
-        uses: ruby/setup-ruby@78c01b705fd9d5ad960d432d3a0cfa341d50e410 # v1.179.1
-=======
         uses: ruby/setup-ruby@50ba3386b050ad5b97a41fcb81240cbee1d1821f # v1.188.0
->>>>>>> 0546978a
         with:
           ruby-version: 3.1.3
       - name: Install asciidoctor
@@ -823,19 +658,11 @@
     if: needs.prepare-release.outputs.release_created
     steps:
       - name: Harden Runner
-<<<<<<< HEAD
-        uses: step-security/harden-runner@17d0e2bd7d51742c71671bd19fa12bdc9d40a3d6 # v2.8.1
-        with:
-          egress-policy: audit
-      - name: Checkout repository
-        uses: actions/checkout@a5ac7e51b41094c92402da3b24376905380afc29 # v4
-=======
-        uses: step-security/harden-runner@0d381219ddf674d61a7572ddd19d7941e271515c # v2.9.0
-        with:
-          egress-policy: audit
-      - name: Checkout repository
-        uses: actions/checkout@692973e3d937129bcbf40652eb9f2f61becf3332 # v4
->>>>>>> 0546978a
+        uses: step-security/harden-runner@0d381219ddf674d61a7572ddd19d7941e271515c # v2.9.0
+        with:
+          egress-policy: audit
+      - name: Checkout repository
+        uses: actions/checkout@692973e3d937129bcbf40652eb9f2f61becf3332 # v4
         with:
           submodules: true  # Fetch Hugo themes (true OR recursive)
           fetch-depth: 0    # Fetch all history for .GitInfo and .Lastmod
@@ -851,11 +678,7 @@
       - name: Install mermaid
         run: npm install -g @mermaid-js/mermaid-cli@10.8.0
       - name: Setup ruby
-<<<<<<< HEAD
-        uses: ruby/setup-ruby@78c01b705fd9d5ad960d432d3a0cfa341d50e410 # v1.179.1
-=======
         uses: ruby/setup-ruby@50ba3386b050ad5b97a41fcb81240cbee1d1821f # v1.188.0
->>>>>>> 0546978a
         with:
           ruby-version: 2.7
       - name: Install asciidoctor
@@ -903,17 +726,10 @@
           publish_dir: ./docs/versions
           keep_files: true
       - name: Setup GitSign
-<<<<<<< HEAD
-        uses: chainguard-dev/actions/setup-gitsign@e82b4e5ae10182af72972addcb3fedf7454621c8 # main
-      - name: Create a PR for the updated versions JSON document
-        if: steps.update-version-json.outcome == 'success'
-        uses: peter-evans/create-pull-request@6d6857d36972b65feb161a90e484f2984215f83e # v6.0.5
-=======
         uses: chainguard-dev/actions/setup-gitsign@9d943fc9889a0c0795e3c2bd4b949a9b610ac02e # main
       - name: Create a PR for the updated versions JSON document
         if: steps.update-version-json.outcome == 'success'
         uses: peter-evans/create-pull-request@c5a7806660adbe173f04e3e038b0ccdcd758773c # v6.1.0
->>>>>>> 0546978a
         with:
           title: 'chore(${{ github.ref_name }}): Update to data.json to include the new released documentation version'
           commit-message: 'chore(${{ github.ref_name }}): Update to data.json to include the new released documentation version'
