name: CI

on:
  push:
    branches:
      - main
      - release
  pull_request:
    branches:
      - main
      - release

env:
  GO_VERSION: "1.24.2"
<<<<<<< HEAD
  GOLANGCI_LINT_VERSION: "v1.60.1"
  HELM_VERSION: "3.15.4"
  KUBECONFORM_VERSION: "0.6.7"
  KUBERNETES_API_VERSION: "1.27.0"
  NODE_VERSION: "22.7"
  RUBY_VERSION: "3.2"
  COSIGN_VERSION: "v2.4.0"
  CYCLONEDX_GOMOD_VERSION: "v1.7.0"
=======
  GOLANGCI_LINT_VERSION: "v2.0.2"
  HELM_VERSION: "3.17.2"
  HELM_UNITTEST_VERSION: "v0.8.0"
  KUBECONFORM_VERSION: "0.6.7"
  KUBERNETES_API_VERSION: "1.31.0"
  NODE_VERSION: "23.11"
  RUBY_VERSION: "3.4"
  COSIGN_VERSION: "v2.4.3"
  CYCLONEDX_GOMOD_VERSION: "v1.9.0"
  HUGO_VERSION: "0.145.0"
>>>>>>> 7699c380
  DOCUMENTATION_URL: "https://dadrus.github.io/heimdall/"

permissions: read-all

jobs:
  check-changes:
    runs-on: ubuntu-24.04
    outputs:
      code_changed: ${{steps.code-changes.outputs.count > 0}}
      test_data_changed: ${{steps.test-data-changes.outputs.count > 0}}
      image_config_changed: ${{steps.image-config-changes.outputs.count > 0}}
      helm_chart_changed: ${{steps.helm-chart-changes.outputs.count > 0}}
      docs_changed: ${{steps.docs-changes.outputs.count > 0}}
      ci_config_changed: ${{steps.ci-changes.outputs.count > 0}}
    steps:
      - name: Harden Runner
        uses: step-security/harden-runner@c6295a65d1254861815972266d5933fd6e532bdf # v2.11.1
        with:
          egress-policy: audit
      - name: Checkout repository
        uses: actions/checkout@11bd71901bbe5b1630ceea73d27597364c9af683 # v4
      - name: Check code changes
        id: code-changes
        uses: technote-space/get-diff-action@f27caffdd0fb9b13f4fc191c016bb4e0632844af # v6.1.2
        with:
          PATTERNS: |
            *.go
            **/*.go
            schema/*.json
          FILES: |
            go.mod
            go.sum
      - name: Check test data changes
        id: test-data-changes
        uses: technote-space/get-diff-action@f27caffdd0fb9b13f4fc191c016bb4e0632844af # v6.1.2
        with:
          PATTERNS: |
            cmd/**/*.yaml
            internal/**/*.yaml
      - name: Check container image config changes
        id: image-config-changes
        uses: technote-space/get-diff-action@f27caffdd0fb9b13f4fc191c016bb4e0632844af # v6.1.2
        with:
          PATTERNS: |
            docker/Dockerfile
      - name: Check helm chart changes
        id: helm-chart-changes
        uses: technote-space/get-diff-action@f27caffdd0fb9b13f4fc191c016bb4e0632844af # v6.1.2
        with:
          PATTERNS: |
            charts/**
      - name: Check documentation changes
        id: docs-changes
        uses: technote-space/get-diff-action@f27caffdd0fb9b13f4fc191c016bb4e0632844af # v6.1.2
        with:
          PATTERNS: |
            docs/**
      - name: Check CI settings changes
        id: ci-changes
        uses: technote-space/get-diff-action@f27caffdd0fb9b13f4fc191c016bb4e0632844af # v6.1.2
        with:
          PATTERNS: |
            .github/workflows/*.yaml

  check-licenses:
    runs-on: ubuntu-24.04
    needs:
      - check-changes
    if: >
      needs.check-changes.outputs.code_changed == 'true' || 
      needs.check-changes.outputs.ci_config_changed == 'true'
    steps:
      - name: Harden Runner
        uses: step-security/harden-runner@c6295a65d1254861815972266d5933fd6e532bdf # v2.11.1
        with:
          egress-policy: audit
      - name: Checkout repository
        uses: actions/checkout@11bd71901bbe5b1630ceea73d27597364c9af683 # v4
      - name: Set up Go
        uses: actions/setup-go@0aaccfd150d50ccaeb58ebd88d36e91967a5f35b # v5.4.0
        with:
          go-version: "${{ env.GO_VERSION }}"
      - name: Get google/go-licenses package
        run: go install github.com/google/go-licenses@v1.6.0
      - name: Check the licenses
        run: go-licenses check --disallowed_types=forbidden,restricted,reciprocal,permissive,unknown .

  lint-code:
    runs-on: ubuntu-24.04
    permissions:
      pull-requests: write
    needs:
      - check-changes
    if: >
      needs.check-changes.outputs.code_changed == 'true' || 
      needs.check-changes.outputs.ci_config_changed == 'true'
    steps:
      - name: Harden Runner
        uses: step-security/harden-runner@c6295a65d1254861815972266d5933fd6e532bdf # v2.11.1
        with:
          egress-policy: audit
      - name: Checkout repository
        uses: actions/checkout@11bd71901bbe5b1630ceea73d27597364c9af683 # v4
        with:
          fetch-depth: 0
      - name: Review code
        uses: reviewdog/action-golangci-lint@f9bba13753278f6a73b27a56a3ffb1bfda90ed71 # v2.8.0
        with:
          go_version: "${{ env.GO_VERSION }}"
          golangci_lint_version: "${{ env.GOLANGCI_LINT_VERSION }}"
          reporter: github-pr-review
          fail_level: error

  lint-api:
    runs-on: ubuntu-24.04
    needs:
      - check-changes
    if: > 
      needs.check-changes.outputs.docs_changed == 'true' || 
      needs.check-changes.outputs.ci_config_changed == 'true'
    steps:
      - name: Harden Runner
        uses: step-security/harden-runner@c6295a65d1254861815972266d5933fd6e532bdf # v2.11.1
        with:
          egress-policy: audit
      - name: Checkout repository
        uses: actions/checkout@11bd71901bbe5b1630ceea73d27597364c9af683 # v4
      - name: Setup Node
        uses: actions/setup-node@cdca7365b2dadb8aad0a33bc7601856ffabcc48e # v4.3.0
        with:
          node-version: ${{ env.NODE_VERSION }}
      - name: Install Redocly CLI
        run: npm i -g @redocly/cli@1.25.9
      - name: Run Redocly Lint
        run: redocly lint

  lint-dockerfiles:
    runs-on: ubuntu-24.04
    permissions:
      pull-requests: write
    needs:
      - check-changes
    if: > 
      needs.check-changes.outputs.image_config_changed == 'true' || 
      needs.check-changes.outputs.ci_config_changed == 'true'
    steps:
      - name: Harden Runner
        uses: step-security/harden-runner@c6295a65d1254861815972266d5933fd6e532bdf # v2.11.1
        with:
          egress-policy: audit
      - name: Checkout repository
        uses: actions/checkout@11bd71901bbe5b1630ceea73d27597364c9af683 # v4
      - name: Run hadolint
        uses: reviewdog/action-hadolint@fc7ee4a9f71e521bc43e370819247b70e5327540 # v1.50.2
        with:
          reporter: github-pr-review
          reviewdog_flags: -fail-level=error

  lint-helm-chart:
    runs-on: ubuntu-24.04
    needs:
      - check-changes
    if: > 
      needs.check-changes.outputs.helm_chart_changed == 'true' || 
      needs.check-changes.outputs.ci_config_changed == 'true'
    steps:
      - name: Harden Runner
        uses: step-security/harden-runner@c6295a65d1254861815972266d5933fd6e532bdf # v2.11.1
        with:
          egress-policy: audit

      - name: Checkout repository
        uses: actions/checkout@11bd71901bbe5b1630ceea73d27597364c9af683 # v4
      - name: Setup k8s tools
        uses: yokawasa/action-setup-kube-tools@9e25a4277af127b60011c95b6ed2da7e3b3613b1 # v0.11.2
        with:
          setup-tools: |
            helm
            kubeconform
          helm: '${{ env.HELM_VERSION }}'
          kubeconform: '${{ env.KUBECONFORM_VERSION }}'
      - name: Helm Lint
        run: helm lint ./charts/heimdall
      - name: Kubeconform decision mode deployment
        run: |
          helm template ./charts/heimdall > decision-config.yaml
          kubeconform --skip RuleSet -kubernetes-version ${{ env.KUBERNETES_API_VERSION }} decision-config.yaml
      - name: Kubeconform proxy mode deployment
        run: |
          helm template --set operationMode=proxy ./charts/heimdall > proxy-config.yaml
          kubeconform --skip RuleSet -kubernetes-version ${{ env.KUBERNETES_API_VERSION }} proxy-config.yaml

  unittest-helm-chart:
    runs-on: ubuntu-24.04
    needs:
      - check-changes
    if: >
      needs.check-changes.outputs.helm_chart_changed == 'true' || 
      needs.check-changes.outputs.ci_config_changed == 'true'
    steps:
      - name: Harden Runner
        uses: step-security/harden-runner@c6295a65d1254861815972266d5933fd6e532bdf # v2.11.1
        with:
          egress-policy: audit
      - name: Checkout repository
        uses: actions/checkout@11bd71901bbe5b1630ceea73d27597364c9af683 # v4
      - name: Setup k8s tools
        uses: yokawasa/action-setup-kube-tools@9e25a4277af127b60011c95b6ed2da7e3b3613b1 # v0.11.2
        with:
          setup-tools: |
            helm
            kubeconform
          helm: '${{ env.HELM_VERSION }}'
          kubeconform: '${{ env.KUBECONFORM_VERSION }}'
      - name: Install Helm Unittest
        run: helm plugin install --version ${{ env.HELM_UNITTEST_VERSION }} https://github.com/helm-unittest/helm-unittest.git
      - name: Run tests
        run: |
          helm unittest ./charts/heimdall

  test:
    runs-on: ubuntu-24.04
    needs:
      - check-changes
    if: >
      needs.check-changes.outputs.code_changed == 'true' || 
      needs.check-changes.outputs.test_data_changed == 'true' ||
      needs.check-changes.outputs.ci_config_changed == 'true'
    steps:
      - name: Harden Runner
        uses: step-security/harden-runner@c6295a65d1254861815972266d5933fd6e532bdf # v2.11.1
        with:
          egress-policy: audit
      - name: Checkout repository
        uses: actions/checkout@11bd71901bbe5b1630ceea73d27597364c9af683 # v4
      - name: Set up Go
        uses: actions/setup-go@0aaccfd150d50ccaeb58ebd88d36e91967a5f35b # v5.4.0
        with:
          go-version: "${{ env.GO_VERSION }}"
      - name: Test
        run: go test -v -coverprofile=coverage.cov -coverpkg=./... ./...
      - name: Code Coverage
        uses: codecov/codecov-action@0565863a31f2c772f9f0395002a31e3f06189574 # v5.4.0
        with:
          files: coverage.cov
          verbose: true
          token: ${{ secrets.CODECOV_TOKEN }}

<<<<<<< HEAD
  prepare-release:
    runs-on: ubuntu-24.04
    if: github.ref == 'refs/heads/main' || github.ref == 'refs/heads/release'
    permissions:
      pull-requests: write
      contents: write
    outputs:
      release_created: ${{ steps.release_prepare.outputs.release_created }}
      tag_name: ${{ steps.release_prepare.outputs.tag_name }}
    steps:
      - name: Harden Runner
        uses: step-security/harden-runner@c6295a65d1254861815972266d5933fd6e532bdf # v2.11.1
        with:
          egress-policy: audit
      - name: Prepare Release
        id: release_prepare
        uses: googleapis/release-please-action@a02a34c4d625f9be7cb89156071d8567266a2445 # v4.2.0
        with:
          target-branch: ${{ github.ref_name }}

=======
>>>>>>> 7699c380
  build-binaries:
    runs-on: ubuntu-24.04
    needs:
      - test
    if: needs.test.result == 'success'
    strategy:
      matrix:
        # build and publish in parallel: linux/amd64, linux/arm64, windows/amd64, darwin/amd64, darwin/arm64
        goos: [ linux, windows, darwin ]
        goarch: [ amd64, arm64, arm ]
        exclude:
          - goarch: arm
            goos: darwin
          - goarch: arm
            goos: windows
          - goarch: arm64
            goos: windows
    steps:
      - name: Harden Runner
        uses: step-security/harden-runner@c6295a65d1254861815972266d5933fd6e532bdf # v2.11.1
        with:
          egress-policy: audit
      - name: Checkout repository
        uses: actions/checkout@11bd71901bbe5b1630ceea73d27597364c9af683 # v4
      - name: Set up Go
        uses: actions/setup-go@0aaccfd150d50ccaeb58ebd88d36e91967a5f35b # v5.4.0
        with:
          go-version: "${{ env.GO_VERSION }}"
      - name: Build
        run: CGO_ENABLED=0 GOOS=${{ matrix.goos }} GOARCH=${{ matrix.goarch }} go build -trimpath -ldflags="-buildid= -w -s -X github.com/dadrus/heimdall/version.Version=${{ github.sha }}" -o ./build/
      - uses: actions/upload-artifact@ea165f8d65b6e75b540449e92b4886f43607fa02 # v4.6.2
        if: github.ref == 'refs/heads/main'
        with:
          name: build-result-${{ matrix.goos }}-${{ matrix.goarch }}
          path: ./build/*
          retention-days: 30

<<<<<<< HEAD
  release-binaries:
    runs-on: ubuntu-24.04
    needs:
      - prepare-release
    if: needs.prepare-release.outputs.release_created
    permissions:
      contents: write
      id-token: write
    steps:
      - name: Harden Runner
        uses: step-security/harden-runner@c6295a65d1254861815972266d5933fd6e532bdf # v2.11.1
        with:
          egress-policy: audit
      - name: Checkout repository
        uses: actions/checkout@11bd71901bbe5b1630ceea73d27597364c9af683 # v4
        with:
          fetch-depth: 0
      - name: Set up Go
        uses: actions/setup-go@0aaccfd150d50ccaeb58ebd88d36e91967a5f35b # v5.4.0
        with:
          go-version: "${{ env.GO_VERSION }}"
      - name: Install Cosign
        uses: sigstore/cosign-installer@d7d6bc7722e3daa8354c50bcb52f4837da5e9b6a # v3.8.1
        with:
          cosign-release: "${{ env.COSIGN_VERSION }}"
      - name: Install CycloneDX gomod
        run: go install github.com/CycloneDX/cyclonedx-gomod/cmd/cyclonedx-gomod@v1.4.1
      - name: Generate SBOM
        uses: CycloneDX/gh-gomod-generate-sbom@efc74245d6802c8cefd925620515442756c70d8f # v2.0.0
        with:
          version: "${{ env.CYCLONEDX_GOMOD_VERSION }}"
          args: app -licenses -assert-licenses -json -std -output CycloneDX-SBOM.json -main .
      - name: Run GoReleaser
        uses: goreleaser/goreleaser-action@9c156ee8a17a598857849441385a2041ef570552 # v6.3.0
        with:
          args: release --clean
        env:
          GITHUB_TOKEN: ${{ secrets.GITHUB_TOKEN }}

  # this job builds container images for PRs, as well as publishes these on merges to main
=======
>>>>>>> 7699c380
  build-dev-container-images:
    runs-on: ubuntu-24.04
    permissions:
      packages: write
      id-token: write
    needs:
      - test
      - check-changes
    if: >
      needs.test.result == 'success' || (needs.test.result == 'skipped' && needs.check-changes.outputs.image_config_changed == 'true')
    steps:
      - name: Harden Runner
        uses: step-security/harden-runner@c6295a65d1254861815972266d5933fd6e532bdf # v2.11.1
        with:
          egress-policy: audit
      - name: Checkout repository
        uses: actions/checkout@11bd71901bbe5b1630ceea73d27597364c9af683 # v4
      - name: Install Cosign
        if: github.ref == 'refs/heads/main'
        uses: sigstore/cosign-installer@d7d6bc7722e3daa8354c50bcb52f4837da5e9b6a # v3.8.1
        with:
          cosign-release: "${{ env.COSIGN_VERSION }}"
      - name: Set up Go # required as the sbom generator is compiled using go < 1.21
        uses: actions/setup-go@0aaccfd150d50ccaeb58ebd88d36e91967a5f35b # v5.4.0
        with:
          go-version: "${{ env.GO_VERSION }}"
      - name: Generate SBOM
        if: github.ref == 'refs/heads/main'
        uses: CycloneDX/gh-gomod-generate-sbom@efc74245d6802c8cefd925620515442756c70d8f # v2.0.0
        with:
          version: "${{ env.CYCLONEDX_GOMOD_VERSION }}"
          args: app -licenses -assert-licenses -json -std -output CycloneDX-SBOM.json -main .
      - name: Set up QEMU
        uses: docker/setup-qemu-action@29109295f81e9208d7d86ff1c6c12d2833863392 # v3.6.0
      - name: Set up Docker Buildx
        uses: docker/setup-buildx-action@b5ca514318bd6ebac0fb2aedd5d36ec1b5c232a2 # v3.10.0
<<<<<<< HEAD
      - name: Collect container meta-info
        id: meta
=======
      - name: Collect container meta-info for DockerHub
        if: github.ref == 'refs/heads/main'
        id: dockerhub-meta
>>>>>>> 7699c380
        uses: docker/metadata-action@902fa8ec7d6ecbf8d84d538b9b233a880e428804 # v5.7.0
        with:
          images: ${{ github.repository }}
          labels: |
            org.opencontainers.image.version=${{ github.sha }}
            org.opencontainers.image.documentation=${{ env.DOCUMENTATION_URL }}
      - name: Collect container meta-info for GHCR
        if: github.ref == 'refs/heads/main'
        id: ghcr-meta
        uses: docker/metadata-action@902fa8ec7d6ecbf8d84d538b9b233a880e428804 # v5.7.0
        with:
          images: ghcr.io/${{ github.repository }}
          labels: |
            org.opencontainers.image.version=${{ github.sha }}
            org.opencontainers.image.documentation=${{ env.DOCUMENTATION_URL }}
      - name: Build images
        if: github.ref != 'refs/heads/main'
        uses: docker/build-push-action@471d1dc4e07e5cdedd4c2171150001c434f0b7a4 # v6.15.0
        with:
          context: .
          file: ./docker/Dockerfile
          platforms: linux/amd64,linux/arm64,linux/arm
          push: false
          build-args: VERSION=${{ github.sha }}
          tags: ${{ github.repository }}:local
      - name: Login to DockerHub
        if: github.ref == 'refs/heads/main'
        uses: docker/login-action@74a5d142397b4f367a81961eba4e8cd7edddf772 # v3.4.0
        with:
          username: ${{ secrets.DOCKERHUB_USER }}
          password: ${{ secrets.DOCKERHUB_TOKEN }}
      - name: Login to GitHub
        if: github.ref == 'refs/heads/main'
        uses: docker/login-action@74a5d142397b4f367a81961eba4e8cd7edddf772 # v3.4.0
        with:
          registry: ghcr.io
          username: ${{ github.actor }}
          password: ${{ secrets.GITHUB_TOKEN }}
      - name: Build and push dev image to DockerHub
        if: github.ref == 'refs/heads/main'
<<<<<<< HEAD
        id: publish-image
=======
        id: dockerhub-image
>>>>>>> 7699c380
        uses: docker/build-push-action@471d1dc4e07e5cdedd4c2171150001c434f0b7a4 # v6.15.0
        with:
          context: .
          file: ./docker/Dockerfile
          platforms: linux/amd64,linux/arm64,linux/arm
          push: true
          build-args: VERSION=${{ github.sha }}
          labels: ${{ steps.dockerhub-meta.outputs.labels }}
          tags: |
            ${{ github.repository }}:dev
            ${{ github.repository }}:dev-${{ github.sha }}
<<<<<<< HEAD
            ghcr.io/${{ github.repository }}:dev
            ghcr.io/${{ github.repository }}:dev-${{ github.sha }}
      # DockerHub
      - name: Sign the image published in DockerHub
        if: steps.publish-image.conclusion == 'success'
        env:
          GITHUB_TOKEN: ${{ secrets.GITHUB_TOKEN }}
          COSIGN_REPOSITORY: ${{ github.repository }}-signatures
        run: cosign sign --yes ${{ github.repository }}@${{ steps.publish-image.outputs.digest }}
      - name: Attest and attach SBOM to the image published in DockerHub
        if: steps.publish-image.conclusion == 'success'
        env:
          GITHUB_TOKEN: ${{ secrets.GITHUB_TOKEN }}
          COSIGN_REPOSITORY: ${{ github.repository }}-sbom
        run: cosign attest --yes --predicate CycloneDX-SBOM.json --type cyclonedx ${{ github.repository }}@${{ steps.publish-image.outputs.digest }}
      # GHCR
      - name: Sign the image published in GitHub
        if: steps.publish-image.conclusion == 'success'
        env:
          GITHUB_TOKEN: ${{ secrets.GITHUB_TOKEN }}
          COSIGN_REPOSITORY: ghcr.io/${{ github.repository }}-signatures
        run: cosign sign --yes ghcr.io/${{ github.repository }}@${{ steps.publish-image.outputs.digest }}
      - name: Attest and attach SBOM to the image published in GitHub
        if: steps.publish-image.conclusion == 'success'
        env:
          GITHUB_TOKEN: ${{ secrets.GITHUB_TOKEN }}
          COSIGN_REPOSITORY: ghcr.io/${{ github.repository }}-sbom
        run: cosign attest --yes --predicate CycloneDX-SBOM.json --type cyclonedx ghcr.io/${{ github.repository }}@${{ steps.publish-image.outputs.digest }}


  # this job releases container images
  release-container-images:
    if: needs.prepare-release.outputs.release_created
    runs-on: ubuntu-24.04
    permissions:
      packages: write
      id-token: write
    needs:
      - prepare-release
    steps:
      - name: Harden Runner
        uses: step-security/harden-runner@c6295a65d1254861815972266d5933fd6e532bdf # v2.11.1
        with:
          egress-policy: audit
      - name: Checkout repository
        uses: actions/checkout@11bd71901bbe5b1630ceea73d27597364c9af683 # v4
      - name: Prepare image version
        id: image-version
        run: |
          export version=$(echo ${{ needs.prepare-release.outputs.tag_name }} |  sed 's/v//g')
          echo "result=$version" >> $GITHUB_OUTPUT
      - name: Install Cosign
        uses: sigstore/cosign-installer@d7d6bc7722e3daa8354c50bcb52f4837da5e9b6a # v3.8.1
        with:
          cosign-release: "${{ env.COSIGN_VERSION }}"
      - name: Set up Go # required as the sbom generator is compiled using go < 1.21
        uses: actions/setup-go@0aaccfd150d50ccaeb58ebd88d36e91967a5f35b # v5.4.0
        with:
          go-version: "${{ env.GO_VERSION }}"
      - name: Generate SBOM
        uses: CycloneDX/gh-gomod-generate-sbom@efc74245d6802c8cefd925620515442756c70d8f # v2.0.0
        with:
          version: "${{ env.CYCLONEDX_GOMOD_VERSION }}"
          args: app -licenses -assert-licenses -json -std -output CycloneDX-SBOM.json -main .
      - name: Set up QEMU
        uses: docker/setup-qemu-action@29109295f81e9208d7d86ff1c6c12d2833863392 # v3.6.0
      - name: Set up Docker Buildx
        uses: docker/setup-buildx-action@b5ca514318bd6ebac0fb2aedd5d36ec1b5c232a2 # v3.10.0
      - name: Login to DockerHub
        uses: docker/login-action@74a5d142397b4f367a81961eba4e8cd7edddf772 # v3.4.0
        with:
          username: ${{ secrets.DOCKERHUB_USER }}
          password: ${{ secrets.DOCKERHUB_TOKEN }}
      - name: Login to GitHub
        uses: docker/login-action@74a5d142397b4f367a81961eba4e8cd7edddf772 # v3.4.0
        with:
          registry: ghcr.io
          username: ${{ github.actor }}
          password: ${{ secrets.GITHUB_TOKEN }}
      - name: Collect Docker meta-info
        id: meta
        uses: docker/metadata-action@902fa8ec7d6ecbf8d84d538b9b233a880e428804 # v5.7.0
        with:
          images: ${{ github.repository }}
          labels: |
            org.opencontainers.image.version=${{ steps.image-version.outputs.result }}
            org.opencontainers.image.documentation=${{ env.DOCUMENTATION_URL }}
      - name: Build and push images to container registry
        id: publish-image
=======
      - name: Build and push dev image to GHCR
        if: github.ref == 'refs/heads/main'
        id: ghcr-image
>>>>>>> 7699c380
        uses: docker/build-push-action@471d1dc4e07e5cdedd4c2171150001c434f0b7a4 # v6.15.0
        with:
          context: .
          file: ./docker/Dockerfile
          platforms: linux/amd64,linux/arm64,linux/arm
          push: true
          build-args: VERSION=${{ github.sha }}
          labels: ${{ steps.ghcr-meta.outputs.labels }}
          tags: |
            ghcr.io/${{ github.repository }}:dev
            ghcr.io/${{ github.repository }}:dev-${{ github.sha }}
      - name: Sign the image published in DockerHub
        if: steps.dockerhub-image.conclusion == 'success'
        env:
          GITHUB_TOKEN: ${{ secrets.GITHUB_TOKEN }}
          COSIGN_REPOSITORY: ${{ github.repository }}-signatures
        run: cosign sign --yes ${{ github.repository }}@${{ steps.dockerhub-image.outputs.digest }}
      - name: Attest and attach SBOM to the image published in DockerHub
        if: steps.dockerhub-image.conclusion == 'success'
        env:
          GITHUB_TOKEN: ${{ secrets.GITHUB_TOKEN }}
          COSIGN_REPOSITORY: ${{ github.repository }}-sbom
<<<<<<< HEAD
        run: cosign attest --yes --predicate CycloneDX-SBOM.json --type cyclonedx ${{ github.repository }}@${{ steps.publish-image.outputs.digest }}
      - name: Update DockerHub repository description & readme
        uses: peter-evans/dockerhub-description@432a30c9e07499fd01da9f8a49f0faf9e0ca5b77 # v4.0.2
        with:
          username: ${{ secrets.DOCKERHUB_USER }}
          password: ${{ secrets.DOCKERHUB_TOKEN }}
          repository: ${{ github.repository }}
          short-description: ${{ github.event.repository.description }}
          readme-filepath: ./DockerHub-README.md
      # GHCR
=======
        run: cosign attest --yes --predicate CycloneDX-SBOM.json --type cyclonedx ${{ github.repository }}@${{ steps.dockerhub-image.outputs.digest }}
>>>>>>> 7699c380
      - name: Sign the image published in GitHub
        if: steps.ghcr-image.conclusion == 'success'
        env:
          GITHUB_TOKEN: ${{ secrets.GITHUB_TOKEN }}
          COSIGN_REPOSITORY: ghcr.io/${{ github.repository }}-signatures
        run: cosign sign --yes ghcr.io/${{ github.repository }}@${{ steps.ghcr-image.outputs.digest }}
      - name: Attest and attach SBOM to the image published in GitHub
        if: steps.ghcr-image.conclusion == 'success'
        env:
          GITHUB_TOKEN: ${{ secrets.GITHUB_TOKEN }}
          COSIGN_REPOSITORY: ghcr.io/${{ github.repository }}-sbom
<<<<<<< HEAD
        run: cosign attest --yes --predicate CycloneDX-SBOM.json --type cyclonedx ghcr.io/${{ github.repository }}@${{ steps.publish-image.outputs.digest }}

  release-helm-chart:
    runs-on: ubuntu-24.04
    permissions:
      contents: write
    needs:
      - prepare-release
      - release-container-images
    if: needs.prepare-release.outputs.release_created
    steps:
      - name: Harden Runner
        uses: step-security/harden-runner@c6295a65d1254861815972266d5933fd6e532bdf # v2.11.1
        with:
          egress-policy: audit
      - name: Checkout repository
        uses: actions/checkout@11bd71901bbe5b1630ceea73d27597364c9af683 # v4
      - name: Prepare image version
        id: image-version
        run: |
          export version=$(echo ${{ needs.prepare-release.outputs.tag_name }} |  sed 's/v//g')
          echo "result=$version" >> $GITHUB_OUTPUT
      - name: Publish Helm Chart
        uses: stefanprodan/helm-gh-pages@0ad2bb377311d61ac04ad9eb6f252fb68e207260 # v1.7.0
        with:
          token: ${{ secrets.GITHUB_TOKEN }}
          target_dir: charts
          linting: off
          app_version: ${{ steps.image-version.outputs.result }}
=======
        run: cosign attest --yes --predicate CycloneDX-SBOM.json --type cyclonedx ghcr.io/${{ github.repository }}@${{ steps.ghcr-image.outputs.digest }}
>>>>>>> 7699c380

  build-dev-documentation:
    runs-on: ubuntu-24.04
    permissions:
      contents: write
    needs:
      - check-changes
    if: >
      needs.check-changes.outputs.docs_changed == 'true' || needs.check-changes.outputs.ci_config_changed == 'true'
    steps:
      - name: Harden Runner
        uses: step-security/harden-runner@c6295a65d1254861815972266d5933fd6e532bdf # v2.11.1
        with:
          egress-policy: audit
      - name: Checkout repository
        uses: actions/checkout@11bd71901bbe5b1630ceea73d27597364c9af683 # v4
        with:
          submodules: true  # Fetch Hugo themes (true OR recursive)
          fetch-depth: 0    # Fetch all history for .GitInfo and .Lastmod
      - name: Setup Hugo
        uses: peaceiris/actions-hugo@75d2e84710de30f6ff7268e08f310b60ef14033f # v3.0.0
        with:
          hugo-version: ${{ env.HUGO_VERSION }}
          extended: true
      - name: Setup Node
        uses: actions/setup-node@cdca7365b2dadb8aad0a33bc7601856ffabcc48e # v4.3.0
        with:
          node-version: ${{ env.NODE_VERSION }}
      - name: Setup ruby
        uses: ruby/setup-ruby@354a1ad156761f5ee2b7b13fa8e09943a5e8d252 # v1.229.0
        with:
          ruby-version: ${{ env.RUBY_VERSION }}
      - name: Install asciidoctor
        run: gem install asciidoctor asciidoctor-diagram asciidoctor-html5s rouge
      - name: Install dependencies
        working-directory: ./docs
        run: npm install
      - name: Update version string to dev version
        uses: jacobtomlinson/gha-find-replace@2ff30f644d2e0078fc028beb9193f5ff0dcad39e # v3
        with:
          find: "x-current-version"
          replace: "dev"
          regex: false
          include: docs/**
      - name: Build documentation
        working-directory: ./docs
        run: hugo --minify -d ./public
      - name: Deploy documentation
        if: github.ref == 'refs/heads/main'
        uses: peaceiris/actions-gh-pages@4f9cc6602d3f66b9c108549d475ec49e8ef4d45e # v4.0.0
        with:
          github_token: ${{ secrets.GITHUB_TOKEN }}
          publish_dir: ./docs/public
<<<<<<< HEAD
          destination_dir: dev

  release-documentation:
    runs-on: ubuntu-24.04
    permissions:
      contents: write
      id-token: write
      pull-requests: write
    needs:
      - prepare-release
    if: needs.prepare-release.outputs.release_created
    steps:
      - name: Harden Runner
        uses: step-security/harden-runner@c6295a65d1254861815972266d5933fd6e532bdf # v2.11.1
        with:
          egress-policy: audit
      - name: Checkout repository
        uses: actions/checkout@11bd71901bbe5b1630ceea73d27597364c9af683 # v4
        with:
          submodules: true  # Fetch Hugo themes (true OR recursive)
          fetch-depth: 0    # Fetch all history for .GitInfo and .Lastmod
      - name: Setup Hugo
        uses: peaceiris/actions-hugo@75d2e84710de30f6ff7268e08f310b60ef14033f # v3.0.0
        with:
          hugo-version: 0.100.1
          extended: true
      - name: Setup Node
        uses: actions/setup-node@cdca7365b2dadb8aad0a33bc7601856ffabcc48e # v4.3.0
        with:
          node-version: ${{ env.NODE_VERSION }}
      - name: Setup ruby
        uses: ruby/setup-ruby@354a1ad156761f5ee2b7b13fa8e09943a5e8d252 # v1.229.0
        with:
          ruby-version: ${{ env.RUBY_VERSION }}
      - name: Install asciidoctor
        run: gem install asciidoctor asciidoctor-diagram asciidoctor-html5s rouge
      - name: Install dependencies
        working-directory: ./docs
        run: npm install
      - name: Update version string to new released version
        uses: jacobtomlinson/gha-find-replace@2ff30f644d2e0078fc028beb9193f5ff0dcad39e # v3
        with:
          find: "x-current-version"
          replace: "${{ needs.prepare-release.outputs.tag_name }}"
          regex: false
          include: docs/**
      - name: Update uri for redirecting to new version
        uses: jacobtomlinson/gha-find-replace@2ff30f644d2e0078fc028beb9193f5ff0dcad39e # v3
        with:
          find: "x-released-version"
          replace: "${{ needs.prepare-release.outputs.tag_name }}"
          regex: false
          include: docs/**
      - name: Prepare image version
        id: image-version
        run: |
          export version=$(echo ${{ needs.prepare-release.outputs.tag_name }} |  sed 's/v//g')
          echo "result=$version" >> $GITHUB_OUTPUT
      - name: Update used image tags to the released version
        uses: jacobtomlinson/gha-find-replace@2ff30f644d2e0078fc028beb9193f5ff0dcad39e # v3
        with:
          find: "heimdall:dev"
          replace: "heimdall:${{ steps.image-version.outputs.result }}"
          regex: false
          include: docs/**
      - name: Build documentation
        working-directory: ./docs
        run: hugo --minify -d ./public
      - name: Update versions JSON document
        id: update-version-json
        run: |
          cat ./docs/versions/data.json | jq '. + [{ "version": "${{ needs.prepare-release.outputs.tag_name }}", "path": "/heimdall/${{ needs.prepare-release.outputs.tag_name }}" }]' | tee ./docs/versions/data.json
      - name: Deploy documentation
        uses: peaceiris/actions-gh-pages@4f9cc6602d3f66b9c108549d475ec49e8ef4d45e # v4.0.0
        with:
          github_token: ${{ secrets.GITHUB_TOKEN }}
          publish_dir: ./docs/public
          destination_dir: ${{ needs.prepare-release.outputs.tag_name }}
      - name: Deploy redirect to new released version
        uses: peaceiris/actions-gh-pages@4f9cc6602d3f66b9c108549d475ec49e8ef4d45e # v4.0.0
        with:
          github_token: ${{ secrets.GITHUB_TOKEN }}
          publish_dir: ./docs/redirect
          keep_files: true
      - name: Deploy versions JSON document
        uses: peaceiris/actions-gh-pages@4f9cc6602d3f66b9c108549d475ec49e8ef4d45e # v4.0.0
        with:
          github_token: ${{ secrets.GITHUB_TOKEN }}
          publish_dir: ./docs/versions
          keep_files: true
      - name: Setup GitSign
        uses: chainguard-dev/actions/setup-gitsign@8afa7cbd838d891038b3169777ad08bc3b544874 # main
      - name: Create a PR for the updated versions JSON document
        if: steps.update-version-json.outcome == 'success'
        uses: peter-evans/create-pull-request@271a8d0340265f705b14b6d32b9829c1cb33d45e # v7.0.8
        with:
          title: 'chore(${{ github.ref_name }}): Update to data.json to include the new released documentation version'
          commit-message: 'chore(${{ github.ref_name }}): Update to data.json to include the new released documentation version'
          body: >
            data.json updated by the release-documentation job to include the entry 
            referencing the released ${{ needs.prepare-release.outputs.tag_name }} documentation version
          add-paths: |
            docs/versions/*.json
          sign-commits: true
=======
          destination_dir: dev
>>>>>>> 7699c380
<|MERGE_RESOLUTION|>--- conflicted
+++ resolved
@@ -12,16 +12,6 @@
 
 env:
   GO_VERSION: "1.24.2"
-<<<<<<< HEAD
-  GOLANGCI_LINT_VERSION: "v1.60.1"
-  HELM_VERSION: "3.15.4"
-  KUBECONFORM_VERSION: "0.6.7"
-  KUBERNETES_API_VERSION: "1.27.0"
-  NODE_VERSION: "22.7"
-  RUBY_VERSION: "3.2"
-  COSIGN_VERSION: "v2.4.0"
-  CYCLONEDX_GOMOD_VERSION: "v1.7.0"
-=======
   GOLANGCI_LINT_VERSION: "v2.0.2"
   HELM_VERSION: "3.17.2"
   HELM_UNITTEST_VERSION: "v0.8.0"
@@ -32,7 +22,6 @@
   COSIGN_VERSION: "v2.4.3"
   CYCLONEDX_GOMOD_VERSION: "v1.9.0"
   HUGO_VERSION: "0.145.0"
->>>>>>> 7699c380
   DOCUMENTATION_URL: "https://dadrus.github.io/heimdall/"
 
 permissions: read-all
@@ -281,29 +270,6 @@
           verbose: true
           token: ${{ secrets.CODECOV_TOKEN }}
 
-<<<<<<< HEAD
-  prepare-release:
-    runs-on: ubuntu-24.04
-    if: github.ref == 'refs/heads/main' || github.ref == 'refs/heads/release'
-    permissions:
-      pull-requests: write
-      contents: write
-    outputs:
-      release_created: ${{ steps.release_prepare.outputs.release_created }}
-      tag_name: ${{ steps.release_prepare.outputs.tag_name }}
-    steps:
-      - name: Harden Runner
-        uses: step-security/harden-runner@c6295a65d1254861815972266d5933fd6e532bdf # v2.11.1
-        with:
-          egress-policy: audit
-      - name: Prepare Release
-        id: release_prepare
-        uses: googleapis/release-please-action@a02a34c4d625f9be7cb89156071d8567266a2445 # v4.2.0
-        with:
-          target-branch: ${{ github.ref_name }}
-
-=======
->>>>>>> 7699c380
   build-binaries:
     runs-on: ubuntu-24.04
     needs:
@@ -341,49 +307,6 @@
           path: ./build/*
           retention-days: 30
 
-<<<<<<< HEAD
-  release-binaries:
-    runs-on: ubuntu-24.04
-    needs:
-      - prepare-release
-    if: needs.prepare-release.outputs.release_created
-    permissions:
-      contents: write
-      id-token: write
-    steps:
-      - name: Harden Runner
-        uses: step-security/harden-runner@c6295a65d1254861815972266d5933fd6e532bdf # v2.11.1
-        with:
-          egress-policy: audit
-      - name: Checkout repository
-        uses: actions/checkout@11bd71901bbe5b1630ceea73d27597364c9af683 # v4
-        with:
-          fetch-depth: 0
-      - name: Set up Go
-        uses: actions/setup-go@0aaccfd150d50ccaeb58ebd88d36e91967a5f35b # v5.4.0
-        with:
-          go-version: "${{ env.GO_VERSION }}"
-      - name: Install Cosign
-        uses: sigstore/cosign-installer@d7d6bc7722e3daa8354c50bcb52f4837da5e9b6a # v3.8.1
-        with:
-          cosign-release: "${{ env.COSIGN_VERSION }}"
-      - name: Install CycloneDX gomod
-        run: go install github.com/CycloneDX/cyclonedx-gomod/cmd/cyclonedx-gomod@v1.4.1
-      - name: Generate SBOM
-        uses: CycloneDX/gh-gomod-generate-sbom@efc74245d6802c8cefd925620515442756c70d8f # v2.0.0
-        with:
-          version: "${{ env.CYCLONEDX_GOMOD_VERSION }}"
-          args: app -licenses -assert-licenses -json -std -output CycloneDX-SBOM.json -main .
-      - name: Run GoReleaser
-        uses: goreleaser/goreleaser-action@9c156ee8a17a598857849441385a2041ef570552 # v6.3.0
-        with:
-          args: release --clean
-        env:
-          GITHUB_TOKEN: ${{ secrets.GITHUB_TOKEN }}
-
-  # this job builds container images for PRs, as well as publishes these on merges to main
-=======
->>>>>>> 7699c380
   build-dev-container-images:
     runs-on: ubuntu-24.04
     permissions:
@@ -420,14 +343,9 @@
         uses: docker/setup-qemu-action@29109295f81e9208d7d86ff1c6c12d2833863392 # v3.6.0
       - name: Set up Docker Buildx
         uses: docker/setup-buildx-action@b5ca514318bd6ebac0fb2aedd5d36ec1b5c232a2 # v3.10.0
-<<<<<<< HEAD
-      - name: Collect container meta-info
-        id: meta
-=======
       - name: Collect container meta-info for DockerHub
         if: github.ref == 'refs/heads/main'
         id: dockerhub-meta
->>>>>>> 7699c380
         uses: docker/metadata-action@902fa8ec7d6ecbf8d84d538b9b233a880e428804 # v5.7.0
         with:
           images: ${{ github.repository }}
@@ -468,11 +386,7 @@
           password: ${{ secrets.GITHUB_TOKEN }}
       - name: Build and push dev image to DockerHub
         if: github.ref == 'refs/heads/main'
-<<<<<<< HEAD
-        id: publish-image
-=======
         id: dockerhub-image
->>>>>>> 7699c380
         uses: docker/build-push-action@471d1dc4e07e5cdedd4c2171150001c434f0b7a4 # v6.15.0
         with:
           context: .
@@ -484,101 +398,9 @@
           tags: |
             ${{ github.repository }}:dev
             ${{ github.repository }}:dev-${{ github.sha }}
-<<<<<<< HEAD
-            ghcr.io/${{ github.repository }}:dev
-            ghcr.io/${{ github.repository }}:dev-${{ github.sha }}
-      # DockerHub
-      - name: Sign the image published in DockerHub
-        if: steps.publish-image.conclusion == 'success'
-        env:
-          GITHUB_TOKEN: ${{ secrets.GITHUB_TOKEN }}
-          COSIGN_REPOSITORY: ${{ github.repository }}-signatures
-        run: cosign sign --yes ${{ github.repository }}@${{ steps.publish-image.outputs.digest }}
-      - name: Attest and attach SBOM to the image published in DockerHub
-        if: steps.publish-image.conclusion == 'success'
-        env:
-          GITHUB_TOKEN: ${{ secrets.GITHUB_TOKEN }}
-          COSIGN_REPOSITORY: ${{ github.repository }}-sbom
-        run: cosign attest --yes --predicate CycloneDX-SBOM.json --type cyclonedx ${{ github.repository }}@${{ steps.publish-image.outputs.digest }}
-      # GHCR
-      - name: Sign the image published in GitHub
-        if: steps.publish-image.conclusion == 'success'
-        env:
-          GITHUB_TOKEN: ${{ secrets.GITHUB_TOKEN }}
-          COSIGN_REPOSITORY: ghcr.io/${{ github.repository }}-signatures
-        run: cosign sign --yes ghcr.io/${{ github.repository }}@${{ steps.publish-image.outputs.digest }}
-      - name: Attest and attach SBOM to the image published in GitHub
-        if: steps.publish-image.conclusion == 'success'
-        env:
-          GITHUB_TOKEN: ${{ secrets.GITHUB_TOKEN }}
-          COSIGN_REPOSITORY: ghcr.io/${{ github.repository }}-sbom
-        run: cosign attest --yes --predicate CycloneDX-SBOM.json --type cyclonedx ghcr.io/${{ github.repository }}@${{ steps.publish-image.outputs.digest }}
-
-
-  # this job releases container images
-  release-container-images:
-    if: needs.prepare-release.outputs.release_created
-    runs-on: ubuntu-24.04
-    permissions:
-      packages: write
-      id-token: write
-    needs:
-      - prepare-release
-    steps:
-      - name: Harden Runner
-        uses: step-security/harden-runner@c6295a65d1254861815972266d5933fd6e532bdf # v2.11.1
-        with:
-          egress-policy: audit
-      - name: Checkout repository
-        uses: actions/checkout@11bd71901bbe5b1630ceea73d27597364c9af683 # v4
-      - name: Prepare image version
-        id: image-version
-        run: |
-          export version=$(echo ${{ needs.prepare-release.outputs.tag_name }} |  sed 's/v//g')
-          echo "result=$version" >> $GITHUB_OUTPUT
-      - name: Install Cosign
-        uses: sigstore/cosign-installer@d7d6bc7722e3daa8354c50bcb52f4837da5e9b6a # v3.8.1
-        with:
-          cosign-release: "${{ env.COSIGN_VERSION }}"
-      - name: Set up Go # required as the sbom generator is compiled using go < 1.21
-        uses: actions/setup-go@0aaccfd150d50ccaeb58ebd88d36e91967a5f35b # v5.4.0
-        with:
-          go-version: "${{ env.GO_VERSION }}"
-      - name: Generate SBOM
-        uses: CycloneDX/gh-gomod-generate-sbom@efc74245d6802c8cefd925620515442756c70d8f # v2.0.0
-        with:
-          version: "${{ env.CYCLONEDX_GOMOD_VERSION }}"
-          args: app -licenses -assert-licenses -json -std -output CycloneDX-SBOM.json -main .
-      - name: Set up QEMU
-        uses: docker/setup-qemu-action@29109295f81e9208d7d86ff1c6c12d2833863392 # v3.6.0
-      - name: Set up Docker Buildx
-        uses: docker/setup-buildx-action@b5ca514318bd6ebac0fb2aedd5d36ec1b5c232a2 # v3.10.0
-      - name: Login to DockerHub
-        uses: docker/login-action@74a5d142397b4f367a81961eba4e8cd7edddf772 # v3.4.0
-        with:
-          username: ${{ secrets.DOCKERHUB_USER }}
-          password: ${{ secrets.DOCKERHUB_TOKEN }}
-      - name: Login to GitHub
-        uses: docker/login-action@74a5d142397b4f367a81961eba4e8cd7edddf772 # v3.4.0
-        with:
-          registry: ghcr.io
-          username: ${{ github.actor }}
-          password: ${{ secrets.GITHUB_TOKEN }}
-      - name: Collect Docker meta-info
-        id: meta
-        uses: docker/metadata-action@902fa8ec7d6ecbf8d84d538b9b233a880e428804 # v5.7.0
-        with:
-          images: ${{ github.repository }}
-          labels: |
-            org.opencontainers.image.version=${{ steps.image-version.outputs.result }}
-            org.opencontainers.image.documentation=${{ env.DOCUMENTATION_URL }}
-      - name: Build and push images to container registry
-        id: publish-image
-=======
       - name: Build and push dev image to GHCR
         if: github.ref == 'refs/heads/main'
         id: ghcr-image
->>>>>>> 7699c380
         uses: docker/build-push-action@471d1dc4e07e5cdedd4c2171150001c434f0b7a4 # v6.15.0
         with:
           context: .
@@ -601,20 +423,7 @@
         env:
           GITHUB_TOKEN: ${{ secrets.GITHUB_TOKEN }}
           COSIGN_REPOSITORY: ${{ github.repository }}-sbom
-<<<<<<< HEAD
-        run: cosign attest --yes --predicate CycloneDX-SBOM.json --type cyclonedx ${{ github.repository }}@${{ steps.publish-image.outputs.digest }}
-      - name: Update DockerHub repository description & readme
-        uses: peter-evans/dockerhub-description@432a30c9e07499fd01da9f8a49f0faf9e0ca5b77 # v4.0.2
-        with:
-          username: ${{ secrets.DOCKERHUB_USER }}
-          password: ${{ secrets.DOCKERHUB_TOKEN }}
-          repository: ${{ github.repository }}
-          short-description: ${{ github.event.repository.description }}
-          readme-filepath: ./DockerHub-README.md
-      # GHCR
-=======
         run: cosign attest --yes --predicate CycloneDX-SBOM.json --type cyclonedx ${{ github.repository }}@${{ steps.dockerhub-image.outputs.digest }}
->>>>>>> 7699c380
       - name: Sign the image published in GitHub
         if: steps.ghcr-image.conclusion == 'success'
         env:
@@ -626,39 +435,7 @@
         env:
           GITHUB_TOKEN: ${{ secrets.GITHUB_TOKEN }}
           COSIGN_REPOSITORY: ghcr.io/${{ github.repository }}-sbom
-<<<<<<< HEAD
-        run: cosign attest --yes --predicate CycloneDX-SBOM.json --type cyclonedx ghcr.io/${{ github.repository }}@${{ steps.publish-image.outputs.digest }}
-
-  release-helm-chart:
-    runs-on: ubuntu-24.04
-    permissions:
-      contents: write
-    needs:
-      - prepare-release
-      - release-container-images
-    if: needs.prepare-release.outputs.release_created
-    steps:
-      - name: Harden Runner
-        uses: step-security/harden-runner@c6295a65d1254861815972266d5933fd6e532bdf # v2.11.1
-        with:
-          egress-policy: audit
-      - name: Checkout repository
-        uses: actions/checkout@11bd71901bbe5b1630ceea73d27597364c9af683 # v4
-      - name: Prepare image version
-        id: image-version
-        run: |
-          export version=$(echo ${{ needs.prepare-release.outputs.tag_name }} |  sed 's/v//g')
-          echo "result=$version" >> $GITHUB_OUTPUT
-      - name: Publish Helm Chart
-        uses: stefanprodan/helm-gh-pages@0ad2bb377311d61ac04ad9eb6f252fb68e207260 # v1.7.0
-        with:
-          token: ${{ secrets.GITHUB_TOKEN }}
-          target_dir: charts
-          linting: off
-          app_version: ${{ steps.image-version.outputs.result }}
-=======
         run: cosign attest --yes --predicate CycloneDX-SBOM.json --type cyclonedx ghcr.io/${{ github.repository }}@${{ steps.ghcr-image.outputs.digest }}
->>>>>>> 7699c380
 
   build-dev-documentation:
     runs-on: ubuntu-24.04
@@ -712,111 +489,4 @@
         with:
           github_token: ${{ secrets.GITHUB_TOKEN }}
           publish_dir: ./docs/public
-<<<<<<< HEAD
-          destination_dir: dev
-
-  release-documentation:
-    runs-on: ubuntu-24.04
-    permissions:
-      contents: write
-      id-token: write
-      pull-requests: write
-    needs:
-      - prepare-release
-    if: needs.prepare-release.outputs.release_created
-    steps:
-      - name: Harden Runner
-        uses: step-security/harden-runner@c6295a65d1254861815972266d5933fd6e532bdf # v2.11.1
-        with:
-          egress-policy: audit
-      - name: Checkout repository
-        uses: actions/checkout@11bd71901bbe5b1630ceea73d27597364c9af683 # v4
-        with:
-          submodules: true  # Fetch Hugo themes (true OR recursive)
-          fetch-depth: 0    # Fetch all history for .GitInfo and .Lastmod
-      - name: Setup Hugo
-        uses: peaceiris/actions-hugo@75d2e84710de30f6ff7268e08f310b60ef14033f # v3.0.0
-        with:
-          hugo-version: 0.100.1
-          extended: true
-      - name: Setup Node
-        uses: actions/setup-node@cdca7365b2dadb8aad0a33bc7601856ffabcc48e # v4.3.0
-        with:
-          node-version: ${{ env.NODE_VERSION }}
-      - name: Setup ruby
-        uses: ruby/setup-ruby@354a1ad156761f5ee2b7b13fa8e09943a5e8d252 # v1.229.0
-        with:
-          ruby-version: ${{ env.RUBY_VERSION }}
-      - name: Install asciidoctor
-        run: gem install asciidoctor asciidoctor-diagram asciidoctor-html5s rouge
-      - name: Install dependencies
-        working-directory: ./docs
-        run: npm install
-      - name: Update version string to new released version
-        uses: jacobtomlinson/gha-find-replace@2ff30f644d2e0078fc028beb9193f5ff0dcad39e # v3
-        with:
-          find: "x-current-version"
-          replace: "${{ needs.prepare-release.outputs.tag_name }}"
-          regex: false
-          include: docs/**
-      - name: Update uri for redirecting to new version
-        uses: jacobtomlinson/gha-find-replace@2ff30f644d2e0078fc028beb9193f5ff0dcad39e # v3
-        with:
-          find: "x-released-version"
-          replace: "${{ needs.prepare-release.outputs.tag_name }}"
-          regex: false
-          include: docs/**
-      - name: Prepare image version
-        id: image-version
-        run: |
-          export version=$(echo ${{ needs.prepare-release.outputs.tag_name }} |  sed 's/v//g')
-          echo "result=$version" >> $GITHUB_OUTPUT
-      - name: Update used image tags to the released version
-        uses: jacobtomlinson/gha-find-replace@2ff30f644d2e0078fc028beb9193f5ff0dcad39e # v3
-        with:
-          find: "heimdall:dev"
-          replace: "heimdall:${{ steps.image-version.outputs.result }}"
-          regex: false
-          include: docs/**
-      - name: Build documentation
-        working-directory: ./docs
-        run: hugo --minify -d ./public
-      - name: Update versions JSON document
-        id: update-version-json
-        run: |
-          cat ./docs/versions/data.json | jq '. + [{ "version": "${{ needs.prepare-release.outputs.tag_name }}", "path": "/heimdall/${{ needs.prepare-release.outputs.tag_name }}" }]' | tee ./docs/versions/data.json
-      - name: Deploy documentation
-        uses: peaceiris/actions-gh-pages@4f9cc6602d3f66b9c108549d475ec49e8ef4d45e # v4.0.0
-        with:
-          github_token: ${{ secrets.GITHUB_TOKEN }}
-          publish_dir: ./docs/public
-          destination_dir: ${{ needs.prepare-release.outputs.tag_name }}
-      - name: Deploy redirect to new released version
-        uses: peaceiris/actions-gh-pages@4f9cc6602d3f66b9c108549d475ec49e8ef4d45e # v4.0.0
-        with:
-          github_token: ${{ secrets.GITHUB_TOKEN }}
-          publish_dir: ./docs/redirect
-          keep_files: true
-      - name: Deploy versions JSON document
-        uses: peaceiris/actions-gh-pages@4f9cc6602d3f66b9c108549d475ec49e8ef4d45e # v4.0.0
-        with:
-          github_token: ${{ secrets.GITHUB_TOKEN }}
-          publish_dir: ./docs/versions
-          keep_files: true
-      - name: Setup GitSign
-        uses: chainguard-dev/actions/setup-gitsign@8afa7cbd838d891038b3169777ad08bc3b544874 # main
-      - name: Create a PR for the updated versions JSON document
-        if: steps.update-version-json.outcome == 'success'
-        uses: peter-evans/create-pull-request@271a8d0340265f705b14b6d32b9829c1cb33d45e # v7.0.8
-        with:
-          title: 'chore(${{ github.ref_name }}): Update to data.json to include the new released documentation version'
-          commit-message: 'chore(${{ github.ref_name }}): Update to data.json to include the new released documentation version'
-          body: >
-            data.json updated by the release-documentation job to include the entry 
-            referencing the released ${{ needs.prepare-release.outputs.tag_name }} documentation version
-          add-paths: |
-            docs/versions/*.json
-          sign-commits: true
-=======
-          destination_dir: dev
->>>>>>> 7699c380
+          destination_dir: dev