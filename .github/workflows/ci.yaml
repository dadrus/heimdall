--- conflicted
+++ resolved
@@ -11,11 +11,7 @@
       - release
 
 env:
-<<<<<<< HEAD
-  GO_VERSION: "1.25.3"
-=======
   GO_VERSION: "1.25.4"
->>>>>>> 3b768db7
   GOLANGCI_LINT_VERSION: "v2.4.0"
   HELM_VERSION: "3.18.5"
   HELM_UNITTEST_VERSION: "v1.0.0"
@@ -42,11 +38,7 @@
       ci_config_changed: ${{steps.ci-changes.outputs.count > 0}}
     steps:
       - name: Harden Runner
-<<<<<<< HEAD
-        uses: step-security/harden-runner@f4a75cfd619ee5ce8d5b864b0d183aff3c69b55a # v2.13.1
-=======
-        uses: step-security/harden-runner@95d9a5deda9de15063e7595e9719c11c38c90ae2 # v2.13.2
->>>>>>> 3b768db7
+        uses: step-security/harden-runner@95d9a5deda9de15063e7595e9719c11c38c90ae2 # v2.13.2
         with:
           egress-policy: audit
       - name: Checkout repository
@@ -103,11 +95,7 @@
       needs.check-changes.outputs.ci_config_changed == 'true'
     steps:
       - name: Harden Runner
-<<<<<<< HEAD
-        uses: step-security/harden-runner@f4a75cfd619ee5ce8d5b864b0d183aff3c69b55a # v2.13.1
-=======
-        uses: step-security/harden-runner@95d9a5deda9de15063e7595e9719c11c38c90ae2 # v2.13.2
->>>>>>> 3b768db7
+        uses: step-security/harden-runner@95d9a5deda9de15063e7595e9719c11c38c90ae2 # v2.13.2
         with:
           egress-policy: audit
       - name: Checkout repository
@@ -132,11 +120,7 @@
       needs.check-changes.outputs.ci_config_changed == 'true'
     steps:
       - name: Harden Runner
-<<<<<<< HEAD
-        uses: step-security/harden-runner@f4a75cfd619ee5ce8d5b864b0d183aff3c69b55a # v2.13.1
-=======
-        uses: step-security/harden-runner@95d9a5deda9de15063e7595e9719c11c38c90ae2 # v2.13.2
->>>>>>> 3b768db7
+        uses: step-security/harden-runner@95d9a5deda9de15063e7595e9719c11c38c90ae2 # v2.13.2
         with:
           egress-policy: audit
       - name: Checkout repository
@@ -160,11 +144,7 @@
       needs.check-changes.outputs.ci_config_changed == 'true'
     steps:
       - name: Harden Runner
-<<<<<<< HEAD
-        uses: step-security/harden-runner@f4a75cfd619ee5ce8d5b864b0d183aff3c69b55a # v2.13.1
-=======
-        uses: step-security/harden-runner@95d9a5deda9de15063e7595e9719c11c38c90ae2 # v2.13.2
->>>>>>> 3b768db7
+        uses: step-security/harden-runner@95d9a5deda9de15063e7595e9719c11c38c90ae2 # v2.13.2
         with:
           egress-policy: audit
       - name: Checkout repository
@@ -187,11 +167,7 @@
       needs.check-changes.outputs.ci_config_changed == 'true'
     steps:
       - name: Harden Runner
-<<<<<<< HEAD
-        uses: step-security/harden-runner@f4a75cfd619ee5ce8d5b864b0d183aff3c69b55a # v2.13.1
-=======
-        uses: step-security/harden-runner@95d9a5deda9de15063e7595e9719c11c38c90ae2 # v2.13.2
->>>>>>> 3b768db7
+        uses: step-security/harden-runner@95d9a5deda9de15063e7595e9719c11c38c90ae2 # v2.13.2
         with:
           egress-policy: audit
       - name: Checkout repository
@@ -211,11 +187,7 @@
       needs.check-changes.outputs.ci_config_changed == 'true'
     steps:
       - name: Harden Runner
-<<<<<<< HEAD
-        uses: step-security/harden-runner@f4a75cfd619ee5ce8d5b864b0d183aff3c69b55a # v2.13.1
-=======
-        uses: step-security/harden-runner@95d9a5deda9de15063e7595e9719c11c38c90ae2 # v2.13.2
->>>>>>> 3b768db7
+        uses: step-security/harden-runner@95d9a5deda9de15063e7595e9719c11c38c90ae2 # v2.13.2
         with:
           egress-policy: audit
       - name: Checkout repository
@@ -254,11 +226,7 @@
       needs.check-changes.outputs.ci_config_changed == 'true'
     steps:
       - name: Harden Runner
-<<<<<<< HEAD
-        uses: step-security/harden-runner@f4a75cfd619ee5ce8d5b864b0d183aff3c69b55a # v2.13.1
-=======
-        uses: step-security/harden-runner@95d9a5deda9de15063e7595e9719c11c38c90ae2 # v2.13.2
->>>>>>> 3b768db7
+        uses: step-security/harden-runner@95d9a5deda9de15063e7595e9719c11c38c90ae2 # v2.13.2
         with:
           egress-policy: audit
       - name: Checkout repository
@@ -287,11 +255,7 @@
       needs.check-changes.outputs.ci_config_changed == 'true'
     steps:
       - name: Harden Runner
-<<<<<<< HEAD
-        uses: step-security/harden-runner@f4a75cfd619ee5ce8d5b864b0d183aff3c69b55a # v2.13.1
-=======
-        uses: step-security/harden-runner@95d9a5deda9de15063e7595e9719c11c38c90ae2 # v2.13.2
->>>>>>> 3b768db7
+        uses: step-security/harden-runner@95d9a5deda9de15063e7595e9719c11c38c90ae2 # v2.13.2
         with:
           egress-policy: audit
       - name: Checkout repository
@@ -340,11 +304,7 @@
             goos: windows
     steps:
       - name: Harden Runner
-<<<<<<< HEAD
-        uses: step-security/harden-runner@f4a75cfd619ee5ce8d5b864b0d183aff3c69b55a # v2.13.1
-=======
-        uses: step-security/harden-runner@95d9a5deda9de15063e7595e9719c11c38c90ae2 # v2.13.2
->>>>>>> 3b768db7
+        uses: step-security/harden-runner@95d9a5deda9de15063e7595e9719c11c38c90ae2 # v2.13.2
         with:
           egress-policy: audit
       - name: Checkout repository
@@ -374,11 +334,7 @@
       needs.test.result == 'success' || (needs.test.result == 'skipped' && needs.check-changes.outputs.image_config_changed == 'true')
     steps:
       - name: Harden Runner
-<<<<<<< HEAD
-        uses: step-security/harden-runner@f4a75cfd619ee5ce8d5b864b0d183aff3c69b55a # v2.13.1
-=======
-        uses: step-security/harden-runner@95d9a5deda9de15063e7595e9719c11c38c90ae2 # v2.13.2
->>>>>>> 3b768db7
+        uses: step-security/harden-runner@95d9a5deda9de15063e7595e9719c11c38c90ae2 # v2.13.2
         with:
           egress-policy: audit
       - name: Checkout repository
@@ -506,11 +462,7 @@
       needs.check-changes.outputs.docs_changed == 'true' || needs.check-changes.outputs.ci_config_changed == 'true'
     steps:
       - name: Harden Runner
-<<<<<<< HEAD
-        uses: step-security/harden-runner@f4a75cfd619ee5ce8d5b864b0d183aff3c69b55a # v2.13.1
-=======
-        uses: step-security/harden-runner@95d9a5deda9de15063e7595e9719c11c38c90ae2 # v2.13.2
->>>>>>> 3b768db7
+        uses: step-security/harden-runner@95d9a5deda9de15063e7595e9719c11c38c90ae2 # v2.13.2
         with:
           egress-policy: audit
       - name: Checkout repository
@@ -528,11 +480,7 @@
         with:
           node-version: ${{ env.NODE_VERSION }}
       - name: Setup ruby
-<<<<<<< HEAD
-        uses: ruby/setup-ruby@ab177d40ee5483edb974554986f56b33477e21d0 # v1.265.0
-=======
         uses: ruby/setup-ruby@d5126b9b3579e429dd52e51e68624dda2e05be25 # v1.267.0
->>>>>>> 3b768db7
         with:
           ruby-version: ${{ env.RUBY_VERSION }}
       - name: Install asciidoctor
