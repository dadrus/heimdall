--- conflicted
+++ resolved
@@ -11,11 +11,7 @@
       - release
 
 env:
-<<<<<<< HEAD
-  GO_VERSION: "1.24.5"
-=======
   GO_VERSION: "1.24.6"
->>>>>>> cfa1c084
   GOLANGCI_LINT_VERSION: "v2.0.2"
   HELM_VERSION: "3.17.2"
   HELM_UNITTEST_VERSION: "v0.8.0"
@@ -466,11 +462,7 @@
         with:
           node-version: ${{ env.NODE_VERSION }}
       - name: Setup ruby
-<<<<<<< HEAD
-        uses: ruby/setup-ruby@2a7b30092b0caf9c046252510f9273b4875f3db9 # v1.254.0
-=======
         uses: ruby/setup-ruby@829114fc20da43a41d27359103ec7a63020954d4 # v1.255.0
->>>>>>> cfa1c084
         with:
           ruby-version: ${{ env.RUBY_VERSION }}
       - name: Install asciidoctor
