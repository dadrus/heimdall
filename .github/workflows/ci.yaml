name: CI

on:
  push:
    branches:
      - main
      - release
  pull_request:
    branches:
      - main
      - release

env:
<<<<<<< HEAD
  GO_VERSION: "1.24.4"
=======
  GO_VERSION: "1.24.5"
>>>>>>> a365f7bb
  GOLANGCI_LINT_VERSION: "v2.0.2"
  HELM_VERSION: "3.17.2"
  HELM_UNITTEST_VERSION: "v0.8.0"
  KUBECONFORM_VERSION: "0.6.7"
  KUBERNETES_API_VERSION: "1.31.0"
  NODE_VERSION: "23.11"
  RUBY_VERSION: "3.4"
  COSIGN_VERSION: "v2.4.3"
  CYCLONEDX_GOMOD_VERSION: "v1.9.0"
  HUGO_VERSION: "0.145.0"
  DOCUMENTATION_URL: "https://dadrus.github.io/heimdall/"

permissions: read-all

jobs:
  check-changes:
    runs-on: ubuntu-24.04
    outputs:
      code_changed: ${{steps.code-changes.outputs.count > 0}}
      test_data_changed: ${{steps.test-data-changes.outputs.count > 0}}
      image_config_changed: ${{steps.image-config-changes.outputs.count > 0}}
      helm_chart_changed: ${{steps.helm-chart-changes.outputs.count > 0}}
      docs_changed: ${{steps.docs-changes.outputs.count > 0}}
      ci_config_changed: ${{steps.ci-changes.outputs.count > 0}}
    steps:
      - name: Harden Runner
<<<<<<< HEAD
        uses: step-security/harden-runner@002fdce3c6a235733a90a27c80493a3241e56863 # v2.12.1
=======
        uses: step-security/harden-runner@6c439dc8bdf85cadbbce9ed30d1c7b959517bc49 # v2.12.2
>>>>>>> a365f7bb
        with:
          egress-policy: audit
      - name: Checkout repository
        uses: actions/checkout@11bd71901bbe5b1630ceea73d27597364c9af683 # v4
      - name: Check code changes
        id: code-changes
        uses: technote-space/get-diff-action@f27caffdd0fb9b13f4fc191c016bb4e0632844af # v6.1.2
        with:
          PATTERNS: |
            *.go
            **/*.go
            schema/*.json
          FILES: |
            go.mod
            go.sum
      - name: Check test data changes
        id: test-data-changes
        uses: technote-space/get-diff-action@f27caffdd0fb9b13f4fc191c016bb4e0632844af # v6.1.2
        with:
          PATTERNS: |
            cmd/**/*.yaml
            internal/**/*.yaml
      - name: Check container image config changes
        id: image-config-changes
        uses: technote-space/get-diff-action@f27caffdd0fb9b13f4fc191c016bb4e0632844af # v6.1.2
        with:
          PATTERNS: |
            docker/Dockerfile
      - name: Check helm chart changes
        id: helm-chart-changes
        uses: technote-space/get-diff-action@f27caffdd0fb9b13f4fc191c016bb4e0632844af # v6.1.2
        with:
          PATTERNS: |
            charts/**
      - name: Check documentation changes
        id: docs-changes
        uses: technote-space/get-diff-action@f27caffdd0fb9b13f4fc191c016bb4e0632844af # v6.1.2
        with:
          PATTERNS: |
            docs/**
      - name: Check CI settings changes
        id: ci-changes
        uses: technote-space/get-diff-action@f27caffdd0fb9b13f4fc191c016bb4e0632844af # v6.1.2
        with:
          PATTERNS: |
            .github/workflows/*.yaml

  check-licenses:
    runs-on: ubuntu-24.04
    needs:
      - check-changes
    if: >
      needs.check-changes.outputs.code_changed == 'true' || 
      needs.check-changes.outputs.ci_config_changed == 'true'
    steps:
      - name: Harden Runner
<<<<<<< HEAD
        uses: step-security/harden-runner@002fdce3c6a235733a90a27c80493a3241e56863 # v2.12.1
=======
        uses: step-security/harden-runner@6c439dc8bdf85cadbbce9ed30d1c7b959517bc49 # v2.12.2
>>>>>>> a365f7bb
        with:
          egress-policy: audit
      - name: Checkout repository
        uses: actions/checkout@11bd71901bbe5b1630ceea73d27597364c9af683 # v4
      - name: Set up Go
        uses: actions/setup-go@d35c59abb061a4a6fb18e82ac0862c26744d6ab5 # v5.5.0
        with:
          go-version: "${{ env.GO_VERSION }}"
      - name: Get google/go-licenses package
        run: go install github.com/google/go-licenses@v1.6.0
      - name: Check the licenses
        run: go-licenses check --disallowed_types=forbidden,restricted,reciprocal,permissive,unknown .

  lint-code:
    runs-on: ubuntu-24.04
    permissions:
      pull-requests: write
    needs:
      - check-changes
    if: >
      needs.check-changes.outputs.code_changed == 'true' || 
      needs.check-changes.outputs.ci_config_changed == 'true'
    steps:
      - name: Harden Runner
<<<<<<< HEAD
        uses: step-security/harden-runner@002fdce3c6a235733a90a27c80493a3241e56863 # v2.12.1
=======
        uses: step-security/harden-runner@6c439dc8bdf85cadbbce9ed30d1c7b959517bc49 # v2.12.2
>>>>>>> a365f7bb
        with:
          egress-policy: audit
      - name: Checkout repository
        uses: actions/checkout@11bd71901bbe5b1630ceea73d27597364c9af683 # v4
        with:
          fetch-depth: 0
      - name: Review code
        uses: reviewdog/action-golangci-lint@f9bba13753278f6a73b27a56a3ffb1bfda90ed71 # v2.8.0
        with:
          go_version: "${{ env.GO_VERSION }}"
          golangci_lint_version: "${{ env.GOLANGCI_LINT_VERSION }}"
          reporter: github-pr-review
          fail_level: error

  lint-api:
    runs-on: ubuntu-24.04
    needs:
      - check-changes
    if: > 
      needs.check-changes.outputs.docs_changed == 'true' || 
      needs.check-changes.outputs.ci_config_changed == 'true'
    steps:
      - name: Harden Runner
<<<<<<< HEAD
        uses: step-security/harden-runner@002fdce3c6a235733a90a27c80493a3241e56863 # v2.12.1
=======
        uses: step-security/harden-runner@6c439dc8bdf85cadbbce9ed30d1c7b959517bc49 # v2.12.2
>>>>>>> a365f7bb
        with:
          egress-policy: audit
      - name: Checkout repository
        uses: actions/checkout@11bd71901bbe5b1630ceea73d27597364c9af683 # v4
      - name: Setup Node
        uses: actions/setup-node@49933ea5288caeca8642d1e84afbd3f7d6820020 # v4.4.0
        with:
          node-version: ${{ env.NODE_VERSION }}
      - name: Run Redocly CLI
        run: npx --yes @redocly/cli@1.34.3 lint

  lint-dockerfiles:
    runs-on: ubuntu-24.04
    permissions:
      pull-requests: write
    needs:
      - check-changes
    if: > 
      needs.check-changes.outputs.image_config_changed == 'true' || 
      needs.check-changes.outputs.ci_config_changed == 'true'
    steps:
      - name: Harden Runner
<<<<<<< HEAD
        uses: step-security/harden-runner@002fdce3c6a235733a90a27c80493a3241e56863 # v2.12.1
=======
        uses: step-security/harden-runner@6c439dc8bdf85cadbbce9ed30d1c7b959517bc49 # v2.12.2
>>>>>>> a365f7bb
        with:
          egress-policy: audit
      - name: Checkout repository
        uses: actions/checkout@11bd71901bbe5b1630ceea73d27597364c9af683 # v4
      - name: Run hadolint
        uses: reviewdog/action-hadolint@fc7ee4a9f71e521bc43e370819247b70e5327540 # v1.50.2
        with:
          reporter: github-pr-review
          reviewdog_flags: -fail-level=error

  lint-helm-chart:
    runs-on: ubuntu-24.04
    needs:
      - check-changes
    if: > 
      needs.check-changes.outputs.helm_chart_changed == 'true' || 
      needs.check-changes.outputs.ci_config_changed == 'true'
    steps:
      - name: Harden Runner
<<<<<<< HEAD
        uses: step-security/harden-runner@002fdce3c6a235733a90a27c80493a3241e56863 # v2.12.1
=======
        uses: step-security/harden-runner@6c439dc8bdf85cadbbce9ed30d1c7b959517bc49 # v2.12.2
>>>>>>> a365f7bb
        with:
          egress-policy: audit
      - name: Checkout repository
        uses: actions/checkout@11bd71901bbe5b1630ceea73d27597364c9af683 # v4
      - name: Setup k8s tools
        uses: yokawasa/action-setup-kube-tools@9e25a4277af127b60011c95b6ed2da7e3b3613b1 # v0.11.2
        with:
          setup-tools: |
            helm
            kubeconform
          helm: '${{ env.HELM_VERSION }}'
          kubeconform: '${{ env.KUBECONFORM_VERSION }}'
      - name: Helm Lint
        run: helm lint ./charts/heimdall
      - name: Kubeconform decision mode deployment
        run: |
          helm template ./charts/heimdall > decision-config.yaml
          kubeconform --skip RuleSet -kubernetes-version ${{ env.KUBERNETES_API_VERSION }} decision-config.yaml
      - name: Kubeconform proxy mode deployment
        run: |
          helm template --set operationMode=proxy ./charts/heimdall > proxy-config.yaml
          kubeconform --skip RuleSet -kubernetes-version ${{ env.KUBERNETES_API_VERSION }} proxy-config.yaml

  unittest-helm-chart:
    runs-on: ubuntu-24.04
    needs:
      - check-changes
    if: >
      needs.check-changes.outputs.helm_chart_changed == 'true' || 
      needs.check-changes.outputs.ci_config_changed == 'true'
    steps:
      - name: Harden Runner
<<<<<<< HEAD
        uses: step-security/harden-runner@002fdce3c6a235733a90a27c80493a3241e56863 # v2.12.1
=======
        uses: step-security/harden-runner@6c439dc8bdf85cadbbce9ed30d1c7b959517bc49 # v2.12.2
>>>>>>> a365f7bb
        with:
          egress-policy: audit
      - name: Checkout repository
        uses: actions/checkout@11bd71901bbe5b1630ceea73d27597364c9af683 # v4
      - name: Setup k8s tools
        uses: yokawasa/action-setup-kube-tools@9e25a4277af127b60011c95b6ed2da7e3b3613b1 # v0.11.2
        with:
          setup-tools: |
            helm
            kubeconform
          helm: '${{ env.HELM_VERSION }}'
          kubeconform: '${{ env.KUBECONFORM_VERSION }}'
      - name: Install Helm Unittest
        run: helm plugin install --version ${{ env.HELM_UNITTEST_VERSION }} https://github.com/helm-unittest/helm-unittest.git
      - name: Run tests
        run: |
          helm unittest ./charts/heimdall

  test:
    runs-on: ubuntu-24.04
    needs:
      - check-changes
    if: >
      needs.check-changes.outputs.code_changed == 'true' || 
      needs.check-changes.outputs.test_data_changed == 'true' ||
      needs.check-changes.outputs.ci_config_changed == 'true'
    steps:
      - name: Harden Runner
<<<<<<< HEAD
        uses: step-security/harden-runner@002fdce3c6a235733a90a27c80493a3241e56863 # v2.12.1
=======
        uses: step-security/harden-runner@6c439dc8bdf85cadbbce9ed30d1c7b959517bc49 # v2.12.2
>>>>>>> a365f7bb
        with:
          egress-policy: audit
      - name: Checkout repository
        uses: actions/checkout@11bd71901bbe5b1630ceea73d27597364c9af683 # v4
      - name: Set up Go
        uses: actions/setup-go@d35c59abb061a4a6fb18e82ac0862c26744d6ab5 # v5.5.0
        with:
          go-version: "${{ env.GO_VERSION }}"
      - name: Test
        run: go test -v -coverprofile=coverage.cov -coverpkg=./... ./...
      - name: Code Coverage
        uses: codecov/codecov-action@18283e04ce6e62d37312384ff67231eb8fd56d24 # v5.4.3
        with:
          files: coverage.cov
          verbose: true
          token: ${{ secrets.CODECOV_TOKEN }}

  build-binaries:
    runs-on: ubuntu-24.04
    needs:
      - test
    if: needs.test.result == 'success'
    strategy:
      matrix:
        # build and publish in parallel: linux/amd64, linux/arm64, windows/amd64, darwin/amd64, darwin/arm64
        goos: [ linux, windows, darwin ]
        goarch: [ amd64, arm64, arm ]
        exclude:
          - goarch: arm
            goos: darwin
          - goarch: arm
            goos: windows
          - goarch: arm64
            goos: windows
    steps:
      - name: Harden Runner
<<<<<<< HEAD
        uses: step-security/harden-runner@002fdce3c6a235733a90a27c80493a3241e56863 # v2.12.1
=======
        uses: step-security/harden-runner@6c439dc8bdf85cadbbce9ed30d1c7b959517bc49 # v2.12.2
>>>>>>> a365f7bb
        with:
          egress-policy: audit
      - name: Checkout repository
        uses: actions/checkout@11bd71901bbe5b1630ceea73d27597364c9af683 # v4
      - name: Set up Go
        uses: actions/setup-go@d35c59abb061a4a6fb18e82ac0862c26744d6ab5 # v5.5.0
        with:
          go-version: "${{ env.GO_VERSION }}"
      - name: Build
        run: CGO_ENABLED=0 GOOS=${{ matrix.goos }} GOARCH=${{ matrix.goarch }} go build -trimpath -ldflags="-buildid= -w -s -X github.com/dadrus/heimdall/version.Version=${{ github.sha }}" -o ./build/
      - uses: actions/upload-artifact@ea165f8d65b6e75b540449e92b4886f43607fa02 # v4.6.2
        if: github.ref == 'refs/heads/main'
        with:
          name: build-result-${{ matrix.goos }}-${{ matrix.goarch }}
          path: ./build/*
          retention-days: 30

  build-dev-container-images:
    runs-on: ubuntu-24.04
    permissions:
      packages: write
      id-token: write
    needs:
      - test
      - check-changes
    if: >
      needs.test.result == 'success' || (needs.test.result == 'skipped' && needs.check-changes.outputs.image_config_changed == 'true')
    steps:
      - name: Harden Runner
<<<<<<< HEAD
        uses: step-security/harden-runner@002fdce3c6a235733a90a27c80493a3241e56863 # v2.12.1
=======
        uses: step-security/harden-runner@6c439dc8bdf85cadbbce9ed30d1c7b959517bc49 # v2.12.2
>>>>>>> a365f7bb
        with:
          egress-policy: audit
      - name: Checkout repository
        uses: actions/checkout@11bd71901bbe5b1630ceea73d27597364c9af683 # v4
      - name: Install Cosign
        if: github.ref == 'refs/heads/main'
        uses: sigstore/cosign-installer@398d4b0eeef1380460a10c8013a76f728fb906ac # v3.9.1
        with:
          cosign-release: "${{ env.COSIGN_VERSION }}"
      - name: Set up Go # required as the sbom generator is compiled using go < 1.21
        uses: actions/setup-go@d35c59abb061a4a6fb18e82ac0862c26744d6ab5 # v5.5.0
        with:
          go-version: "${{ env.GO_VERSION }}"
      - name: Generate SBOM
        if: github.ref == 'refs/heads/main'
        uses: CycloneDX/gh-gomod-generate-sbom@efc74245d6802c8cefd925620515442756c70d8f # v2.0.0
        with:
          version: "${{ env.CYCLONEDX_GOMOD_VERSION }}"
          args: app -licenses -assert-licenses -json -std -output CycloneDX-SBOM.json -main .
      - name: Set up QEMU
        uses: docker/setup-qemu-action@29109295f81e9208d7d86ff1c6c12d2833863392 # v3.6.0
      - name: Set up Docker Buildx
        uses: docker/setup-buildx-action@e468171a9de216ec08956ac3ada2f0791b6bd435 # v3.11.1
      - name: Collect container meta-info for DockerHub
        if: github.ref == 'refs/heads/main'
        id: dockerhub-meta
        uses: docker/metadata-action@902fa8ec7d6ecbf8d84d538b9b233a880e428804 # v5.7.0
        with:
          images: ${{ github.repository }}
          labels: |
            org.opencontainers.image.version=${{ github.sha }}
            org.opencontainers.image.documentation=${{ env.DOCUMENTATION_URL }}
      - name: Collect container meta-info for GHCR
        if: github.ref == 'refs/heads/main'
        id: ghcr-meta
        uses: docker/metadata-action@902fa8ec7d6ecbf8d84d538b9b233a880e428804 # v5.7.0
        with:
          images: ghcr.io/${{ github.repository }}
          labels: |
            org.opencontainers.image.version=${{ github.sha }}
            org.opencontainers.image.documentation=${{ env.DOCUMENTATION_URL }}
      - name: Build images
        if: github.ref != 'refs/heads/main'
        uses: docker/build-push-action@263435318d21b8e681c14492fe198d362a7d2c83 # v6.18.0
        with:
          context: .
          file: ./docker/Dockerfile
          platforms: linux/amd64,linux/arm64,linux/arm
          push: false
          build-args: VERSION=${{ github.sha }}
          tags: ${{ github.repository }}:local
      - name: Login to DockerHub
        if: github.ref == 'refs/heads/main'
        uses: docker/login-action@74a5d142397b4f367a81961eba4e8cd7edddf772 # v3.4.0
        with:
          username: ${{ secrets.DOCKERHUB_USER }}
          password: ${{ secrets.DOCKERHUB_TOKEN }}
      - name: Login to GitHub
        if: github.ref == 'refs/heads/main'
        uses: docker/login-action@74a5d142397b4f367a81961eba4e8cd7edddf772 # v3.4.0
        with:
          registry: ghcr.io
          username: ${{ github.actor }}
          password: ${{ secrets.GITHUB_TOKEN }}
      - name: Build and push dev image to DockerHub
        if: github.ref == 'refs/heads/main'
        id: dockerhub-image
        uses: docker/build-push-action@263435318d21b8e681c14492fe198d362a7d2c83 # v6.18.0
        with:
          context: .
          file: ./docker/Dockerfile
          platforms: linux/amd64,linux/arm64,linux/arm
          push: true
          build-args: VERSION=${{ github.sha }}
          labels: ${{ steps.dockerhub-meta.outputs.labels }}
          tags: |
            ${{ github.repository }}:dev
            ${{ github.repository }}:dev-${{ github.sha }}
      - name: Build and push dev image to GHCR
        if: github.ref == 'refs/heads/main'
        id: ghcr-image
        uses: docker/build-push-action@263435318d21b8e681c14492fe198d362a7d2c83 # v6.18.0
        with:
          context: .
          file: ./docker/Dockerfile
          platforms: linux/amd64,linux/arm64,linux/arm
          push: true
          build-args: VERSION=${{ github.sha }}
          labels: ${{ steps.ghcr-meta.outputs.labels }}
          tags: |
            ghcr.io/${{ github.repository }}:dev
            ghcr.io/${{ github.repository }}:dev-${{ github.sha }}
      - name: Sign the image published in DockerHub
        if: steps.dockerhub-image.conclusion == 'success'
        env:
          GITHUB_TOKEN: ${{ secrets.GITHUB_TOKEN }}
          COSIGN_REPOSITORY: ${{ github.repository }}-signatures
        run: cosign sign --yes ${{ github.repository }}@${{ steps.dockerhub-image.outputs.digest }}
      - name: Attest and attach SBOM to the image published in DockerHub
        if: steps.dockerhub-image.conclusion == 'success'
        env:
          GITHUB_TOKEN: ${{ secrets.GITHUB_TOKEN }}
          COSIGN_REPOSITORY: ${{ github.repository }}-sbom
        run: cosign attest --yes --predicate CycloneDX-SBOM.json --type cyclonedx ${{ github.repository }}@${{ steps.dockerhub-image.outputs.digest }}
      - name: Sign the image published in GitHub
        if: steps.ghcr-image.conclusion == 'success'
        env:
          GITHUB_TOKEN: ${{ secrets.GITHUB_TOKEN }}
          COSIGN_REPOSITORY: ghcr.io/${{ github.repository }}-signatures
        run: cosign sign --yes ghcr.io/${{ github.repository }}@${{ steps.ghcr-image.outputs.digest }}
      - name: Attest and attach SBOM to the image published in GitHub
        if: steps.ghcr-image.conclusion == 'success'
        env:
          GITHUB_TOKEN: ${{ secrets.GITHUB_TOKEN }}
          COSIGN_REPOSITORY: ghcr.io/${{ github.repository }}-sbom
        run: cosign attest --yes --predicate CycloneDX-SBOM.json --type cyclonedx ghcr.io/${{ github.repository }}@${{ steps.ghcr-image.outputs.digest }}

  build-dev-documentation:
    runs-on: ubuntu-24.04
    permissions:
      contents: write
    needs:
      - check-changes
    if: >
      needs.check-changes.outputs.docs_changed == 'true' || needs.check-changes.outputs.ci_config_changed == 'true'
    steps:
      - name: Harden Runner
<<<<<<< HEAD
        uses: step-security/harden-runner@002fdce3c6a235733a90a27c80493a3241e56863 # v2.12.1
=======
        uses: step-security/harden-runner@6c439dc8bdf85cadbbce9ed30d1c7b959517bc49 # v2.12.2
>>>>>>> a365f7bb
        with:
          egress-policy: audit
      - name: Checkout repository
        uses: actions/checkout@11bd71901bbe5b1630ceea73d27597364c9af683 # v4
        with:
          submodules: true  # Fetch Hugo themes (true OR recursive)
          fetch-depth: 0    # Fetch all history for .GitInfo and .Lastmod
      - name: Setup Hugo
        uses: peaceiris/actions-hugo@75d2e84710de30f6ff7268e08f310b60ef14033f # v3.0.0
        with:
          hugo-version: ${{ env.HUGO_VERSION }}
          extended: true
      - name: Setup Node
        uses: actions/setup-node@49933ea5288caeca8642d1e84afbd3f7d6820020 # v4.4.0
        with:
          node-version: ${{ env.NODE_VERSION }}
      - name: Setup ruby
        uses: ruby/setup-ruby@a4effe49ee8ee5b8b5091268c473a4628afb5651 # v1.245.0
        with:
          ruby-version: ${{ env.RUBY_VERSION }}
      - name: Install asciidoctor
        run: gem install asciidoctor asciidoctor-diagram asciidoctor-html5s asciidoctor-diagram-ditaamini rouge
      - name: Install dependencies
        working-directory: ./docs
        run: npm ci
      - name: Update version string to dev version
        uses: jacobtomlinson/gha-find-replace@2ff30f644d2e0078fc028beb9193f5ff0dcad39e # v3
        with:
          find: "x-current-version"
          replace: "dev"
          regex: false
          include: docs/**
      - name: Build documentation
        working-directory: ./docs
        run: hugo --minify -d ./public
      - name: Deploy documentation
        if: github.ref == 'refs/heads/main'
        uses: peaceiris/actions-gh-pages@4f9cc6602d3f66b9c108549d475ec49e8ef4d45e # v4.0.0
        with:
          github_token: ${{ secrets.GITHUB_TOKEN }}
          publish_dir: ./docs/public
          destination_dir: dev<|MERGE_RESOLUTION|>--- conflicted
+++ resolved
@@ -11,11 +11,7 @@
       - release
 
 env:
-<<<<<<< HEAD
-  GO_VERSION: "1.24.4"
-=======
   GO_VERSION: "1.24.5"
->>>>>>> a365f7bb
   GOLANGCI_LINT_VERSION: "v2.0.2"
   HELM_VERSION: "3.17.2"
   HELM_UNITTEST_VERSION: "v0.8.0"
@@ -42,11 +38,7 @@
       ci_config_changed: ${{steps.ci-changes.outputs.count > 0}}
     steps:
       - name: Harden Runner
-<<<<<<< HEAD
-        uses: step-security/harden-runner@002fdce3c6a235733a90a27c80493a3241e56863 # v2.12.1
-=======
-        uses: step-security/harden-runner@6c439dc8bdf85cadbbce9ed30d1c7b959517bc49 # v2.12.2
->>>>>>> a365f7bb
+        uses: step-security/harden-runner@6c439dc8bdf85cadbbce9ed30d1c7b959517bc49 # v2.12.2
         with:
           egress-policy: audit
       - name: Checkout repository
@@ -103,11 +95,7 @@
       needs.check-changes.outputs.ci_config_changed == 'true'
     steps:
       - name: Harden Runner
-<<<<<<< HEAD
-        uses: step-security/harden-runner@002fdce3c6a235733a90a27c80493a3241e56863 # v2.12.1
-=======
-        uses: step-security/harden-runner@6c439dc8bdf85cadbbce9ed30d1c7b959517bc49 # v2.12.2
->>>>>>> a365f7bb
+        uses: step-security/harden-runner@6c439dc8bdf85cadbbce9ed30d1c7b959517bc49 # v2.12.2
         with:
           egress-policy: audit
       - name: Checkout repository
@@ -132,11 +120,7 @@
       needs.check-changes.outputs.ci_config_changed == 'true'
     steps:
       - name: Harden Runner
-<<<<<<< HEAD
-        uses: step-security/harden-runner@002fdce3c6a235733a90a27c80493a3241e56863 # v2.12.1
-=======
-        uses: step-security/harden-runner@6c439dc8bdf85cadbbce9ed30d1c7b959517bc49 # v2.12.2
->>>>>>> a365f7bb
+        uses: step-security/harden-runner@6c439dc8bdf85cadbbce9ed30d1c7b959517bc49 # v2.12.2
         with:
           egress-policy: audit
       - name: Checkout repository
@@ -160,11 +144,7 @@
       needs.check-changes.outputs.ci_config_changed == 'true'
     steps:
       - name: Harden Runner
-<<<<<<< HEAD
-        uses: step-security/harden-runner@002fdce3c6a235733a90a27c80493a3241e56863 # v2.12.1
-=======
-        uses: step-security/harden-runner@6c439dc8bdf85cadbbce9ed30d1c7b959517bc49 # v2.12.2
->>>>>>> a365f7bb
+        uses: step-security/harden-runner@6c439dc8bdf85cadbbce9ed30d1c7b959517bc49 # v2.12.2
         with:
           egress-policy: audit
       - name: Checkout repository
@@ -187,11 +167,7 @@
       needs.check-changes.outputs.ci_config_changed == 'true'
     steps:
       - name: Harden Runner
-<<<<<<< HEAD
-        uses: step-security/harden-runner@002fdce3c6a235733a90a27c80493a3241e56863 # v2.12.1
-=======
-        uses: step-security/harden-runner@6c439dc8bdf85cadbbce9ed30d1c7b959517bc49 # v2.12.2
->>>>>>> a365f7bb
+        uses: step-security/harden-runner@6c439dc8bdf85cadbbce9ed30d1c7b959517bc49 # v2.12.2
         with:
           egress-policy: audit
       - name: Checkout repository
@@ -211,11 +187,7 @@
       needs.check-changes.outputs.ci_config_changed == 'true'
     steps:
       - name: Harden Runner
-<<<<<<< HEAD
-        uses: step-security/harden-runner@002fdce3c6a235733a90a27c80493a3241e56863 # v2.12.1
-=======
-        uses: step-security/harden-runner@6c439dc8bdf85cadbbce9ed30d1c7b959517bc49 # v2.12.2
->>>>>>> a365f7bb
+        uses: step-security/harden-runner@6c439dc8bdf85cadbbce9ed30d1c7b959517bc49 # v2.12.2
         with:
           egress-policy: audit
       - name: Checkout repository
@@ -248,11 +220,7 @@
       needs.check-changes.outputs.ci_config_changed == 'true'
     steps:
       - name: Harden Runner
-<<<<<<< HEAD
-        uses: step-security/harden-runner@002fdce3c6a235733a90a27c80493a3241e56863 # v2.12.1
-=======
-        uses: step-security/harden-runner@6c439dc8bdf85cadbbce9ed30d1c7b959517bc49 # v2.12.2
->>>>>>> a365f7bb
+        uses: step-security/harden-runner@6c439dc8bdf85cadbbce9ed30d1c7b959517bc49 # v2.12.2
         with:
           egress-policy: audit
       - name: Checkout repository
@@ -281,11 +249,7 @@
       needs.check-changes.outputs.ci_config_changed == 'true'
     steps:
       - name: Harden Runner
-<<<<<<< HEAD
-        uses: step-security/harden-runner@002fdce3c6a235733a90a27c80493a3241e56863 # v2.12.1
-=======
-        uses: step-security/harden-runner@6c439dc8bdf85cadbbce9ed30d1c7b959517bc49 # v2.12.2
->>>>>>> a365f7bb
+        uses: step-security/harden-runner@6c439dc8bdf85cadbbce9ed30d1c7b959517bc49 # v2.12.2
         with:
           egress-policy: audit
       - name: Checkout repository
@@ -322,11 +286,7 @@
             goos: windows
     steps:
       - name: Harden Runner
-<<<<<<< HEAD
-        uses: step-security/harden-runner@002fdce3c6a235733a90a27c80493a3241e56863 # v2.12.1
-=======
-        uses: step-security/harden-runner@6c439dc8bdf85cadbbce9ed30d1c7b959517bc49 # v2.12.2
->>>>>>> a365f7bb
+        uses: step-security/harden-runner@6c439dc8bdf85cadbbce9ed30d1c7b959517bc49 # v2.12.2
         with:
           egress-policy: audit
       - name: Checkout repository
@@ -356,11 +316,7 @@
       needs.test.result == 'success' || (needs.test.result == 'skipped' && needs.check-changes.outputs.image_config_changed == 'true')
     steps:
       - name: Harden Runner
-<<<<<<< HEAD
-        uses: step-security/harden-runner@002fdce3c6a235733a90a27c80493a3241e56863 # v2.12.1
-=======
-        uses: step-security/harden-runner@6c439dc8bdf85cadbbce9ed30d1c7b959517bc49 # v2.12.2
->>>>>>> a365f7bb
+        uses: step-security/harden-runner@6c439dc8bdf85cadbbce9ed30d1c7b959517bc49 # v2.12.2
         with:
           egress-policy: audit
       - name: Checkout repository
@@ -488,11 +444,7 @@
       needs.check-changes.outputs.docs_changed == 'true' || needs.check-changes.outputs.ci_config_changed == 'true'
     steps:
       - name: Harden Runner
-<<<<<<< HEAD
-        uses: step-security/harden-runner@002fdce3c6a235733a90a27c80493a3241e56863 # v2.12.1
-=======
-        uses: step-security/harden-runner@6c439dc8bdf85cadbbce9ed30d1c7b959517bc49 # v2.12.2
->>>>>>> a365f7bb
+        uses: step-security/harden-runner@6c439dc8bdf85cadbbce9ed30d1c7b959517bc49 # v2.12.2
         with:
           egress-policy: audit
       - name: Checkout repository
