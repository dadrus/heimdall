name: CI

on:
  push:
    branches:
      - main
      - release
  pull_request:
    branches:
      - main
      - release

env:
<<<<<<< HEAD
  GO_VERSION: "1.25.4"
=======
  GO_VERSION: "1.25.5"
>>>>>>> 599b6cd6
  GOLANGCI_LINT_VERSION: "v2.4.0"
  HELM_VERSION: "3.18.5"
  HELM_UNITTEST_VERSION: "v1.0.0"
  KUBECONFORM_VERSION: "0.6.7"
  KUBERNETES_API_VERSION: "1.31.0"
  NODE_VERSION: "24.8.0"
  RUBY_VERSION: "3.4"
  COSIGN_VERSION: "v2.4.3"
  CYCLONEDX_GOMOD_VERSION: "v1.9.0"
  HUGO_VERSION: "0.150.0"
  DOCUMENTATION_URL: "https://dadrus.github.io/heimdall/"

permissions: read-all

jobs:
  check-changes:
    runs-on: ubuntu-24.04
    outputs:
      code_changed: ${{steps.code-changes.outputs.count > 0}}
      test_data_changed: ${{steps.test-data-changes.outputs.count > 0}}
      image_config_changed: ${{steps.image-config-changes.outputs.count > 0}}
      helm_chart_changed: ${{steps.helm-chart-changes.outputs.count > 0}}
      docs_changed: ${{steps.docs-changes.outputs.count > 0}}
      ci_config_changed: ${{steps.ci-changes.outputs.count > 0}}
    steps:
      - name: Harden Runner
<<<<<<< HEAD
        uses: step-security/harden-runner@95d9a5deda9de15063e7595e9719c11c38c90ae2 # v2.13.2
=======
        uses: step-security/harden-runner@df199fb7be9f65074067a9eb93f12bb4c5547cf2 # v2.13.3
>>>>>>> 599b6cd6
        with:
          egress-policy: audit
      - name: Checkout repository
        uses: actions/checkout@8e8c483db84b4bee98b60c0593521ed34d9990e8 # v6
      - name: Check code changes
        id: code-changes
        uses: technote-space/get-diff-action@f27caffdd0fb9b13f4fc191c016bb4e0632844af # v6.1.2
        with:
          PATTERNS: |
            *.go
            **/*.go
            schema/*.json
          FILES: |
            go.mod
            go.sum
      - name: Check test data changes
        id: test-data-changes
        uses: technote-space/get-diff-action@f27caffdd0fb9b13f4fc191c016bb4e0632844af # v6.1.2
        with:
          PATTERNS: |
            cmd/**/*.yaml
            internal/**/*.yaml
      - name: Check container image config changes
        id: image-config-changes
        uses: technote-space/get-diff-action@f27caffdd0fb9b13f4fc191c016bb4e0632844af # v6.1.2
        with:
          PATTERNS: |
            docker/Dockerfile
      - name: Check helm chart changes
        id: helm-chart-changes
        uses: technote-space/get-diff-action@f27caffdd0fb9b13f4fc191c016bb4e0632844af # v6.1.2
        with:
          PATTERNS: |
            charts/**
      - name: Check documentation changes
        id: docs-changes
        uses: technote-space/get-diff-action@f27caffdd0fb9b13f4fc191c016bb4e0632844af # v6.1.2
        with:
          PATTERNS: |
            docs/**
      - name: Check CI settings changes
        id: ci-changes
        uses: technote-space/get-diff-action@f27caffdd0fb9b13f4fc191c016bb4e0632844af # v6.1.2
        with:
          PATTERNS: |
            .github/workflows/*.yaml

  check-licenses:
    runs-on: ubuntu-24.04
    needs:
      - check-changes
    if: >
      needs.check-changes.outputs.code_changed == 'true' || 
      needs.check-changes.outputs.ci_config_changed == 'true'
    steps:
      - name: Harden Runner
<<<<<<< HEAD
        uses: step-security/harden-runner@95d9a5deda9de15063e7595e9719c11c38c90ae2 # v2.13.2
=======
        uses: step-security/harden-runner@df199fb7be9f65074067a9eb93f12bb4c5547cf2 # v2.13.3
>>>>>>> 599b6cd6
        with:
          egress-policy: audit
      - name: Checkout repository
        uses: actions/checkout@8e8c483db84b4bee98b60c0593521ed34d9990e8 # v6
      - name: Set up Go
<<<<<<< HEAD
        uses: actions/setup-go@44694675825211faa026b3c33043df3e48a5fa00 # v6.0.0
=======
        uses: actions/setup-go@4dc6199c7b1a012772edbd06daecab0f50c9053c # v6.1.0
>>>>>>> 599b6cd6
        with:
          go-version: "${{ env.GO_VERSION }}"
      - name: Get google/go-licenses package
        run: go install github.com/google/go-licenses@v1.6.0
      - name: Check the licenses
        run: go-licenses check --disallowed_types=forbidden,restricted,reciprocal,permissive,unknown .

  lint-code:
    runs-on: ubuntu-24.04
    permissions:
      pull-requests: write
    needs:
      - check-changes
    if: >
      needs.check-changes.outputs.code_changed == 'true' || 
      needs.check-changes.outputs.ci_config_changed == 'true'
    steps:
      - name: Harden Runner
<<<<<<< HEAD
        uses: step-security/harden-runner@95d9a5deda9de15063e7595e9719c11c38c90ae2 # v2.13.2
=======
        uses: step-security/harden-runner@df199fb7be9f65074067a9eb93f12bb4c5547cf2 # v2.13.3
>>>>>>> 599b6cd6
        with:
          egress-policy: audit
      - name: Checkout repository
        uses: actions/checkout@8e8c483db84b4bee98b60c0593521ed34d9990e8 # v6
        with:
          fetch-depth: 0
      - name: Review code
        uses: reviewdog/action-golangci-lint@f9bba13753278f6a73b27a56a3ffb1bfda90ed71 # v2.8.0
        with:
          go_version: "${{ env.GO_VERSION }}"
          golangci_lint_version: "${{ env.GOLANGCI_LINT_VERSION }}"
          reporter: github-pr-review
          fail_level: error

  lint-api:
    runs-on: ubuntu-24.04
    needs:
      - check-changes
    if: > 
      needs.check-changes.outputs.docs_changed == 'true' || 
      needs.check-changes.outputs.ci_config_changed == 'true'
    steps:
      - name: Harden Runner
<<<<<<< HEAD
        uses: step-security/harden-runner@95d9a5deda9de15063e7595e9719c11c38c90ae2 # v2.13.2
=======
        uses: step-security/harden-runner@df199fb7be9f65074067a9eb93f12bb4c5547cf2 # v2.13.3
>>>>>>> 599b6cd6
        with:
          egress-policy: audit
      - name: Checkout repository
        uses: actions/checkout@8e8c483db84b4bee98b60c0593521ed34d9990e8 # v6
      - name: Setup Node
<<<<<<< HEAD
        uses: actions/setup-node@2028fbc5c25fe9cf00d9f06a71cc4710d4507903 # v6.0.0
=======
        uses: actions/setup-node@395ad3262231945c25e8478fd5baf05154b1d79f # v6.1.0
>>>>>>> 599b6cd6
        with:
          node-version: ${{ env.NODE_VERSION }}
      - name: Run Redocly CLI
        run: npx --yes @redocly/cli@1.34.3 lint

  lint-dockerfiles:
    runs-on: ubuntu-24.04
    permissions:
      pull-requests: write
    needs:
      - check-changes
    if: > 
      needs.check-changes.outputs.image_config_changed == 'true' || 
      needs.check-changes.outputs.ci_config_changed == 'true'
    steps:
      - name: Harden Runner
<<<<<<< HEAD
        uses: step-security/harden-runner@95d9a5deda9de15063e7595e9719c11c38c90ae2 # v2.13.2
=======
        uses: step-security/harden-runner@df199fb7be9f65074067a9eb93f12bb4c5547cf2 # v2.13.3
>>>>>>> 599b6cd6
        with:
          egress-policy: audit
      - name: Checkout repository
        uses: actions/checkout@8e8c483db84b4bee98b60c0593521ed34d9990e8 # v6
      - name: Run hadolint
        uses: reviewdog/action-hadolint@fc7ee4a9f71e521bc43e370819247b70e5327540 # v1.50.2
        with:
          reporter: github-pr-review
          reviewdog_flags: -fail-level=error

  lint-helm-chart:
    runs-on: ubuntu-24.04
    needs:
      - check-changes
    if: > 
      needs.check-changes.outputs.helm_chart_changed == 'true' || 
      needs.check-changes.outputs.ci_config_changed == 'true'
    steps:
      - name: Harden Runner
<<<<<<< HEAD
        uses: step-security/harden-runner@95d9a5deda9de15063e7595e9719c11c38c90ae2 # v2.13.2
=======
        uses: step-security/harden-runner@df199fb7be9f65074067a9eb93f12bb4c5547cf2 # v2.13.3
>>>>>>> 599b6cd6
        with:
          egress-policy: audit
      - name: Checkout repository
        uses: actions/checkout@8e8c483db84b4bee98b60c0593521ed34d9990e8 # v6
      - name: Setup k8s tools
        uses: yokawasa/action-setup-kube-tools@3e3886c11bfa25fe33f8eb90f59542dd151da442 # v0.13.1
        with:
          setup-tools: |
            helm
            kubeconform
          helm: '${{ env.HELM_VERSION }}'
          kubeconform: '${{ env.KUBECONFORM_VERSION }}'
      - name: Helm Lint
        run: helm lint ./charts/heimdall
      - name: Kubeconform decision mode deployment
        run: |
          helm template --set crds.enabled=true ./charts/heimdall > generated-config.yaml
          kubeconform \
              -schema-location default \
              -schema-location "https://raw.githubusercontent.com/yannh/kubernetes-json-schema/master/{{ .NormalizedKubernetesVersion }}/{{ .ResourceKind }}.json" \
              --skip RuleSet -kubernetes-version ${{ env.KUBERNETES_API_VERSION }} generated-config.yaml
      - name: Kubeconform proxy mode deployment
        run: |
          helm template --set crds.enabled=true --set operationMode=proxy ./charts/heimdall > generated-config.yaml
          kubeconform \
              -schema-location default \
              -schema-location "https://raw.githubusercontent.com/yannh/kubernetes-json-schema/master/{{ .NormalizedKubernetesVersion }}/{{ .ResourceKind }}.json" \
              --skip RuleSet -kubernetes-version ${{ env.KUBERNETES_API_VERSION }} generated-config.yaml

  unittest-helm-chart:
    runs-on: ubuntu-24.04
    needs:
      - check-changes
    if: >
      needs.check-changes.outputs.helm_chart_changed == 'true' || 
      needs.check-changes.outputs.ci_config_changed == 'true'
    steps:
      - name: Harden Runner
<<<<<<< HEAD
        uses: step-security/harden-runner@95d9a5deda9de15063e7595e9719c11c38c90ae2 # v2.13.2
=======
        uses: step-security/harden-runner@df199fb7be9f65074067a9eb93f12bb4c5547cf2 # v2.13.3
>>>>>>> 599b6cd6
        with:
          egress-policy: audit
      - name: Checkout repository
        uses: actions/checkout@8e8c483db84b4bee98b60c0593521ed34d9990e8 # v6
      - name: Setup k8s tools
        uses: yokawasa/action-setup-kube-tools@3e3886c11bfa25fe33f8eb90f59542dd151da442 # v0.13.1
        with:
          setup-tools: |
            helm
            kubeconform
          helm: '${{ env.HELM_VERSION }}'
          kubeconform: '${{ env.KUBECONFORM_VERSION }}'
      - name: Install Helm Unittest
        run: helm plugin install --version ${{ env.HELM_UNITTEST_VERSION }} https://github.com/helm-unittest/helm-unittest.git
      - name: Run tests
        run: |
          helm unittest ./charts/heimdall

  test:
    runs-on: ubuntu-24.04
    needs:
      - check-changes
    if: >
      needs.check-changes.outputs.code_changed == 'true' || 
      needs.check-changes.outputs.test_data_changed == 'true' ||
      needs.check-changes.outputs.ci_config_changed == 'true'
    steps:
      - name: Harden Runner
<<<<<<< HEAD
        uses: step-security/harden-runner@95d9a5deda9de15063e7595e9719c11c38c90ae2 # v2.13.2
=======
        uses: step-security/harden-runner@df199fb7be9f65074067a9eb93f12bb4c5547cf2 # v2.13.3
>>>>>>> 599b6cd6
        with:
          egress-policy: audit
      - name: Checkout repository
        uses: actions/checkout@8e8c483db84b4bee98b60c0593521ed34d9990e8 # v6
      - name: Set up Go
<<<<<<< HEAD
        uses: actions/setup-go@44694675825211faa026b3c33043df3e48a5fa00 # v6.0.0
=======
        uses: actions/setup-go@4dc6199c7b1a012772edbd06daecab0f50c9053c # v6.1.0
>>>>>>> 599b6cd6
        with:
          go-version: "${{ env.GO_VERSION }}"
      - name: Install go-junit-report
        run: go install github.com/jstemmer/go-junit-report/v2@v2.1.0
      - name: Test
        run: |
          set -o pipefail
          go test -v -coverprofile=coverage.cov -coverpkg=./... ./... 2>&1 | \
          tee >(go-junit-report -set-exit-code > junit-report.xml)
      - name: Upload test results to Codecov
        uses: codecov/test-results-action@47f89e9acb64b76debcd5ea40642d25a4adced9f # v1
        if: always() && !cancelled()
        with:
          files: junit-report.xml
          verbose: true
          token: ${{ secrets.CODECOV_TOKEN }}
      - name: Upload code coverage report to Codecov
        uses: codecov/codecov-action@5a1091511ad55cbe89839c7260b706298ca349f7 # v5.5.1
        with:
          files: coverage.cov
          verbose: true
          token: ${{ secrets.CODECOV_TOKEN }}

  build-binaries:
    runs-on: ubuntu-24.04
    needs:
      - test
    if: needs.test.result == 'success'
    strategy:
      matrix:
        # build and publish in parallel: linux/amd64, linux/arm64, windows/amd64, darwin/amd64, darwin/arm64
        goos: [ linux, windows, darwin ]
        goarch: [ amd64, arm64, arm ]
        exclude:
          - goarch: arm
            goos: darwin
          - goarch: arm
            goos: windows
          - goarch: arm64
            goos: windows
    steps:
      - name: Harden Runner
<<<<<<< HEAD
        uses: step-security/harden-runner@95d9a5deda9de15063e7595e9719c11c38c90ae2 # v2.13.2
=======
        uses: step-security/harden-runner@df199fb7be9f65074067a9eb93f12bb4c5547cf2 # v2.13.3
>>>>>>> 599b6cd6
        with:
          egress-policy: audit
      - name: Checkout repository
        uses: actions/checkout@8e8c483db84b4bee98b60c0593521ed34d9990e8 # v6
      - name: Set up Go
<<<<<<< HEAD
        uses: actions/setup-go@44694675825211faa026b3c33043df3e48a5fa00 # v6.0.0
        with:
          go-version: "${{ env.GO_VERSION }}"
      - name: Build
        run: CGO_ENABLED=0 GOOS=${{ matrix.goos }} GOARCH=${{ matrix.goarch }} go build -trimpath -ldflags="-buildid= -w -s -X github.com/dadrus/heimdall/version.Version=${{ github.sha }}" -o ./build/
=======
        uses: actions/setup-go@4dc6199c7b1a012772edbd06daecab0f50c9053c # v6.1.0
        with:
          go-version: "${{ env.GO_VERSION }}"
      - name: Build
        run: CGO_ENABLED=0 GOOS=${{ matrix.goos }} GOARCH=${{ matrix.goarch }} go build -trimpath -buildvcs=false -ldflags="-buildid= -w -s -X github.com/dadrus/heimdall/version.Version=${{ github.sha }}" -o ./build/
>>>>>>> 599b6cd6
      - uses: actions/upload-artifact@330a01c490aca151604b8cf639adc76d48f6c5d4 # v5.0.0
        if: github.ref == 'refs/heads/main'
        with:
          name: build-result-${{ matrix.goos }}-${{ matrix.goarch }}
          path: ./build/*
          retention-days: 30

  build-dev-container-images:
    runs-on: ubuntu-24.04
    permissions:
      packages: write
      id-token: write
    needs:
      - test
      - check-changes
    if: >
      needs.test.result == 'success' || (needs.test.result == 'skipped' && needs.check-changes.outputs.image_config_changed == 'true')
    steps:
      - name: Harden Runner
<<<<<<< HEAD
        uses: step-security/harden-runner@95d9a5deda9de15063e7595e9719c11c38c90ae2 # v2.13.2
=======
        uses: step-security/harden-runner@df199fb7be9f65074067a9eb93f12bb4c5547cf2 # v2.13.3
>>>>>>> 599b6cd6
        with:
          egress-policy: audit
      - name: Checkout repository
        uses: actions/checkout@8e8c483db84b4bee98b60c0593521ed34d9990e8 # v6
      - name: Install Cosign
        if: github.ref == 'refs/heads/main'
        uses: sigstore/cosign-installer@faadad0cce49287aee09b3a48701e75088a2c6ad # v4.0.0
        with:
          cosign-release: "${{ env.COSIGN_VERSION }}"
      - name: Set up Go # required as the sbom generator is compiled using go < 1.21
<<<<<<< HEAD
        uses: actions/setup-go@44694675825211faa026b3c33043df3e48a5fa00 # v6.0.0
=======
        uses: actions/setup-go@4dc6199c7b1a012772edbd06daecab0f50c9053c # v6.1.0
>>>>>>> 599b6cd6
        with:
          go-version: "${{ env.GO_VERSION }}"
      - name: Generate SBOM
        if: github.ref == 'refs/heads/main'
        uses: CycloneDX/gh-gomod-generate-sbom@efc74245d6802c8cefd925620515442756c70d8f # v2.0.0
        with:
          version: "${{ env.CYCLONEDX_GOMOD_VERSION }}"
          args: app -licenses -assert-licenses -json -std -output CycloneDX-SBOM.json -main .
      - name: Set up QEMU
        uses: docker/setup-qemu-action@c7c53464625b32c7a7e944ae62b3e17d2b600130 # v3.7.0
      - name: Set up Docker Buildx
        uses: docker/setup-buildx-action@e468171a9de216ec08956ac3ada2f0791b6bd435 # v3.11.1
      - name: Collect container meta-info for DockerHub
        if: github.ref == 'refs/heads/main'
        id: dockerhub-meta
<<<<<<< HEAD
        uses: docker/metadata-action@318604b99e75e41977312d83839a89be02ca4893 # v5.9.0
=======
        uses: docker/metadata-action@c299e40c65443455700f0fdfc63efafe5b349051 # v5.10.0
>>>>>>> 599b6cd6
        with:
          images: ${{ github.repository }}
          labels: |
            org.opencontainers.image.version=${{ github.sha }}
            org.opencontainers.image.documentation=${{ env.DOCUMENTATION_URL }}
      - name: Collect container meta-info for GHCR
        if: github.ref == 'refs/heads/main'
        id: ghcr-meta
<<<<<<< HEAD
        uses: docker/metadata-action@318604b99e75e41977312d83839a89be02ca4893 # v5.9.0
=======
        uses: docker/metadata-action@c299e40c65443455700f0fdfc63efafe5b349051 # v5.10.0
>>>>>>> 599b6cd6
        with:
          images: ghcr.io/${{ github.repository }}
          labels: |
            org.opencontainers.image.version=${{ github.sha }}
            org.opencontainers.image.documentation=${{ env.DOCUMENTATION_URL }}
      - name: Build images
        if: github.ref != 'refs/heads/main'
        uses: docker/build-push-action@263435318d21b8e681c14492fe198d362a7d2c83 # v6.18.0
        with:
          context: .
          file: ./docker/Dockerfile
          platforms: linux/amd64,linux/arm64,linux/arm
          push: false
          build-args: VERSION=${{ github.sha }}
          tags: ${{ github.repository }}:local
      - name: Login to DockerHub
        if: github.ref == 'refs/heads/main'
        uses: docker/login-action@5e57cd118135c172c3672efd75eb46360885c0ef # v3.6.0
        with:
          username: ${{ secrets.DOCKERHUB_USER }}
          password: ${{ secrets.DOCKERHUB_TOKEN }}
      - name: Login to GitHub
        if: github.ref == 'refs/heads/main'
        uses: docker/login-action@5e57cd118135c172c3672efd75eb46360885c0ef # v3.6.0
        with:
          registry: ghcr.io
          username: ${{ github.actor }}
          password: ${{ secrets.GITHUB_TOKEN }}
      - name: Build and push dev image to DockerHub
        if: github.ref == 'refs/heads/main'
        id: dockerhub-image
        uses: docker/build-push-action@263435318d21b8e681c14492fe198d362a7d2c83 # v6.18.0
        with:
          context: .
          file: ./docker/Dockerfile
          platforms: linux/amd64,linux/arm64,linux/arm
          push: true
          build-args: VERSION=${{ github.sha }}
          labels: ${{ steps.dockerhub-meta.outputs.labels }}
          tags: |
            ${{ github.repository }}:dev
            ${{ github.repository }}:dev-${{ github.sha }}
      - name: Build and push dev image to GHCR
        if: github.ref == 'refs/heads/main'
        id: ghcr-image
        uses: docker/build-push-action@263435318d21b8e681c14492fe198d362a7d2c83 # v6.18.0
        with:
          context: .
          file: ./docker/Dockerfile
          platforms: linux/amd64,linux/arm64,linux/arm
          push: true
          build-args: VERSION=${{ github.sha }}
          labels: ${{ steps.ghcr-meta.outputs.labels }}
          tags: |
            ghcr.io/${{ github.repository }}:dev
            ghcr.io/${{ github.repository }}:dev-${{ github.sha }}
      - name: Sign the image published in DockerHub
        if: steps.dockerhub-image.conclusion == 'success'
        env:
          GITHUB_TOKEN: ${{ secrets.GITHUB_TOKEN }}
          COSIGN_REPOSITORY: ${{ github.repository }}-signatures
        run: cosign sign --yes ${{ github.repository }}@${{ steps.dockerhub-image.outputs.digest }}
      - name: Attest and attach SBOM to the image published in DockerHub
        if: steps.dockerhub-image.conclusion == 'success'
        env:
          GITHUB_TOKEN: ${{ secrets.GITHUB_TOKEN }}
          COSIGN_REPOSITORY: ${{ github.repository }}-sbom
        run: cosign attest --yes --predicate CycloneDX-SBOM.json --type cyclonedx ${{ github.repository }}@${{ steps.dockerhub-image.outputs.digest }}
      - name: Sign the image published in GitHub
        if: steps.ghcr-image.conclusion == 'success'
        env:
          GITHUB_TOKEN: ${{ secrets.GITHUB_TOKEN }}
          COSIGN_REPOSITORY: ghcr.io/${{ github.repository }}-signatures
        run: cosign sign --yes ghcr.io/${{ github.repository }}@${{ steps.ghcr-image.outputs.digest }}
      - name: Attest and attach SBOM to the image published in GitHub
        if: steps.ghcr-image.conclusion == 'success'
        env:
          GITHUB_TOKEN: ${{ secrets.GITHUB_TOKEN }}
          COSIGN_REPOSITORY: ghcr.io/${{ github.repository }}-sbom
        run: cosign attest --yes --predicate CycloneDX-SBOM.json --type cyclonedx ghcr.io/${{ github.repository }}@${{ steps.ghcr-image.outputs.digest }}

  build-dev-documentation:
    runs-on: ubuntu-24.04
    permissions:
      contents: write
    needs:
      - check-changes
    if: >
      needs.check-changes.outputs.docs_changed == 'true' || needs.check-changes.outputs.ci_config_changed == 'true'
    steps:
      - name: Harden Runner
<<<<<<< HEAD
        uses: step-security/harden-runner@95d9a5deda9de15063e7595e9719c11c38c90ae2 # v2.13.2
=======
        uses: step-security/harden-runner@df199fb7be9f65074067a9eb93f12bb4c5547cf2 # v2.13.3
>>>>>>> 599b6cd6
        with:
          egress-policy: audit
      - name: Checkout repository
        uses: actions/checkout@8e8c483db84b4bee98b60c0593521ed34d9990e8 # v6
        with:
          submodules: true  # Fetch Hugo themes (true OR recursive)
          fetch-depth: 0    # Fetch all history for .GitInfo and .Lastmod
      - name: Setup Hugo
        uses: peaceiris/actions-hugo@75d2e84710de30f6ff7268e08f310b60ef14033f # v3.0.0
        with:
          hugo-version: ${{ env.HUGO_VERSION }}
          extended: true
      - name: Setup Node
<<<<<<< HEAD
        uses: actions/setup-node@2028fbc5c25fe9cf00d9f06a71cc4710d4507903 # v6.0.0
        with:
          node-version: ${{ env.NODE_VERSION }}
      - name: Setup ruby
        uses: ruby/setup-ruby@d5126b9b3579e429dd52e51e68624dda2e05be25 # v1.267.0
=======
        uses: actions/setup-node@395ad3262231945c25e8478fd5baf05154b1d79f # v6.1.0
        with:
          node-version: ${{ env.NODE_VERSION }}
      - name: Setup ruby
        uses: ruby/setup-ruby@8aeb6ff8030dd539317f8e1769a044873b56ea71 # v1.268.0
>>>>>>> 599b6cd6
        with:
          ruby-version: ${{ env.RUBY_VERSION }}
      - name: Install asciidoctor
        run: gem install asciidoctor asciidoctor-diagram asciidoctor-html5s asciidoctor-diagram-ditaamini rouge
      - name: Install dependencies
        working-directory: ./docs
        run: npm ci
      - name: Update version string to dev version
        uses: jacobtomlinson/gha-find-replace@2ff30f644d2e0078fc028beb9193f5ff0dcad39e # v3
        with:
          find: "x-current-version"
          replace: "dev"
          regex: false
          include: docs/**
      - name: Build documentation
        working-directory: ./docs
        run: hugo --minify -d ./public
      - name: Deploy documentation
        if: github.ref == 'refs/heads/main'
        uses: peaceiris/actions-gh-pages@4f9cc6602d3f66b9c108549d475ec49e8ef4d45e # v4.0.0
        with:
          github_token: ${{ secrets.GITHUB_TOKEN }}
          publish_dir: ./docs/public
          destination_dir: dev<|MERGE_RESOLUTION|>--- conflicted
+++ resolved
@@ -11,11 +11,7 @@
       - release
 
 env:
-<<<<<<< HEAD
-  GO_VERSION: "1.25.4"
-=======
   GO_VERSION: "1.25.5"
->>>>>>> 599b6cd6
   GOLANGCI_LINT_VERSION: "v2.4.0"
   HELM_VERSION: "3.18.5"
   HELM_UNITTEST_VERSION: "v1.0.0"
@@ -42,11 +38,7 @@
       ci_config_changed: ${{steps.ci-changes.outputs.count > 0}}
     steps:
       - name: Harden Runner
-<<<<<<< HEAD
-        uses: step-security/harden-runner@95d9a5deda9de15063e7595e9719c11c38c90ae2 # v2.13.2
-=======
-        uses: step-security/harden-runner@df199fb7be9f65074067a9eb93f12bb4c5547cf2 # v2.13.3
->>>>>>> 599b6cd6
+        uses: step-security/harden-runner@df199fb7be9f65074067a9eb93f12bb4c5547cf2 # v2.13.3
         with:
           egress-policy: audit
       - name: Checkout repository
@@ -103,21 +95,13 @@
       needs.check-changes.outputs.ci_config_changed == 'true'
     steps:
       - name: Harden Runner
-<<<<<<< HEAD
-        uses: step-security/harden-runner@95d9a5deda9de15063e7595e9719c11c38c90ae2 # v2.13.2
-=======
-        uses: step-security/harden-runner@df199fb7be9f65074067a9eb93f12bb4c5547cf2 # v2.13.3
->>>>>>> 599b6cd6
+        uses: step-security/harden-runner@df199fb7be9f65074067a9eb93f12bb4c5547cf2 # v2.13.3
         with:
           egress-policy: audit
       - name: Checkout repository
         uses: actions/checkout@8e8c483db84b4bee98b60c0593521ed34d9990e8 # v6
       - name: Set up Go
-<<<<<<< HEAD
-        uses: actions/setup-go@44694675825211faa026b3c33043df3e48a5fa00 # v6.0.0
-=======
         uses: actions/setup-go@4dc6199c7b1a012772edbd06daecab0f50c9053c # v6.1.0
->>>>>>> 599b6cd6
         with:
           go-version: "${{ env.GO_VERSION }}"
       - name: Get google/go-licenses package
@@ -136,11 +120,7 @@
       needs.check-changes.outputs.ci_config_changed == 'true'
     steps:
       - name: Harden Runner
-<<<<<<< HEAD
-        uses: step-security/harden-runner@95d9a5deda9de15063e7595e9719c11c38c90ae2 # v2.13.2
-=======
-        uses: step-security/harden-runner@df199fb7be9f65074067a9eb93f12bb4c5547cf2 # v2.13.3
->>>>>>> 599b6cd6
+        uses: step-security/harden-runner@df199fb7be9f65074067a9eb93f12bb4c5547cf2 # v2.13.3
         with:
           egress-policy: audit
       - name: Checkout repository
@@ -164,21 +144,13 @@
       needs.check-changes.outputs.ci_config_changed == 'true'
     steps:
       - name: Harden Runner
-<<<<<<< HEAD
-        uses: step-security/harden-runner@95d9a5deda9de15063e7595e9719c11c38c90ae2 # v2.13.2
-=======
-        uses: step-security/harden-runner@df199fb7be9f65074067a9eb93f12bb4c5547cf2 # v2.13.3
->>>>>>> 599b6cd6
+        uses: step-security/harden-runner@df199fb7be9f65074067a9eb93f12bb4c5547cf2 # v2.13.3
         with:
           egress-policy: audit
       - name: Checkout repository
         uses: actions/checkout@8e8c483db84b4bee98b60c0593521ed34d9990e8 # v6
       - name: Setup Node
-<<<<<<< HEAD
-        uses: actions/setup-node@2028fbc5c25fe9cf00d9f06a71cc4710d4507903 # v6.0.0
-=======
         uses: actions/setup-node@395ad3262231945c25e8478fd5baf05154b1d79f # v6.1.0
->>>>>>> 599b6cd6
         with:
           node-version: ${{ env.NODE_VERSION }}
       - name: Run Redocly CLI
@@ -195,11 +167,7 @@
       needs.check-changes.outputs.ci_config_changed == 'true'
     steps:
       - name: Harden Runner
-<<<<<<< HEAD
-        uses: step-security/harden-runner@95d9a5deda9de15063e7595e9719c11c38c90ae2 # v2.13.2
-=======
-        uses: step-security/harden-runner@df199fb7be9f65074067a9eb93f12bb4c5547cf2 # v2.13.3
->>>>>>> 599b6cd6
+        uses: step-security/harden-runner@df199fb7be9f65074067a9eb93f12bb4c5547cf2 # v2.13.3
         with:
           egress-policy: audit
       - name: Checkout repository
@@ -219,11 +187,7 @@
       needs.check-changes.outputs.ci_config_changed == 'true'
     steps:
       - name: Harden Runner
-<<<<<<< HEAD
-        uses: step-security/harden-runner@95d9a5deda9de15063e7595e9719c11c38c90ae2 # v2.13.2
-=======
-        uses: step-security/harden-runner@df199fb7be9f65074067a9eb93f12bb4c5547cf2 # v2.13.3
->>>>>>> 599b6cd6
+        uses: step-security/harden-runner@df199fb7be9f65074067a9eb93f12bb4c5547cf2 # v2.13.3
         with:
           egress-policy: audit
       - name: Checkout repository
@@ -262,11 +226,7 @@
       needs.check-changes.outputs.ci_config_changed == 'true'
     steps:
       - name: Harden Runner
-<<<<<<< HEAD
-        uses: step-security/harden-runner@95d9a5deda9de15063e7595e9719c11c38c90ae2 # v2.13.2
-=======
-        uses: step-security/harden-runner@df199fb7be9f65074067a9eb93f12bb4c5547cf2 # v2.13.3
->>>>>>> 599b6cd6
+        uses: step-security/harden-runner@df199fb7be9f65074067a9eb93f12bb4c5547cf2 # v2.13.3
         with:
           egress-policy: audit
       - name: Checkout repository
@@ -295,21 +255,13 @@
       needs.check-changes.outputs.ci_config_changed == 'true'
     steps:
       - name: Harden Runner
-<<<<<<< HEAD
-        uses: step-security/harden-runner@95d9a5deda9de15063e7595e9719c11c38c90ae2 # v2.13.2
-=======
-        uses: step-security/harden-runner@df199fb7be9f65074067a9eb93f12bb4c5547cf2 # v2.13.3
->>>>>>> 599b6cd6
+        uses: step-security/harden-runner@df199fb7be9f65074067a9eb93f12bb4c5547cf2 # v2.13.3
         with:
           egress-policy: audit
       - name: Checkout repository
         uses: actions/checkout@8e8c483db84b4bee98b60c0593521ed34d9990e8 # v6
       - name: Set up Go
-<<<<<<< HEAD
-        uses: actions/setup-go@44694675825211faa026b3c33043df3e48a5fa00 # v6.0.0
-=======
         uses: actions/setup-go@4dc6199c7b1a012772edbd06daecab0f50c9053c # v6.1.0
->>>>>>> 599b6cd6
         with:
           go-version: "${{ env.GO_VERSION }}"
       - name: Install go-junit-report
@@ -352,29 +304,17 @@
             goos: windows
     steps:
       - name: Harden Runner
-<<<<<<< HEAD
-        uses: step-security/harden-runner@95d9a5deda9de15063e7595e9719c11c38c90ae2 # v2.13.2
-=======
-        uses: step-security/harden-runner@df199fb7be9f65074067a9eb93f12bb4c5547cf2 # v2.13.3
->>>>>>> 599b6cd6
+        uses: step-security/harden-runner@df199fb7be9f65074067a9eb93f12bb4c5547cf2 # v2.13.3
         with:
           egress-policy: audit
       - name: Checkout repository
         uses: actions/checkout@8e8c483db84b4bee98b60c0593521ed34d9990e8 # v6
       - name: Set up Go
-<<<<<<< HEAD
-        uses: actions/setup-go@44694675825211faa026b3c33043df3e48a5fa00 # v6.0.0
-        with:
-          go-version: "${{ env.GO_VERSION }}"
-      - name: Build
-        run: CGO_ENABLED=0 GOOS=${{ matrix.goos }} GOARCH=${{ matrix.goarch }} go build -trimpath -ldflags="-buildid= -w -s -X github.com/dadrus/heimdall/version.Version=${{ github.sha }}" -o ./build/
-=======
         uses: actions/setup-go@4dc6199c7b1a012772edbd06daecab0f50c9053c # v6.1.0
         with:
           go-version: "${{ env.GO_VERSION }}"
       - name: Build
         run: CGO_ENABLED=0 GOOS=${{ matrix.goos }} GOARCH=${{ matrix.goarch }} go build -trimpath -buildvcs=false -ldflags="-buildid= -w -s -X github.com/dadrus/heimdall/version.Version=${{ github.sha }}" -o ./build/
->>>>>>> 599b6cd6
       - uses: actions/upload-artifact@330a01c490aca151604b8cf639adc76d48f6c5d4 # v5.0.0
         if: github.ref == 'refs/heads/main'
         with:
@@ -394,11 +334,7 @@
       needs.test.result == 'success' || (needs.test.result == 'skipped' && needs.check-changes.outputs.image_config_changed == 'true')
     steps:
       - name: Harden Runner
-<<<<<<< HEAD
-        uses: step-security/harden-runner@95d9a5deda9de15063e7595e9719c11c38c90ae2 # v2.13.2
-=======
-        uses: step-security/harden-runner@df199fb7be9f65074067a9eb93f12bb4c5547cf2 # v2.13.3
->>>>>>> 599b6cd6
+        uses: step-security/harden-runner@df199fb7be9f65074067a9eb93f12bb4c5547cf2 # v2.13.3
         with:
           egress-policy: audit
       - name: Checkout repository
@@ -409,11 +345,7 @@
         with:
           cosign-release: "${{ env.COSIGN_VERSION }}"
       - name: Set up Go # required as the sbom generator is compiled using go < 1.21
-<<<<<<< HEAD
-        uses: actions/setup-go@44694675825211faa026b3c33043df3e48a5fa00 # v6.0.0
-=======
         uses: actions/setup-go@4dc6199c7b1a012772edbd06daecab0f50c9053c # v6.1.0
->>>>>>> 599b6cd6
         with:
           go-version: "${{ env.GO_VERSION }}"
       - name: Generate SBOM
@@ -429,11 +361,7 @@
       - name: Collect container meta-info for DockerHub
         if: github.ref == 'refs/heads/main'
         id: dockerhub-meta
-<<<<<<< HEAD
-        uses: docker/metadata-action@318604b99e75e41977312d83839a89be02ca4893 # v5.9.0
-=======
         uses: docker/metadata-action@c299e40c65443455700f0fdfc63efafe5b349051 # v5.10.0
->>>>>>> 599b6cd6
         with:
           images: ${{ github.repository }}
           labels: |
@@ -442,11 +370,7 @@
       - name: Collect container meta-info for GHCR
         if: github.ref == 'refs/heads/main'
         id: ghcr-meta
-<<<<<<< HEAD
-        uses: docker/metadata-action@318604b99e75e41977312d83839a89be02ca4893 # v5.9.0
-=======
         uses: docker/metadata-action@c299e40c65443455700f0fdfc63efafe5b349051 # v5.10.0
->>>>>>> 599b6cd6
         with:
           images: ghcr.io/${{ github.repository }}
           labels: |
@@ -538,11 +462,7 @@
       needs.check-changes.outputs.docs_changed == 'true' || needs.check-changes.outputs.ci_config_changed == 'true'
     steps:
       - name: Harden Runner
-<<<<<<< HEAD
-        uses: step-security/harden-runner@95d9a5deda9de15063e7595e9719c11c38c90ae2 # v2.13.2
-=======
-        uses: step-security/harden-runner@df199fb7be9f65074067a9eb93f12bb4c5547cf2 # v2.13.3
->>>>>>> 599b6cd6
+        uses: step-security/harden-runner@df199fb7be9f65074067a9eb93f12bb4c5547cf2 # v2.13.3
         with:
           egress-policy: audit
       - name: Checkout repository
@@ -556,19 +476,11 @@
           hugo-version: ${{ env.HUGO_VERSION }}
           extended: true
       - name: Setup Node
-<<<<<<< HEAD
-        uses: actions/setup-node@2028fbc5c25fe9cf00d9f06a71cc4710d4507903 # v6.0.0
-        with:
-          node-version: ${{ env.NODE_VERSION }}
-      - name: Setup ruby
-        uses: ruby/setup-ruby@d5126b9b3579e429dd52e51e68624dda2e05be25 # v1.267.0
-=======
         uses: actions/setup-node@395ad3262231945c25e8478fd5baf05154b1d79f # v6.1.0
         with:
           node-version: ${{ env.NODE_VERSION }}
       - name: Setup ruby
         uses: ruby/setup-ruby@8aeb6ff8030dd539317f8e1769a044873b56ea71 # v1.268.0
->>>>>>> 599b6cd6
         with:
           ruby-version: ${{ env.RUBY_VERSION }}
       - name: Install asciidoctor
