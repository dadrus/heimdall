name: CI

on:
  push:
    branches:
      - main
      - release
  pull_request:
    branches:
      - main
      - release

env:
  GO_VERSION: "1.23.4"
  GOLANGCI_LINT_VERSION: "v1.63.4"
  HELM_VERSION: "3.16.4"
  KUBECONFORM_VERSION: "0.6.7"
<<<<<<< HEAD
  KUBERNETES_API_VERSION: "1.30.0"
  NODE_VERSION: "22.13"
  RUBY_VERSION: "3.4"
  COSIGN_VERSION: "v2.4.1"
  CYCLONEDX_GOMOD_VERSION: "v1.9.0"
=======
  KUBERNETES_API_VERSION: "1.27.0"
  NODE_VERSION: "22.7"
  RUBY_VERSION: "3.2"
  COSIGN_VERSION: "v2.4.0"
  CYCLONEDX_GOMOD_VERSION: "v1.7.0"
  HUGO_VERSION: "0.140.1"
>>>>>>> 98b85515
  DOCUMENTATION_URL: "https://dadrus.github.io/heimdall/"

permissions: read-all

jobs:
  check-changes:
    runs-on: ubuntu-24.04
    outputs:
      code_changed: ${{steps.code-changes.outputs.count > 0}}
      test_data_changed: ${{steps.test-data-changes.outputs.count > 0}}
      image_config_changed: ${{steps.image-config-changes.outputs.count > 0}}
      helm_chart_changed: ${{steps.helm-chart-changes.outputs.count > 0}}
      docs_changed: ${{steps.docs-changes.outputs.count > 0}}
      ci_config_changed: ${{steps.ci-changes.outputs.count > 0}}
    steps:
      - name: Harden Runner
        uses: step-security/harden-runner@0080882f6c36860b6ba35c610c98ce87d4e2f26f # v2.10.2
        with:
          egress-policy: audit
      - name: Checkout repository
        uses: actions/checkout@11bd71901bbe5b1630ceea73d27597364c9af683 # v4
      - name: Check code changes
        id: code-changes
        uses: technote-space/get-diff-action@f27caffdd0fb9b13f4fc191c016bb4e0632844af # v6.1.2
        with:
          PATTERNS: |
            *.go
            **/*.go
            schema/*.json
          FILES: |
            go.mod
            go.sum
      - name: Check test data changes
        id: test-data-changes
        uses: technote-space/get-diff-action@f27caffdd0fb9b13f4fc191c016bb4e0632844af # v6.1.2
        with:
          PATTERNS: |
            cmd/**/*.yaml
            internal/**/*.yaml
      - name: Check container image config changes
        id: image-config-changes
        uses: technote-space/get-diff-action@f27caffdd0fb9b13f4fc191c016bb4e0632844af # v6.1.2
        with:
          PATTERNS: |
            docker/Dockerfile
      - name: Check helm chart changes
        id: helm-chart-changes
        uses: technote-space/get-diff-action@f27caffdd0fb9b13f4fc191c016bb4e0632844af # v6.1.2
        with:
          PATTERNS: |
            charts/**
      - name: Check documentation changes
        id: docs-changes
        uses: technote-space/get-diff-action@f27caffdd0fb9b13f4fc191c016bb4e0632844af # v6.1.2
        with:
          PATTERNS: |
            docs/**
      - name: Check CI settings changes
        id: ci-changes
        uses: technote-space/get-diff-action@f27caffdd0fb9b13f4fc191c016bb4e0632844af # v6.1.2
        with:
          PATTERNS: |
            .github/workflows/*.yaml

  check-licenses:
    runs-on: ubuntu-24.04
    needs:
      - check-changes
    if: >
      needs.check-changes.outputs.code_changed == 'true' || 
      needs.check-changes.outputs.ci_config_changed == 'true'
    steps:
      - name: Harden Runner
        uses: step-security/harden-runner@0080882f6c36860b6ba35c610c98ce87d4e2f26f # v2.10.2
        with:
          egress-policy: audit
      - name: Checkout repository
        uses: actions/checkout@11bd71901bbe5b1630ceea73d27597364c9af683 # v4
      - name: Set up Go
        uses: actions/setup-go@3041bf56c941b39c61721a86cd11f3bb1338122a # v5.2.0
        with:
          go-version: "${{ env.GO_VERSION }}"
      - name: Get google/go-licenses package
        run: go install github.com/google/go-licenses@v1.6.0
      - name: Check the licenses
        run: go-licenses check --disallowed_types=forbidden,restricted,reciprocal,permissive,unknown .

  lint-code:
    runs-on: ubuntu-24.04
    permissions:
      pull-requests: write
    needs:
      - check-changes
    if: >
      needs.check-changes.outputs.code_changed == 'true' || 
      needs.check-changes.outputs.ci_config_changed == 'true'
    steps:
      - name: Harden Runner
        uses: step-security/harden-runner@0080882f6c36860b6ba35c610c98ce87d4e2f26f # v2.10.2
        with:
          egress-policy: audit
      - name: Checkout repository
        uses: actions/checkout@11bd71901bbe5b1630ceea73d27597364c9af683 # v4
        with:
          fetch-depth: 0
      - name: Review code
        uses: reviewdog/action-golangci-lint@dd3fda91790ca90e75049e5c767509dc0ec7d99b # v2.7.0
        with:
          go_version: "${{ env.GO_VERSION }}"
          golangci_lint_version: "${{ env.GOLANGCI_LINT_VERSION }}"
          reporter: github-pr-review
          fail_on_error: true

  lint-api:
    runs-on: ubuntu-24.04
    needs:
      - check-changes
    if: > 
      needs.check-changes.outputs.docs_changed == 'true' || 
      needs.check-changes.outputs.ci_config_changed == 'true'
    steps:
      - name: Harden Runner
        uses: step-security/harden-runner@0080882f6c36860b6ba35c610c98ce87d4e2f26f # v2.10.2
        with:
          egress-policy: audit

      - name: Checkout repository
        uses: actions/checkout@11bd71901bbe5b1630ceea73d27597364c9af683 # v4
      - name: Setup Node
        uses: actions/setup-node@39370e3970a6d050c480ffad4ff0ed4d3fdee5af # v4.1.0
        with:
          node-version: ${{ env.NODE_VERSION }}
      - name: Install Redocly CLI
        run: npm i -g @redocly/cli@1.27.1
      - name: Run Redocly Lint
        run: redocly lint

  lint-dockerfiles:
    runs-on: ubuntu-24.04
    permissions:
      pull-requests: write
    needs:
      - check-changes
    if: > 
      needs.check-changes.outputs.image_config_changed == 'true' || 
      needs.check-changes.outputs.ci_config_changed == 'true'
    steps:
      - name: Harden Runner
        uses: step-security/harden-runner@0080882f6c36860b6ba35c610c98ce87d4e2f26f # v2.10.2
        with:
          egress-policy: audit

      - name: Checkout repository
        uses: actions/checkout@11bd71901bbe5b1630ceea73d27597364c9af683 # v4
      - name: Run hadolint
        uses: reviewdog/action-hadolint@a588cf93c77060a2836b260c6f0860dc102e8d83 # v1.48.2
        with:
          reporter: github-pr-review
          reviewdog_flags: -fail-level=error

  lint-helm-chart:
    runs-on: ubuntu-24.04
    needs:
      - check-changes
    if: > 
      needs.check-changes.outputs.helm_chart_changed == 'true' || 
      needs.check-changes.outputs.ci_config_changed == 'true'
    steps:
      - name: Harden Runner
        uses: step-security/harden-runner@0080882f6c36860b6ba35c610c98ce87d4e2f26f # v2.10.2
        with:
          egress-policy: audit

      - name: Checkout repository
        uses: actions/checkout@11bd71901bbe5b1630ceea73d27597364c9af683 # v4
      - name: Setup k8s tools
        uses: yokawasa/action-setup-kube-tools@9e25a4277af127b60011c95b6ed2da7e3b3613b1 # v0.11.2
        with:
          setup-tools: |
            helm
            kubeconform
          helm: '${{ env.HELM_VERSION }}'
          kubeconform: '${{ env.KUBECONFORM_VERSION }}'
      - name: Helm Lint
        run: helm lint ./charts/heimdall
      - name: Kubeconform decision mode deployment
        run: |
          helm template ./charts/heimdall > decision-config.yaml
          kubeconform --skip RuleSet -kubernetes-version ${{ env.KUBERNETES_API_VERSION }} decision-config.yaml
      - name: Kubeconform proxy mode deployment
        run: |
          helm template --set operationMode=proxy ./charts/heimdall > proxy-config.yaml
          kubeconform --skip RuleSet -kubernetes-version ${{ env.KUBERNETES_API_VERSION }} proxy-config.yaml

  unittest-helm-chart:
    runs-on: ubuntu-24.04
    needs:
      - check-changes
    if: >
      needs.check-changes.outputs.helm_chart_changed == 'true' || 
      needs.check-changes.outputs.ci_config_changed == 'true'
    steps:
      - name: Harden Runner
        uses: step-security/harden-runner@0080882f6c36860b6ba35c610c98ce87d4e2f26f # v2.10.2
        with:
          egress-policy: audit
      - name: Checkout repository
        uses: actions/checkout@11bd71901bbe5b1630ceea73d27597364c9af683 # v4
      - name: Setup k8s tools
        uses: yokawasa/action-setup-kube-tools@9e25a4277af127b60011c95b6ed2da7e3b3613b1 # v0.11.2
        with:
          setup-tools: |
            helm
            kubeconform
          helm: '${{ env.HELM_VERSION }}'
          kubeconform: '${{ env.KUBECONFORM_VERSION }}'
      - name: Install Helm Unittest
        run: helm plugin install --version v0.6.0 https://github.com/helm-unittest/helm-unittest.git
      - name: Run tests
        run: |
          helm unittest ./charts/heimdall

  test:
    runs-on: ubuntu-24.04
    needs:
      - check-changes
    if: >
      needs.check-changes.outputs.code_changed == 'true' || 
      needs.check-changes.outputs.test_data_changed == 'true' ||
      needs.check-changes.outputs.ci_config_changed == 'true'
    steps:
      - name: Harden Runner
        uses: step-security/harden-runner@0080882f6c36860b6ba35c610c98ce87d4e2f26f # v2.10.2
        with:
          egress-policy: audit

      - name: Checkout repository
        uses: actions/checkout@11bd71901bbe5b1630ceea73d27597364c9af683 # v4
      - name: Set up Go
        uses: actions/setup-go@3041bf56c941b39c61721a86cd11f3bb1338122a # v5.2.0
        with:
          go-version: "${{ env.GO_VERSION }}"
      - name: Test
        run: go test -v -coverprofile=coverage.cov -coverpkg=./... ./...
      - name: Code Coverage
        uses: codecov/codecov-action@1e68e06f1dbfde0e4cefc87efeba9e4643565303 # v5.1.2
        with:
          files: coverage.cov
          verbose: true
          token: ${{ secrets.CODECOV_TOKEN }}

  prepare-release:
    runs-on: ubuntu-24.04
    if: github.ref == 'refs/heads/main' || github.ref == 'refs/heads/release'
    permissions:
      pull-requests: write
      contents: write
    outputs:
      release_created: ${{ steps.release_prepare.outputs.release_created }}
      tag_name: ${{ steps.release_prepare.outputs.tag_name }}
    steps:
      - name: Harden Runner
        uses: step-security/harden-runner@0080882f6c36860b6ba35c610c98ce87d4e2f26f # v2.10.2
        with:
          egress-policy: audit
      - name: Prepare Release
        id: release_prepare
        uses: googleapis/release-please-action@7987652d64b4581673a76e33ad5e98e3dd56832f # v4.1.3
        with:
          target-branch: ${{ github.ref_name }}

  build-binaries:
    runs-on: ubuntu-24.04
    needs:
      - test
      - prepare-release
    if: always() && needs.prepare-release.outputs.release_created == false && needs.test.result == 'success'
    strategy:
      matrix:
        # build and publish in parallel: linux/amd64, linux/arm64, windows/amd64, darwin/amd64, darwin/arm64
        goos: [ linux, windows, darwin ]
        goarch: [ amd64, arm64, arm ]
        exclude:
          - goarch: arm
            goos: darwin
          - goarch: arm
            goos: windows
          - goarch: arm64
            goos: windows
    steps:
      - name: Harden Runner
        uses: step-security/harden-runner@0080882f6c36860b6ba35c610c98ce87d4e2f26f # v2.10.2
        with:
          egress-policy: audit
      - name: Checkout repository
        uses: actions/checkout@11bd71901bbe5b1630ceea73d27597364c9af683 # v4
      - name: Set up Go
        uses: actions/setup-go@3041bf56c941b39c61721a86cd11f3bb1338122a # v5.2.0
        with:
          go-version: "${{ env.GO_VERSION }}"
      - name: Build
        run: CGO_ENABLED=0 GOOS=${{ matrix.goos }} GOARCH=${{ matrix.goarch }} go build -trimpath -ldflags="-buildid= -w -s -X github.com/dadrus/heimdall/version.Version=${{ github.sha }}" -o ./build/
      - uses: actions/upload-artifact@6f51ac03b9356f520e9adb1b1b7802705f340c2b # v4.5.0
        if: github.ref == 'refs/heads/main'
        with:
          name: build-result-${{ matrix.goos }}-${{ matrix.goarch }}
          path: ./build/*
          retention-days: 30

  release-binaries:
    runs-on: ubuntu-24.04
    needs:
      - prepare-release
    if: needs.prepare-release.outputs.release_created
    permissions:
      contents: write
      id-token: write
    steps:
      - name: Harden Runner
        uses: step-security/harden-runner@0080882f6c36860b6ba35c610c98ce87d4e2f26f # v2.10.2
        with:
          egress-policy: audit
      - name: Checkout repository
        uses: actions/checkout@11bd71901bbe5b1630ceea73d27597364c9af683 # v4
        with:
          fetch-depth: 0
      - name: Set up Go
        uses: actions/setup-go@3041bf56c941b39c61721a86cd11f3bb1338122a # v5.2.0
        with:
          go-version: "${{ env.GO_VERSION }}"
      - name: Install Cosign
        uses: sigstore/cosign-installer@dc72c7d5c4d10cd6bcb8cf6e3fd625a9e5e537da # v3.7.0
        with:
          cosign-release: "${{ env.COSIGN_VERSION }}"
      - name: Install CycloneDX gomod
        run: go install github.com/CycloneDX/cyclonedx-gomod/cmd/cyclonedx-gomod@v1.4.1
      - name: Generate SBOM
        uses: CycloneDX/gh-gomod-generate-sbom@efc74245d6802c8cefd925620515442756c70d8f # v2.0.0
        with:
          version: "${{ env.CYCLONEDX_GOMOD_VERSION }}"
          args: app -licenses -assert-licenses -json -std -output CycloneDX-SBOM.json -main .
      - name: Run GoReleaser
        uses: goreleaser/goreleaser-action@9ed2f89a662bf1735a48bc8557fd212fa902bebf # v6.1.0
        with:
          args: release --clean
        env:
          GITHUB_TOKEN: ${{ secrets.GITHUB_TOKEN }}

  # this job builds container images for PRs, as well as publishes these on merges to main
  build-dev-container-images:
    runs-on: ubuntu-24.04
    permissions:
      packages: write
      id-token: write
    needs:
      - test
      - check-changes
      - prepare-release
    if: >
      github.ref == 'refs/heads/main' &&
      needs.prepare-release.outputs.release_created == false && 
      (needs.test.result == 'success' || (needs.test.result == 'skipped' && needs.check-changes.outputs.image_config_changed == 'true'))
    steps:
      - name: Harden Runner
        uses: step-security/harden-runner@0080882f6c36860b6ba35c610c98ce87d4e2f26f # v2.10.2
        with:
          egress-policy: audit
      - name: Checkout repository
        uses: actions/checkout@11bd71901bbe5b1630ceea73d27597364c9af683 # v4
      - name: Install Cosign
        if: github.ref == 'refs/heads/main'
        uses: sigstore/cosign-installer@dc72c7d5c4d10cd6bcb8cf6e3fd625a9e5e537da # v3.7.0
        with:
          cosign-release: "${{ env.COSIGN_VERSION }}"
      - name: Set up Go # required as the sbom generator is compiled using go < 1.21
        uses: actions/setup-go@3041bf56c941b39c61721a86cd11f3bb1338122a # v5.2.0
        with:
          go-version: "${{ env.GO_VERSION }}"
      - name: Generate SBOM
        if: github.ref == 'refs/heads/main'
        uses: CycloneDX/gh-gomod-generate-sbom@efc74245d6802c8cefd925620515442756c70d8f # v2.0.0
        with:
          version: "${{ env.CYCLONEDX_GOMOD_VERSION }}"
          args: app -licenses -assert-licenses -json -std -output CycloneDX-SBOM.json -main .
      - name: Set up QEMU
        uses: docker/setup-qemu-action@49b3bc8e6bdd4a60e6116a5414239cba5943d3cf # v3.2.0
      - name: Set up Docker Buildx
        uses: docker/setup-buildx-action@6524bf65af31da8d45b59e8c27de4bd072b392f5 # v3.8.0
      - name: Collect container meta-info
        id: meta
        uses: docker/metadata-action@369eb591f429131d6889c46b94e711f089e6ca96 # v5.6.1
        with:
          images: ${{ github.repository }}
          labels: |
            org.opencontainers.image.version=${{ github.sha }}
            org.opencontainers.image.documentation=${{ env.DOCUMENTATION_URL }}
      - name: Build images
        if: github.ref != 'refs/heads/main'
        uses: docker/build-push-action@48aba3b46d1b1fec4febb7c5d0c644b249a11355 # v6.10.0
        with:
          context: .
          file: ./docker/Dockerfile
          platforms: linux/amd64,linux/arm64,linux/arm
          push: false
          build-args: VERSION=${{ github.sha }}
          tags: ${{ github.repository }}:local
      - name: Login to DockerHub
        if: github.ref == 'refs/heads/main'
        uses: docker/login-action@9780b0c442fbb1117ed29e0efdff1e18412f7567 # v3.3.0
        with:
          username: ${{ secrets.DOCKERHUB_USER }}
          password: ${{ secrets.DOCKERHUB_TOKEN }}
      - name: Login to GitHub
        if: github.ref == 'refs/heads/main'
        uses: docker/login-action@9780b0c442fbb1117ed29e0efdff1e18412f7567 # v3.3.0
        with:
          registry: ghcr.io
          username: ${{ github.actor }}
          password: ${{ secrets.GITHUB_TOKEN }}
      - name: Build and push dev images to container registry
        if: github.ref == 'refs/heads/main'
        id: publish-image
        uses: docker/build-push-action@48aba3b46d1b1fec4febb7c5d0c644b249a11355 # v6.10.0
        with:
          context: .
          file: ./docker/Dockerfile
          platforms: linux/amd64,linux/arm64,linux/arm
          push: true
          build-args: VERSION=${{ github.sha }}
          labels: ${{ steps.meta.outputs.labels }}
          tags: |
            ${{ github.repository }}:dev
            ${{ github.repository }}:dev-${{ github.sha }}
            ghcr.io/${{ github.repository }}:dev
            ghcr.io/${{ github.repository }}:dev-${{ github.sha }}
      # DockerHub
      - name: Sign the image published in DockerHub
        if: steps.publish-image.conclusion == 'success'
        env:
          GITHUB_TOKEN: ${{ secrets.GITHUB_TOKEN }}
          COSIGN_REPOSITORY: ${{ github.repository }}-signatures
        run: cosign sign --yes ${{ github.repository }}@${{ steps.publish-image.outputs.digest }}
      - name: Attest and attach SBOM to the image published in DockerHub
        if: steps.publish-image.conclusion == 'success'
        env:
          GITHUB_TOKEN: ${{ secrets.GITHUB_TOKEN }}
          COSIGN_REPOSITORY: ${{ github.repository }}-sbom
        run: cosign attest --yes --predicate CycloneDX-SBOM.json --type cyclonedx ${{ github.repository }}@${{ steps.publish-image.outputs.digest }}
      # GHCR
      - name: Sign the image published in GitHub
        if: steps.publish-image.conclusion == 'success'
        env:
          GITHUB_TOKEN: ${{ secrets.GITHUB_TOKEN }}
          COSIGN_REPOSITORY: ghcr.io/${{ github.repository }}-signatures
        run: cosign sign --yes ghcr.io/${{ github.repository }}@${{ steps.publish-image.outputs.digest }}
      - name: Attest and attach SBOM to the image published in GitHub
        if: steps.publish-image.conclusion == 'success'
        env:
          GITHUB_TOKEN: ${{ secrets.GITHUB_TOKEN }}
          COSIGN_REPOSITORY: ghcr.io/${{ github.repository }}-sbom
        run: cosign attest --yes --predicate CycloneDX-SBOM.json --type cyclonedx ghcr.io/${{ github.repository }}@${{ steps.publish-image.outputs.digest }}

  # this job releases container images
  release-container-images:
    if: needs.prepare-release.outputs.release_created
    runs-on: ubuntu-24.04
    permissions:
      packages: write
      id-token: write
    needs:
      - prepare-release
    steps:
      - name: Harden Runner
        uses: step-security/harden-runner@0080882f6c36860b6ba35c610c98ce87d4e2f26f # v2.10.2
        with:
          egress-policy: audit
      - name: Checkout repository
        uses: actions/checkout@11bd71901bbe5b1630ceea73d27597364c9af683 # v4
      - name: Prepare image version
        id: image-version
        run: |
          export version=$(echo ${{ needs.prepare-release.outputs.tag_name }} |  sed 's/v//g')
          echo "result=$version" >> $GITHUB_OUTPUT
      - name: Install Cosign
        uses: sigstore/cosign-installer@dc72c7d5c4d10cd6bcb8cf6e3fd625a9e5e537da # v3.7.0
        with:
          cosign-release: "${{ env.COSIGN_VERSION }}"
      - name: Set up Go # required as the sbom generator is compiled using go < 1.21
        uses: actions/setup-go@3041bf56c941b39c61721a86cd11f3bb1338122a # v5.2.0
        with:
          go-version: "${{ env.GO_VERSION }}"
      - name: Generate SBOM
        uses: CycloneDX/gh-gomod-generate-sbom@efc74245d6802c8cefd925620515442756c70d8f # v2.0.0
        with:
          version: "${{ env.CYCLONEDX_GOMOD_VERSION }}"
          args: app -licenses -assert-licenses -json -std -output CycloneDX-SBOM.json -main .
      - name: Set up QEMU
        uses: docker/setup-qemu-action@49b3bc8e6bdd4a60e6116a5414239cba5943d3cf # v3.2.0
      - name: Set up Docker Buildx
        uses: docker/setup-buildx-action@6524bf65af31da8d45b59e8c27de4bd072b392f5 # v3.8.0
      - name: Login to DockerHub
        uses: docker/login-action@9780b0c442fbb1117ed29e0efdff1e18412f7567 # v3.3.0
        with:
          username: ${{ secrets.DOCKERHUB_USER }}
          password: ${{ secrets.DOCKERHUB_TOKEN }}
      - name: Login to GitHub
        uses: docker/login-action@9780b0c442fbb1117ed29e0efdff1e18412f7567 # v3.3.0
        with:
          registry: ghcr.io
          username: ${{ github.actor }}
          password: ${{ secrets.GITHUB_TOKEN }}
      - name: Collect Docker meta-info
        id: meta
        uses: docker/metadata-action@369eb591f429131d6889c46b94e711f089e6ca96 # v5.6.1
        with:
          images: ${{ github.repository }}
          labels: |
            org.opencontainers.image.version=${{ steps.image-version.outputs.result }}
            org.opencontainers.image.documentation=${{ env.DOCUMENTATION_URL }}
      - name: Build and push images to container registry
        id: publish-image
        uses: docker/build-push-action@48aba3b46d1b1fec4febb7c5d0c644b249a11355 # v6.10.0
        with:
          context: .
          file: ./docker/Dockerfile
          platforms: linux/amd64,linux/arm64,linux/arm
          push: true
          build-args: VERSION=${{ needs.prepare-release.outputs.tag_name }}
          labels: ${{ steps.meta.outputs.labels }}
          tags: |
            ${{ github.repository }}:latest
            ${{ github.repository }}:${{ steps.image-version.outputs.result }}
            ghcr.io/${{ github.repository }}:latest
            ghcr.io/${{ github.repository }}:${{ steps.image-version.outputs.result }}
      # DockerHub
      - name: Sign the image published in DockerHub
        if: steps.publish-image.conclusion == 'success'
        env:
          GITHUB_TOKEN: ${{ secrets.GITHUB_TOKEN }}
          COSIGN_REPOSITORY: ${{ github.repository }}-signatures
        run: cosign sign --yes ${{ github.repository }}@${{ steps.publish-image.outputs.digest }}
      - name: Attest and attach SBOM to the image published in DockerHub
        if: steps.publish-image.conclusion == 'success'
        env:
          GITHUB_TOKEN: ${{ secrets.GITHUB_TOKEN }}
          COSIGN_REPOSITORY: ${{ github.repository }}-sbom
        run: cosign attest --yes --predicate CycloneDX-SBOM.json --type cyclonedx ${{ github.repository }}@${{ steps.publish-image.outputs.digest }}
      - name: Update DockerHub repository description & readme
        uses: peter-evans/dockerhub-description@e98e4d1628a5f3be2be7c231e50981aee98723ae # v4.0.0
        with:
          username: ${{ secrets.DOCKERHUB_USER }}
          password: ${{ secrets.DOCKERHUB_TOKEN }}
          repository: ${{ github.repository }}
          short-description: ${{ github.event.repository.description }}
          readme-filepath: ./DockerHub-README.md
      # GHCR
      - name: Sign the image published in GitHub
        if: steps.publish-image.conclusion == 'success'
        env:
          GITHUB_TOKEN: ${{ secrets.GITHUB_TOKEN }}
          COSIGN_REPOSITORY: ghcr.io/${{ github.repository }}-signatures
        run: cosign sign --yes ghcr.io/${{ github.repository }}@${{ steps.publish-image.outputs.digest }}
      - name: Attest and attach SBOM to the image published in GitHub
        if: steps.publish-image.conclusion == 'success'
        env:
          GITHUB_TOKEN: ${{ secrets.GITHUB_TOKEN }}
          COSIGN_REPOSITORY: ghcr.io/${{ github.repository }}-sbom
        run: cosign attest --yes --predicate CycloneDX-SBOM.json --type cyclonedx ghcr.io/${{ github.repository }}@${{ steps.publish-image.outputs.digest }}

  release-helm-chart:
    runs-on: ubuntu-24.04
    permissions:
      contents: write
    needs:
      - prepare-release
      - release-container-images
    if: needs.prepare-release.outputs.release_created
    steps:
      - name: Harden Runner
        uses: step-security/harden-runner@0080882f6c36860b6ba35c610c98ce87d4e2f26f # v2.10.2
        with:
          egress-policy: audit
      - name: Checkout repository
        uses: actions/checkout@11bd71901bbe5b1630ceea73d27597364c9af683 # v4
      - name: Prepare image version
        id: image-version
        run: |
          export version=$(echo ${{ needs.prepare-release.outputs.tag_name }} |  sed 's/v//g')
          echo "result=$version" >> $GITHUB_OUTPUT
      - name: Publish Helm Chart
        uses: stefanprodan/helm-gh-pages@0ad2bb377311d61ac04ad9eb6f252fb68e207260 # v1.7.0
        with:
          token: ${{ secrets.GITHUB_TOKEN }}
          target_dir: charts
          linting: off
          app_version: ${{ steps.image-version.outputs.result }}

  build-dev-documentation:
    runs-on: ubuntu-24.04
    permissions:
      contents: write
    needs:
      - prepare-release
      - check-changes
    if: >
      github.ref == 'refs/heads/main' &&
      needs.prepare-release.outputs.release_created == false && 
      (needs.check-changes.outputs.docs_changed == 'true' || needs.check-changes.outputs.ci_config_changed == 'true')
    steps:
      - name: Harden Runner
        uses: step-security/harden-runner@0080882f6c36860b6ba35c610c98ce87d4e2f26f # v2.10.2
        with:
          egress-policy: audit
      - name: Checkout repository
        uses: actions/checkout@11bd71901bbe5b1630ceea73d27597364c9af683 # v4
        with:
          submodules: true  # Fetch Hugo themes (true OR recursive)
          fetch-depth: 0    # Fetch all history for .GitInfo and .Lastmod
      - name: Setup Hugo
        uses: peaceiris/actions-hugo@75d2e84710de30f6ff7268e08f310b60ef14033f # v3.0.0
        with:
          hugo-version: ${{ env.HUGO_VERSION }}
          extended: true
      - name: Setup Node
        uses: actions/setup-node@39370e3970a6d050c480ffad4ff0ed4d3fdee5af # v4.1.0
        with:
          node-version: ${{ env.NODE_VERSION }}
      - name: Setup ruby
        uses: ruby/setup-ruby@401c19e14f474b54450cd3905bb8b86e2c8509cf # v1.204.0
        with:
          ruby-version: ${{ env.RUBY_VERSION }}
      - name: Install asciidoctor
        run: gem install asciidoctor asciidoctor-diagram asciidoctor-html5s rouge
      - name: Install dependencies
        working-directory: ./docs
        run: npm install
      - name: Update version string to dev version
        uses: jacobtomlinson/gha-find-replace@2ff30f644d2e0078fc028beb9193f5ff0dcad39e # v3
        with:
          find: "x-current-version"
          replace: "dev"
          regex: false
          include: docs/**
      - name: Build documentation
        working-directory: ./docs
        run: hugo --minify -d ./public
      - name: Deploy documentation
        if: github.ref == 'refs/heads/main'
        uses: peaceiris/actions-gh-pages@4f9cc6602d3f66b9c108549d475ec49e8ef4d45e # v4.0.0
        with:
          github_token: ${{ secrets.GITHUB_TOKEN }}
          publish_dir: ./docs/public
          destination_dir: dev

  release-documentation:
    runs-on: ubuntu-24.04
    permissions:
      contents: write
      id-token: write
      pull-requests: write
    needs:
      - prepare-release
    if: needs.prepare-release.outputs.release_created
    steps:
      - name: Harden Runner
        uses: step-security/harden-runner@0080882f6c36860b6ba35c610c98ce87d4e2f26f # v2.10.2
        with:
          egress-policy: audit
      - name: Checkout repository
        uses: actions/checkout@11bd71901bbe5b1630ceea73d27597364c9af683 # v4
        with:
          submodules: true  # Fetch Hugo themes (true OR recursive)
          fetch-depth: 0    # Fetch all history for .GitInfo and .Lastmod
      - name: Setup Hugo
        uses: peaceiris/actions-hugo@75d2e84710de30f6ff7268e08f310b60ef14033f # v3.0.0
        with:
          hugo-version: ${{ env.HUGO_VERSION }}
          extended: true
      - name: Setup Node
        uses: actions/setup-node@39370e3970a6d050c480ffad4ff0ed4d3fdee5af # v4.1.0
        with:
          node-version: ${{ env.NODE_VERSION }}
      - name: Setup ruby
        uses: ruby/setup-ruby@401c19e14f474b54450cd3905bb8b86e2c8509cf # v1.204.0
        with:
          ruby-version: ${{ env.RUBY_VERSION }}
      - name: Install asciidoctor
        run: gem install asciidoctor asciidoctor-diagram asciidoctor-html5s rouge
      - name: Install dependencies
        working-directory: ./docs
        run: npm install
      - name: Update version string to new released version
        uses: jacobtomlinson/gha-find-replace@2ff30f644d2e0078fc028beb9193f5ff0dcad39e # v3
        with:
          find: "x-current-version"
          replace: "${{ needs.prepare-release.outputs.tag_name }}"
          regex: false
          include: docs/**
      - name: Update uri for redirecting to new version
        uses: jacobtomlinson/gha-find-replace@2ff30f644d2e0078fc028beb9193f5ff0dcad39e # v3
        with:
          find: "x-released-version"
          replace: "${{ needs.prepare-release.outputs.tag_name }}"
          regex: false
          include: docs/**
      - name: Prepare image version
        id: image-version
        run: |
          export version=$(echo ${{ needs.prepare-release.outputs.tag_name }} |  sed 's/v//g')
          echo "result=$version" >> $GITHUB_OUTPUT
      - name: Update used image tags to the released version
        uses: jacobtomlinson/gha-find-replace@2ff30f644d2e0078fc028beb9193f5ff0dcad39e # v3
        with:
          find: "heimdall:dev"
          replace: "heimdall:${{ steps.image-version.outputs.result }}"
          regex: false
          include: docs/**
      - name: Build documentation
        working-directory: ./docs
        run: hugo --minify -d ./public
      - name: Update versions JSON document
        id: update-version-json
        run: |
          cat ./docs/versions/data.json | jq '. + [{ "version": "${{ needs.prepare-release.outputs.tag_name }}", "path": "/heimdall/${{ needs.prepare-release.outputs.tag_name }}" }]' | tee ./docs/versions/data.json
      - name: Deploy documentation
        uses: peaceiris/actions-gh-pages@4f9cc6602d3f66b9c108549d475ec49e8ef4d45e # v4.0.0
        with:
          github_token: ${{ secrets.GITHUB_TOKEN }}
          publish_dir: ./docs/public
          destination_dir: ${{ needs.prepare-release.outputs.tag_name }}
      - name: Deploy redirect to new released version
        uses: peaceiris/actions-gh-pages@4f9cc6602d3f66b9c108549d475ec49e8ef4d45e # v4.0.0
        with:
          github_token: ${{ secrets.GITHUB_TOKEN }}
          publish_dir: ./docs/redirect
          keep_files: true
      - name: Deploy versions JSON document
        uses: peaceiris/actions-gh-pages@4f9cc6602d3f66b9c108549d475ec49e8ef4d45e # v4.0.0
        with:
          github_token: ${{ secrets.GITHUB_TOKEN }}
          publish_dir: ./docs/versions
          keep_files: true
      - name: Setup GitSign
        uses: chainguard-dev/actions/setup-gitsign@0c26ac0ebfc8e53f8c2debe657cc2c5f6fe26663 # main
      - name: Create a PR for the updated versions JSON document
        if: steps.update-version-json.outcome == 'success'
        uses: peter-evans/create-pull-request@5e914681df9dc83aa4e4905692ca88beb2f9e91f # v7.0.5
        with:
          title: 'chore(${{ github.ref_name }}): Update to data.json to include the new released documentation version'
          commit-message: 'chore(${{ github.ref_name }}): Update to data.json to include the new released documentation version'
          body: >
            data.json updated by the release-documentation job to include the entry 
            referencing the released ${{ needs.prepare-release.outputs.tag_name }} documentation version
          add-paths: |
            docs/versions/*.json
          sign-commits: true<|MERGE_RESOLUTION|>--- conflicted
+++ resolved
@@ -15,20 +15,12 @@
   GOLANGCI_LINT_VERSION: "v1.63.4"
   HELM_VERSION: "3.16.4"
   KUBECONFORM_VERSION: "0.6.7"
-<<<<<<< HEAD
   KUBERNETES_API_VERSION: "1.30.0"
   NODE_VERSION: "22.13"
   RUBY_VERSION: "3.4"
   COSIGN_VERSION: "v2.4.1"
   CYCLONEDX_GOMOD_VERSION: "v1.9.0"
-=======
-  KUBERNETES_API_VERSION: "1.27.0"
-  NODE_VERSION: "22.7"
-  RUBY_VERSION: "3.2"
-  COSIGN_VERSION: "v2.4.0"
-  CYCLONEDX_GOMOD_VERSION: "v1.7.0"
   HUGO_VERSION: "0.140.1"
->>>>>>> 98b85515
   DOCUMENTATION_URL: "https://dadrus.github.io/heimdall/"
 
 permissions: read-all
