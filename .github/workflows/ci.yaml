--- conflicted
+++ resolved
@@ -12,7 +12,6 @@
 
 env:
   GO_VERSION: "1.24.0"
-<<<<<<< HEAD
   GOLANGCI_LINT_VERSION: "v1.64.4"
   HELM_VERSION: "3.16.4"
   KUBECONFORM_VERSION: "0.6.7"
@@ -22,16 +21,6 @@
   COSIGN_VERSION: "v2.4.1"
   CYCLONEDX_GOMOD_VERSION: "v1.9.0"
   HUGO_VERSION: "0.140.1"
-=======
-  GOLANGCI_LINT_VERSION: "v1.60.1"
-  HELM_VERSION: "3.15.4"
-  KUBECONFORM_VERSION: "0.6.7"
-  KUBERNETES_API_VERSION: "1.27.0"
-  NODE_VERSION: "22.7"
-  RUBY_VERSION: "3.2"
-  COSIGN_VERSION: "v2.4.0"
-  CYCLONEDX_GOMOD_VERSION: "v1.7.0"
->>>>>>> 0f549688
   DOCUMENTATION_URL: "https://dadrus.github.io/heimdall/"
 
 permissions: read-all
@@ -277,11 +266,7 @@
       - name: Test
         run: go test -v -coverprofile=coverage.cov -coverpkg=./... ./...
       - name: Code Coverage
-<<<<<<< HEAD
-        uses: codecov/codecov-action@13ce06bfc6bbe3ecf90edbbf1bc32fe5978ca1d3 # v5.3.1
-=======
         uses: codecov/codecov-action@0565863a31f2c772f9f0395002a31e3f06189574 # v5.4.0
->>>>>>> 0f549688
         with:
           files: coverage.cov
           verbose: true
@@ -421,21 +406,12 @@
           version: "${{ env.CYCLONEDX_GOMOD_VERSION }}"
           args: app -licenses -assert-licenses -json -std -output CycloneDX-SBOM.json -main .
       - name: Set up QEMU
-<<<<<<< HEAD
-        uses: docker/setup-qemu-action@4574d27a4764455b42196d70a065bc6853246a25 # v3.4.0
-      - name: Set up Docker Buildx
-        uses: docker/setup-buildx-action@f7ce87c1d6bead3e36075b2ce75da1f6cc28aaca # v3.9.0
-      - name: Collect container meta-info
-        id: meta
-        uses: docker/metadata-action@369eb591f429131d6889c46b94e711f089e6ca96 # v5.6.1
-=======
         uses: docker/setup-qemu-action@29109295f81e9208d7d86ff1c6c12d2833863392 # v3.6.0
       - name: Set up Docker Buildx
         uses: docker/setup-buildx-action@b5ca514318bd6ebac0fb2aedd5d36ec1b5c232a2 # v3.10.0
       - name: Collect container meta-info
         id: meta
         uses: docker/metadata-action@902fa8ec7d6ecbf8d84d538b9b233a880e428804 # v5.7.0
->>>>>>> 0f549688
         with:
           images: ${{ github.repository }}
           labels: |
@@ -443,11 +419,7 @@
             org.opencontainers.image.documentation=${{ env.DOCUMENTATION_URL }}
       - name: Build images
         if: github.ref != 'refs/heads/main'
-<<<<<<< HEAD
-        uses: docker/build-push-action@0adf9959216b96bec444f325f1e493d4aa344497 # v6.14.0
-=======
         uses: docker/build-push-action@471d1dc4e07e5cdedd4c2171150001c434f0b7a4 # v6.15.0
->>>>>>> 0f549688
         with:
           context: .
           file: ./docker/Dockerfile
@@ -471,11 +443,7 @@
       - name: Build and push dev images to container registry
         if: github.ref == 'refs/heads/main'
         id: publish-image
-<<<<<<< HEAD
-        uses: docker/build-push-action@0adf9959216b96bec444f325f1e493d4aa344497 # v6.14.0
-=======
         uses: docker/build-push-action@471d1dc4e07e5cdedd4c2171150001c434f0b7a4 # v6.15.0
->>>>>>> 0f549688
         with:
           context: .
           file: ./docker/Dockerfile
@@ -550,15 +518,9 @@
           version: "${{ env.CYCLONEDX_GOMOD_VERSION }}"
           args: app -licenses -assert-licenses -json -std -output CycloneDX-SBOM.json -main .
       - name: Set up QEMU
-<<<<<<< HEAD
-        uses: docker/setup-qemu-action@4574d27a4764455b42196d70a065bc6853246a25 # v3.4.0
-      - name: Set up Docker Buildx
-        uses: docker/setup-buildx-action@f7ce87c1d6bead3e36075b2ce75da1f6cc28aaca # v3.9.0
-=======
         uses: docker/setup-qemu-action@29109295f81e9208d7d86ff1c6c12d2833863392 # v3.6.0
       - name: Set up Docker Buildx
         uses: docker/setup-buildx-action@b5ca514318bd6ebac0fb2aedd5d36ec1b5c232a2 # v3.10.0
->>>>>>> 0f549688
       - name: Login to DockerHub
         uses: docker/login-action@9780b0c442fbb1117ed29e0efdff1e18412f7567 # v3.3.0
         with:
@@ -572,11 +534,7 @@
           password: ${{ secrets.GITHUB_TOKEN }}
       - name: Collect Docker meta-info
         id: meta
-<<<<<<< HEAD
-        uses: docker/metadata-action@369eb591f429131d6889c46b94e711f089e6ca96 # v5.6.1
-=======
         uses: docker/metadata-action@902fa8ec7d6ecbf8d84d538b9b233a880e428804 # v5.7.0
->>>>>>> 0f549688
         with:
           images: ${{ github.repository }}
           labels: |
@@ -584,11 +542,7 @@
             org.opencontainers.image.documentation=${{ env.DOCUMENTATION_URL }}
       - name: Build and push images to container registry
         id: publish-image
-<<<<<<< HEAD
-        uses: docker/build-push-action@0adf9959216b96bec444f325f1e493d4aa344497 # v6.14.0
-=======
         uses: docker/build-push-action@471d1dc4e07e5cdedd4c2171150001c434f0b7a4 # v6.15.0
->>>>>>> 0f549688
         with:
           context: .
           file: ./docker/Dockerfile
