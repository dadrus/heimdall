name: CI

on:
  push:
    branches:
      - main
  pull_request:
    branches:
      - main

env:
  GO_VERSION: "1.20"
<<<<<<< HEAD
  GOLANGCI_LINT_VERSION: "v1.51.0"
  HELM_VERSION: "3.11.1"
=======
  GOLANGCI_LINT_VERSION: "v1.51.2"
  HELM_VERSION: "3.10.0"
>>>>>>> 63299044
  KUBECONFORM_VERSION: "0.6.1"
  KUBERNETES_API_VERSION: "1.23.0"
  DOCUMENTATION_URL: "https://dadrus.github.io/heimdall/"

jobs:
  check-licenses:
    runs-on: ubuntu-22.04
    steps:
      - name: Set up Go
        uses: actions/setup-go@v3
        with:
          go-version: "${{ env.GO_VERSION }}"
      - name: Get google/go-licenses package
        run: go install github.com/google/go-licenses@latest
      - name: Checkout repository
        uses: actions/checkout@v3
      - name: Check the licenses
        run: go-licenses check --include_tests --disallowed_types=forbidden,restricted,reciprocal,permissive,unknown --ignore=github.com/instana/go-otel-exporter .

  lint-code:
    runs-on: ubuntu-22.04
    steps:
    - name: Set up Go
      uses: actions/setup-go@v3
      with:
        go-version: "${{ env.GO_VERSION }}"
    - name: Checkout repository
      uses: actions/checkout@v3
    - name: golangci-lint
      uses: golangci/golangci-lint-action@v3
      with:
        version: ${{ env.GOLANGCI_LINT_VERSION }}
        args: --timeout 4m

  lint-api:
    runs-on: ubuntu-22.04
    steps:
      - name: Checkout repository
        uses: actions/checkout@v3
      - name: Setup Node
        uses: actions/setup-node@v3
        with:
          node-version: 17.7
      - name: Install Redocly CLI
        run: npm i -g @redocly/cli@1.0.0-beta.108
      - name: Run Redocly Lint
        run: redocly lint

  lint-dockerfiles:
    runs-on: ubuntu-22.04
    steps:
    - name: Checkout repository
      uses: actions/checkout@v3
    - name: Run hadolint for Dockerfile
      uses: hadolint/hadolint-action@v3.1.0
      with:
        dockerfile: docker/Dockerfile
    - name: Run hadolint for debug.Dockerfile
      uses: hadolint/hadolint-action@v3.1.0
      with:
        dockerfile: docker/debug.Dockerfile

  lint-helm-chart:
    runs-on: ubuntu-22.04
    steps:
      - name: Checkout repository
        uses: actions/checkout@v3
      - name: Setup k8s tools
        uses: yokawasa/action-setup-kube-tools@v0.9.3
        with:
          setup-tools: |
            helm
            kubeconform
          helm: '${{ env.HELM_VERSION }}'
          kubeconform: '${{ env.KUBECONFORM_VERSION }}'
      - name: Helm Lint
        run: helm lint ./charts/heimdall
      - name: Kubeconform decision mode deployment
        run: |
          helm template --set demo.enabled=true ./charts/heimdall > decision-demo.yaml
          kubeconform --skip RuleSet -kubernetes-version ${{ env.KUBERNETES_API_VERSION }} decision-demo.yaml
      - name: Kubeconform proxy mode deployment
        run: |
          helm template --set operationMode=proxy --set demo.enabled=true ./charts/heimdall > proxy-demo.yaml
          kubeconform --skip RuleSet -kubernetes-version ${{ env.KUBERNETES_API_VERSION }} decision-demo.yaml

  test:
    runs-on: ubuntu-22.04
    steps:
    - name: Set up Go
      uses: actions/setup-go@v3
      with:
        go-version: "${{ env.GO_VERSION }}"
    - name: Checkout repository
      uses: actions/checkout@v3
    - name: Test
      run: go test -v -coverprofile=coverage.cov -coverpkg=./... ./...
    - name: Code Coverage
      uses: codecov/codecov-action@v3
      with:
        files: coverage.cov
        verbose: true

  prepare-release:
    runs-on: ubuntu-22.04
    if: github.ref == 'refs/heads/main'
    outputs:
      release_created: ${{ steps.release_prepare.outputs.release_created }}
      tag_name: ${{ steps.release_prepare.outputs.tag_name }}
    steps:
      - name: Prepare Release
        id: release_prepare
        uses: google-github-actions/release-please-action@v3
        with:
          command: manifest
          token: ${{ secrets.GITHUB_TOKEN }}

  build-binaries:
    runs-on: ubuntu-22.04
    needs:
      - test
      - prepare-release
    if: always() && needs.prepare-release.outputs.release_created == false && needs.test.result == 'success'
    strategy:
      matrix:
        # build and publish in parallel: linux/amd64, linux/arm64, windows/amd64, darwin/amd64, darwin/arm64
        goos: [ linux, windows, darwin ]
        goarch: [ amd64, arm64, arm ]
        exclude:
          - goarch: arm
            goos: darwin
          - goarch: arm
            goos: windows
          - goarch: arm64
            goos: windows
    steps:
      - name: Set up Go
        uses: actions/setup-go@v3
        with:
          go-version: "${{ env.GO_VERSION }}"
      - name: Checkout repository
        uses: actions/checkout@v3
      - name: Build
        run: CGO_ENABLED=0 GOOS=${{ matrix.goos }} GOARCH=${{ matrix.goarch }} go build -trimpath -ldflags="-buildid= -w -s -X github.com/dadrus/heimdall/version.Version=${{ github.sha }}" -o ./build/
      - uses: actions/upload-artifact@v3
        if: github.event_name != 'pull_request'
        with:
          name: build-result-${{ matrix.goos }}-${{ matrix.goarch }}
          path: ./build/*
          retention-days: 30

  release-binaries:
    runs-on: ubuntu-22.04
    needs:
      - prepare-release
    if: needs.prepare-release.outputs.release_created
    strategy:
      matrix:
        # build and publish in parallel: linux/amd64, linux/arm64, windows/amd64, darwin/amd64, darwin/arm64
        goos: [ linux, windows, darwin ]
        goarch: [ amd64, arm64, arm ]
        exclude:
          - goarch: arm
            goos: darwin
          - goarch: arm
            goos: windows
          - goarch: arm64
            goos: windows
    steps:
      - name: Checkout repository
        uses: actions/checkout@v3
      - name: Build release binaries and upload them to the release
        uses: wangyoucao577/go-release-action@v1.36
        with:
          release_tag: ${{ needs.prepare-release.outputs.tag_name }}
          github_token: ${{ secrets.GITHUB_TOKEN }}
          pre_command: export CGO_ENABLED=0
          goversion: "${{ env.GO_VERSION }}"
          goos: ${{ matrix.goos }}
          goarch: ${{ matrix.goarch }}
          ldflags: "-buildid= -w -s -X github.com/dadrus/heimdall/version.Version=${{ needs.prepare-release.outputs.tag_name }}"
          build_flags: -trimpath
          sha256sum: true
          md5sum: false
          extra_files: CHANGELOG.md LICENSE

  # this job is here only for the verification purpose of the docker images build
  build-docker-images:
    runs-on: ubuntu-22.04
    needs:
      - test
      - prepare-release
    if: always() && needs.prepare-release.outputs.release_created == false && needs.test.result == 'success'
    steps:
      - name: Checkout repository
        uses: actions/checkout@v3
      - name: Set up QEMU
        uses: docker/setup-qemu-action@v2
      - name: Set up Docker Buildx
        uses: docker/setup-buildx-action@v2
      - name: Build and push
        uses: docker/build-push-action@v4
        with:
          context: .
          file: ./docker/Dockerfile
          platforms: linux/amd64,linux/arm64,linux/arm
          push: false
          build-args: VERSION=${{ github.sha }}
          tags: ${{ github.repository }}:latest

  release-docker-images:
    if: needs.prepare-release.outputs.release_created
    runs-on: ubuntu-22.04
    needs:
      - prepare-release
    steps:
      - name: Prepare image version
        id: image-version
        run: |
          export version=$(echo ${{ needs.prepare-release.outputs.tag_name }} |  sed 's/v//g')
          echo ::set-output name=result::$version
      - name: Checkout repository
        uses: actions/checkout@v3
      - name: Set up QEMU
        uses: docker/setup-qemu-action@v2
      - name: Set up Docker Buildx
        uses: docker/setup-buildx-action@v2
      - name: Login to DockerHub
        uses: docker/login-action@v2
        with:
          username: ${{ secrets.DOCKERHUB_USER }}
          password: ${{ secrets.DOCKERHUB_TOKEN }}
      - name: Collect Docker meta-info
        id: meta
        uses: docker/metadata-action@v4
        with:
          images: ${{ github.repository }}
          labels: |
            org.opencontainers.image.version=${{ steps.image-version.outputs.result }}
            org.opencontainers.image.documentation=${{ env.DOCUMENTATION_URL }}
      - name: Build and push images to DockerHub
        uses: docker/build-push-action@v4
        with:
          context: .
          file: ./docker/Dockerfile
          platforms: linux/amd64,linux/arm64,linux/arm
          push: true
          build-args: VERSION=${{ needs.prepare-release.outputs.tag_name }}
          labels: ${{ steps.meta.outputs.labels }}
          tags: ${{ github.repository }}:${{ steps.image-version.outputs.result }},${{ github.repository }}:latest
      - name: Update DockerHub repository description & readme
        uses: peter-evans/dockerhub-description@v3
        with:
          username: ${{ secrets.DOCKERHUB_USER }}
          password: ${{ secrets.DOCKERHUB_TOKEN }}
          repository: ${{ github.repository }}
          short-description: ${{ github.event.repository.description }}
          readme-filepath: ./DockerHub-README.md

  release-helm-chart:
    runs-on: ubuntu-22.04
    needs:
      - prepare-release
      - release-docker-images
    if: needs.prepare-release.outputs.release_created
    steps:
      - name: Prepare image version
        id: image-version
        run: |
          export version=$(echo ${{ needs.prepare-release.outputs.tag_name }} |  sed 's/v//g')
          echo ::set-output name=result::$version
      - name: Checkout repository
        uses: actions/checkout@v3
      - name: Publish Helm Chart
        uses: stefanprodan/helm-gh-pages@v1.7.0
        with:
          token: ${{ secrets.GITHUB_TOKEN }}
          target_dir: charts
          linting: off
          app_version: ${{ steps.image-version.outputs.result }}

  documentation:
    runs-on: ubuntu-22.04
    needs:
      - prepare-release
    if: always()
    steps:
      - name: Checkout repository
        uses: actions/checkout@v3
        with:
          submodules: true  # Fetch Hugo themes (true OR recursive)
          fetch-depth: 0    # Fetch all history for .GitInfo and .Lastmod
      - name: Calculate diff of the docs
        uses: technote-space/get-diff-action@v6
        with:
          PATTERNS: |
            docs/**
      - name: Setup Hugo
        uses: peaceiris/actions-hugo@v2
        with:
          hugo-version: 0.100.1
          extended: true
      - name: Setup Node
        uses: actions/setup-node@v3
        with:
          node-version: 17.7
      - name: Setup ruby
        uses: ruby/setup-ruby@v1
        with:
          ruby-version: 3.1.3
      - name: Install asciidoctor
        run: gem install asciidoctor asciidoctor-diagram asciidoctor-html5s rouge
      - name: Install dependencies
        working-directory: ./docs
        run: npm install
      - name: Update version string to new released version
        if: needs.prepare-release.outputs.release_created
        uses: jacobtomlinson/gha-find-replace@v3
        with:
          find: "x-current-version"
          replace: "${{ needs.prepare-release.outputs.tag_name }}"
          regex: false
          include: docs/**
      - name: Update version string to dev version
        if: github.ref == 'refs/heads/main' && needs.prepare-release.outputs.release_created == false && env.GIT_DIFF
        uses: jacobtomlinson/gha-find-replace@v3
        with:
          find: "x-current-version"
          replace: "dev"
          regex: false
          include: docs/**
      - name: Build documentation
        working-directory: ./docs
        run: npm run build
      - name: Update uri for redirecting to new version
        if: needs.prepare-release.outputs.release_created
        uses: jacobtomlinson/gha-find-replace@v3
        with:
          find: "x-released-version"
          replace: "${{ needs.prepare-release.outputs.tag_name }}"
          regex: false
          include: docs/**
      - name: Update versions JSON document
        id: update-version-json
        if: needs.prepare-release.outputs.release_created
        run: |
          cat ./docs/versions/data.json | jq '. + [{ "version": "${{ needs.prepare-release.outputs.tag_name }}", "path": "/heimdall/${{ needs.prepare-release.outputs.tag_name }}" }]' | tee ./docs/versions/data.json
      - name: Deploy dev documentation
        if: github.ref == 'refs/heads/main' && needs.prepare-release.outputs.release_created == false && env.GIT_DIFF
        uses: peaceiris/actions-gh-pages@v3
        with:
          github_token: ${{ secrets.GITHUB_TOKEN }}
          publish_dir: ./docs/public
          destination_dir: dev
      - name: Deploy released documentation
        if: needs.prepare-release.outputs.release_created
        uses: peaceiris/actions-gh-pages@v3
        with:
          github_token: ${{ secrets.GITHUB_TOKEN }}
          publish_dir: ./docs/public
          destination_dir: ${{ needs.prepare-release.outputs.tag_name }}
      - name: Deploy redirect to new released version
        uses: peaceiris/actions-gh-pages@v3
        if: needs.prepare-release.outputs.release_created
        with:
          github_token: ${{ secrets.GITHUB_TOKEN }}
          publish_dir: ./docs/redirect
          keep_files: true
      - name: Deploy versions JSON document
        uses: peaceiris/actions-gh-pages@v3
        if: needs.prepare-release.outputs.release_created
        with:
          github_token: ${{ secrets.GITHUB_TOKEN }}
          publish_dir: ./docs/versions
          keep_files: true
      - name: Commit updated versions JSON document
        if: steps.update-version-json.outcome == 'success' && needs.prepare-release.outputs.release_created
        run: |
          git config --local user.email "{{ github.sha }}+github-actions[bot]@users.noreply.github.com"
          git config --local user.name "github-actions[bot]"
          git add ./docs/versions/data.json
          git commit -m "chore(${{ github.ref_name }}): Preparing for next iteration"
      - name: Push changes
        if: needs.prepare-release.outputs.release_created
        uses: ad-m/github-push-action@master<|MERGE_RESOLUTION|>--- conflicted
+++ resolved
@@ -10,13 +10,8 @@
 
 env:
   GO_VERSION: "1.20"
-<<<<<<< HEAD
-  GOLANGCI_LINT_VERSION: "v1.51.0"
+  GOLANGCI_LINT_VERSION: "v1.51.2"
   HELM_VERSION: "3.11.1"
-=======
-  GOLANGCI_LINT_VERSION: "v1.51.2"
-  HELM_VERSION: "3.10.0"
->>>>>>> 63299044
   KUBECONFORM_VERSION: "0.6.1"
   KUBERNETES_API_VERSION: "1.23.0"
   DOCUMENTATION_URL: "https://dadrus.github.io/heimdall/"
