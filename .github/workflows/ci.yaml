name: CI

on:
  push:
    branches:
      - main
  pull_request:
    branches:
      - main

env:
  GO_VERSION: "1.20"
  GOLANGCI_LINT_VERSION: "v1.51.0"
<<<<<<< HEAD
  HELM_VERSION: "3.11.1"
  KUBECONFORM_VERSION: "0.5.0"
=======
  HELM_VERSION: "3.10.0"
  KUBECONFORM_VERSION: "0.6.1"
>>>>>>> 44cc8dae
  KUBERNETES_API_VERSION: "1.23.0"
  DOCUMENTATION_URL: "https://dadrus.github.io/heimdall/"

jobs:
  check-licenses:
    runs-on: ubuntu-22.04
    steps:
      - name: Set up Go
        uses: actions/setup-go@v3
        with:
          go-version: "${{ env.GO_VERSION }}"
      - name: Get google/go-licenses package
        run: go install github.com/google/go-licenses@latest
      - name: Checkout repository
        uses: actions/checkout@v3
      - name: Check the licenses
        run: go-licenses check --include_tests --disallowed_types=forbidden,restricted,reciprocal,permissive,unknown --ignore=github.com/instana/go-otel-exporter .

  lint-code:
    runs-on: ubuntu-22.04
    steps:
    - name: Set up Go
      uses: actions/setup-go@v3
      with:
        go-version: "${{ env.GO_VERSION }}"
    - name: Checkout repository
      uses: actions/checkout@v3
    - name: golangci-lint
      uses: golangci/golangci-lint-action@v3
      with:
        version: ${{ env.GOLANGCI_LINT_VERSION }}
        args: --timeout 4m

  lint-api:
    runs-on: ubuntu-22.04
    steps:
      - name: Checkout repository
        uses: actions/checkout@v3
      - name: Setup Node
        uses: actions/setup-node@v3
        with:
          node-version: 17.7
      - name: Install Redocly CLI
        run: npm i -g @redocly/cli@1.0.0-beta.108
      - name: Run Redocly Lint
        run: redocly lint

  lint-dockerfiles:
    runs-on: ubuntu-22.04
    steps:
    - name: Checkout repository
      uses: actions/checkout@v3
    - name: Run hadolint for Dockerfile
      uses: hadolint/hadolint-action@v3.1.0
      with:
        dockerfile: docker/Dockerfile
    - name: Run hadolint for debug.Dockerfile
      uses: hadolint/hadolint-action@v3.1.0
      with:
        dockerfile: docker/debug.Dockerfile

  lint-helm-chart:
    runs-on: ubuntu-22.04
    steps:
      - name: Checkout repository
        uses: actions/checkout@v3
      - name: Setup k8s tools
        uses: yokawasa/action-setup-kube-tools@v0.9.3
        with:
          setup-tools: |
            helm
            kubeconform
          helm: '${{ env.HELM_VERSION }}'
          kubeconform: '${{ env.KUBECONFORM_VERSION }}'
      - name: Helm Lint
        run: helm lint ./charts/heimdall
      - name: Kubeconform decision mode deployment
        run: |
          helm template --set demo.enabled=true ./charts/heimdall > decision-demo.yaml
          kubeconform --skip RuleSet -kubernetes-version ${{ env.KUBERNETES_API_VERSION }} decision-demo.yaml
      - name: Kubeconform proxy mode deployment
        run: |
          helm template --set operationMode=proxy --set demo.enabled=true ./charts/heimdall > proxy-demo.yaml
          kubeconform --skip RuleSet -kubernetes-version ${{ env.KUBERNETES_API_VERSION }} decision-demo.yaml

  test:
    runs-on: ubuntu-22.04
    steps:
    - name: Set up Go
      uses: actions/setup-go@v3
      with:
        go-version: "${{ env.GO_VERSION }}"
    - name: Checkout repository
      uses: actions/checkout@v3
    - name: Test
      run: go test -v -coverprofile=coverage.cov -coverpkg=./... ./...
    - name: Code Coverage
      uses: codecov/codecov-action@v3
      with:
        files: coverage.cov
        verbose: true

  prepare-release:
    runs-on: ubuntu-22.04
    if: github.ref == 'refs/heads/main'
    outputs:
      release_created: ${{ steps.release_prepare.outputs.release_created }}
      tag_name: ${{ steps.release_prepare.outputs.tag_name }}
    steps:
      - name: Prepare Release
        id: release_prepare
        uses: google-github-actions/release-please-action@v3
        with:
          command: manifest
          token: ${{ secrets.GITHUB_TOKEN }}

  build-binaries:
    runs-on: ubuntu-22.04
    needs:
      - test
      - prepare-release
    if: always() && needs.prepare-release.outputs.release_created == false && needs.test.result == 'success'
    strategy:
      matrix:
        # build and publish in parallel: linux/amd64, linux/arm64, windows/amd64, darwin/amd64, darwin/arm64
        goos: [ linux, windows, darwin ]
        goarch: [ amd64, arm64, arm ]
        exclude:
          - goarch: arm
            goos: darwin
          - goarch: arm
            goos: windows
          - goarch: arm64
            goos: windows
    steps:
      - name: Set up Go
        uses: actions/setup-go@v3
        with:
          go-version: "${{ env.GO_VERSION }}"
      - name: Checkout repository
        uses: actions/checkout@v3
      - name: Build
        run: CGO_ENABLED=0 GOOS=${{ matrix.goos }} GOARCH=${{ matrix.goarch }} go build -trimpath -ldflags="-buildid= -w -s -X github.com/dadrus/heimdall/version.Version=${{ github.sha }}" -o ./build/
      - uses: actions/upload-artifact@v3
        if: github.event_name != 'pull_request'
        with:
          name: build-result-${{ matrix.goos }}-${{ matrix.goarch }}
          path: ./build/*
          retention-days: 30

  release-binaries:
    runs-on: ubuntu-22.04
    needs:
      - prepare-release
    if: needs.prepare-release.outputs.release_created
    strategy:
      matrix:
        # build and publish in parallel: linux/amd64, linux/arm64, windows/amd64, darwin/amd64, darwin/arm64
        goos: [ linux, windows, darwin ]
        goarch: [ amd64, arm64, arm ]
        exclude:
          - goarch: arm
            goos: darwin
          - goarch: arm
            goos: windows
          - goarch: arm64
            goos: windows
    steps:
      - name: Checkout repository
        uses: actions/checkout@v3
      - name: Build release binaries and upload them to the release
        uses: wangyoucao577/go-release-action@v1.36
        with:
          release_tag: ${{ needs.prepare-release.outputs.tag_name }}
          github_token: ${{ secrets.GITHUB_TOKEN }}
          pre_command: export CGO_ENABLED=0
          goversion: "${{ env.GO_VERSION }}"
          goos: ${{ matrix.goos }}
          goarch: ${{ matrix.goarch }}
          ldflags: "-buildid= -w -s -X github.com/dadrus/heimdall/version.Version=${{ needs.prepare-release.outputs.tag_name }}"
          build_flags: -trimpath
          sha256sum: true
          md5sum: false
          extra_files: CHANGELOG.md LICENSE

  # this job is here only for the verification purpose of the docker images build
  build-docker-images:
    runs-on: ubuntu-22.04
    needs:
      - test
      - prepare-release
    if: always() && needs.prepare-release.outputs.release_created == false && needs.test.result == 'success'
    steps:
      - name: Checkout repository
        uses: actions/checkout@v3
      - name: Set up QEMU
        uses: docker/setup-qemu-action@v2
      - name: Set up Docker Buildx
        uses: docker/setup-buildx-action@v2
      - name: Build and push
        uses: docker/build-push-action@v4
        with:
          context: .
          file: ./docker/Dockerfile
          platforms: linux/amd64,linux/arm64,linux/arm
          push: false
          build-args: VERSION=${{ github.sha }}
          tags: ${{ github.repository }}:latest

  release-docker-images:
    if: needs.prepare-release.outputs.release_created
    runs-on: ubuntu-22.04
    needs:
      - prepare-release
    steps:
      - name: Prepare image version
        id: image-version
        run: |
          export version=$(echo ${{ needs.prepare-release.outputs.tag_name }} |  sed 's/v//g')
          echo ::set-output name=result::$version
      - name: Checkout repository
        uses: actions/checkout@v3
      - name: Set up QEMU
        uses: docker/setup-qemu-action@v2
      - name: Set up Docker Buildx
        uses: docker/setup-buildx-action@v2
      - name: Login to DockerHub
        uses: docker/login-action@v2
        with:
          username: ${{ secrets.DOCKERHUB_USER }}
          password: ${{ secrets.DOCKERHUB_TOKEN }}
      - name: Collect Docker meta-info
        id: meta
        uses: docker/metadata-action@v4
        with:
          images: ${{ github.repository }}
          labels: |
            org.opencontainers.image.version=${{ steps.image-version.outputs.result }}
            org.opencontainers.image.documentation=${{ env.DOCUMENTATION_URL }}
      - name: Build and push images to DockerHub
        uses: docker/build-push-action@v4
        with:
          context: .
          file: ./docker/Dockerfile
          platforms: linux/amd64,linux/arm64,linux/arm
          push: true
          build-args: VERSION=${{ needs.prepare-release.outputs.tag_name }}
          labels: ${{ steps.meta.outputs.labels }}
          tags: ${{ github.repository }}:${{ steps.image-version.outputs.result }},${{ github.repository }}:latest
      - name: Update DockerHub repository description & readme
        uses: peter-evans/dockerhub-description@v3
        with:
          username: ${{ secrets.DOCKERHUB_USER }}
          password: ${{ secrets.DOCKERHUB_TOKEN }}
          repository: ${{ github.repository }}
          short-description: ${{ github.event.repository.description }}
          readme-filepath: ./DockerHub-README.md

  release-helm-chart:
    runs-on: ubuntu-22.04
    needs:
      - prepare-release
      - release-docker-images
    if: needs.prepare-release.outputs.release_created
    steps:
      - name: Prepare image version
        id: image-version
        run: |
          export version=$(echo ${{ needs.prepare-release.outputs.tag_name }} |  sed 's/v//g')
          echo ::set-output name=result::$version
      - name: Checkout repository
        uses: actions/checkout@v3
      - name: Publish Helm Chart
        uses: stefanprodan/helm-gh-pages@v1.7.0
        with:
          token: ${{ secrets.GITHUB_TOKEN }}
          target_dir: charts
          linting: off
          app_version: ${{ steps.image-version.outputs.result }}

  documentation:
    runs-on: ubuntu-22.04
    needs:
      - prepare-release
    if: always()
    steps:
      - name: Checkout repository
        uses: actions/checkout@v3
        with:
          submodules: true  # Fetch Hugo themes (true OR recursive)
          fetch-depth: 0    # Fetch all history for .GitInfo and .Lastmod
      - name: Calculate diff of the docs
        uses: technote-space/get-diff-action@v6
        with:
          PATTERNS: |
            docs/**
      - name: Setup Hugo
        uses: peaceiris/actions-hugo@v2
        with:
          hugo-version: 0.100.1
          extended: true
      - name: Setup Node
        uses: actions/setup-node@v3
        with:
          node-version: 17.7
      - name: Setup ruby
        uses: ruby/setup-ruby@v1
        with:
          ruby-version: 3.1.3
      - name: Install asciidoctor
        run: gem install asciidoctor asciidoctor-diagram asciidoctor-html5s rouge
      - name: Install dependencies
        working-directory: ./docs
        run: npm install
      - name: Update version string to new released version
        if: needs.prepare-release.outputs.release_created
        uses: jacobtomlinson/gha-find-replace@v3
        with:
          find: "x-current-version"
          replace: "${{ needs.prepare-release.outputs.tag_name }}"
          regex: false
          include: docs/**
      - name: Update version string to dev version
        if: github.ref == 'refs/heads/main' && needs.prepare-release.outputs.release_created == false && env.GIT_DIFF
        uses: jacobtomlinson/gha-find-replace@v3
        with:
          find: "x-current-version"
          replace: "dev"
          regex: false
          include: docs/**
      - name: Build documentation
        working-directory: ./docs
        run: npm run build
      - name: Update uri for redirecting to new version
        if: needs.prepare-release.outputs.release_created
        uses: jacobtomlinson/gha-find-replace@v3
        with:
          find: "x-released-version"
          replace: "${{ needs.prepare-release.outputs.tag_name }}"
          regex: false
          include: docs/**
      - name: Update versions JSON document
        id: update-version-json
        if: needs.prepare-release.outputs.release_created
        run: |
          cat ./docs/versions/data.json | jq '. + [{ "version": "${{ needs.prepare-release.outputs.tag_name }}", "path": "/heimdall/${{ needs.prepare-release.outputs.tag_name }}" }]' | tee ./docs/versions/data.json
      - name: Deploy dev documentation
        if: github.ref == 'refs/heads/main' && needs.prepare-release.outputs.release_created == false && env.GIT_DIFF
        uses: peaceiris/actions-gh-pages@v3
        with:
          github_token: ${{ secrets.GITHUB_TOKEN }}
          publish_dir: ./docs/public
          destination_dir: dev
      - name: Deploy released documentation
        if: needs.prepare-release.outputs.release_created
        uses: peaceiris/actions-gh-pages@v3
        with:
          github_token: ${{ secrets.GITHUB_TOKEN }}
          publish_dir: ./docs/public
          destination_dir: ${{ needs.prepare-release.outputs.tag_name }}
      - name: Deploy redirect to new released version
        uses: peaceiris/actions-gh-pages@v3
        if: needs.prepare-release.outputs.release_created
        with:
          github_token: ${{ secrets.GITHUB_TOKEN }}
          publish_dir: ./docs/redirect
          keep_files: true
      - name: Deploy versions JSON document
        uses: peaceiris/actions-gh-pages@v3
        if: needs.prepare-release.outputs.release_created
        with:
          github_token: ${{ secrets.GITHUB_TOKEN }}
          publish_dir: ./docs/versions
          keep_files: true
      - name: Commit updated versions JSON document
        if: steps.update-version-json.outcome == 'success' && needs.prepare-release.outputs.release_created
        run: |
          git config --local user.email "{{ github.sha }}+github-actions[bot]@users.noreply.github.com"
          git config --local user.name "github-actions[bot]"
          git add ./docs/versions/data.json
          git commit -m "chore(${{ github.ref_name }}): Preparing for next iteration"
      - name: Push changes
        if: needs.prepare-release.outputs.release_created
        uses: ad-m/github-push-action@master<|MERGE_RESOLUTION|>--- conflicted
+++ resolved
@@ -11,13 +11,8 @@
 env:
   GO_VERSION: "1.20"
   GOLANGCI_LINT_VERSION: "v1.51.0"
-<<<<<<< HEAD
   HELM_VERSION: "3.11.1"
-  KUBECONFORM_VERSION: "0.5.0"
-=======
-  HELM_VERSION: "3.10.0"
   KUBECONFORM_VERSION: "0.6.1"
->>>>>>> 44cc8dae
   KUBERNETES_API_VERSION: "1.23.0"
   DOCUMENTATION_URL: "https://dadrus.github.io/heimdall/"
 
