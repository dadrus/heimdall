name: CI

on:
  push:
    branches:
      - main
  pull_request:
    branches:
      - main

env:
  GO_VERSION: "1.20"
  GOLANGCI_LINT_VERSION: "v1.51.2"
  HELM_VERSION: "3.11.3"
  KUBECONFORM_VERSION: "0.6.1"
<<<<<<< HEAD
  KUBERNETES_API_VERSION: "1.23.0"
  NODE_VERSION: "18.16"
=======
  KUBERNETES_API_VERSION: "1.27.0"
>>>>>>> d23ec800
  DOCUMENTATION_URL: "https://dadrus.github.io/heimdall/"

jobs:
  check-licenses:
    runs-on: ubuntu-22.04
    steps:
      - name: Set up Go
        uses: actions/setup-go@v4
        with:
          go-version: "${{ env.GO_VERSION }}"
      - name: Get google/go-licenses package
        run: go install github.com/google/go-licenses@latest
      - name: Checkout repository
        uses: actions/checkout@v3
      - name: Check the licenses
        run: go-licenses check --include_tests --disallowed_types=forbidden,restricted,reciprocal,permissive,unknown --ignore=github.com/instana/go-otel-exporter .

  lint-code:
    runs-on: ubuntu-22.04
    steps:
    - name: Set up Go
      uses: actions/setup-go@v4
      with:
        go-version: "${{ env.GO_VERSION }}"
    - name: Checkout repository
      uses: actions/checkout@v3
    - name: golangci-lint
      uses: golangci/golangci-lint-action@v3
      with:
        version: ${{ env.GOLANGCI_LINT_VERSION }}
        args: --timeout 4m

  lint-api:
    runs-on: ubuntu-22.04
    steps:
      - name: Checkout repository
        uses: actions/checkout@v3
      - name: Setup Node
        uses: actions/setup-node@v3
        with:
          node-version: ${{ env.NODE_VERSION }}
      - name: Install Redocly CLI
        run: npm i -g @redocly/cli@1.0.0-beta.108
      - name: Run Redocly Lint
        run: redocly lint

  lint-dockerfiles:
    runs-on: ubuntu-22.04
    steps:
    - name: Checkout repository
      uses: actions/checkout@v3
    - name: Run hadolint for Dockerfile
      uses: hadolint/hadolint-action@v3.1.0
      with:
        dockerfile: docker/Dockerfile
    - name: Run hadolint for debug.Dockerfile
      uses: hadolint/hadolint-action@v3.1.0
      with:
        dockerfile: docker/debug.Dockerfile

  lint-helm-chart:
    runs-on: ubuntu-22.04
    steps:
      - name: Checkout repository
        uses: actions/checkout@v3
      - name: Setup k8s tools
        uses: yokawasa/action-setup-kube-tools@v0.9.3
        with:
          setup-tools: |
            helm
            kubeconform
          helm: '${{ env.HELM_VERSION }}'
          kubeconform: '${{ env.KUBECONFORM_VERSION }}'
      - name: Helm Lint
        run: helm lint ./charts/heimdall
      - name: Kubeconform decision mode deployment
        run: |
          helm template --set demo.enabled=true ./charts/heimdall > decision-demo.yaml
          kubeconform --skip RuleSet -kubernetes-version ${{ env.KUBERNETES_API_VERSION }} decision-demo.yaml
      - name: Kubeconform proxy mode deployment
        run: |
          helm template --set operationMode=proxy --set demo.enabled=true ./charts/heimdall > proxy-demo.yaml
          kubeconform --skip RuleSet -kubernetes-version ${{ env.KUBERNETES_API_VERSION }} decision-demo.yaml

  test:
    runs-on: ubuntu-22.04
    steps:
    - name: Set up Go
      uses: actions/setup-go@v4
      with:
        go-version: "${{ env.GO_VERSION }}"
    - name: Checkout repository
      uses: actions/checkout@v3
    - name: Test
      run: go test -v -coverprofile=coverage.cov -coverpkg=./... ./...
    - name: Code Coverage
      uses: codecov/codecov-action@v3
      with:
        files: coverage.cov
        verbose: true

  prepare-release:
    runs-on: ubuntu-22.04
    if: github.ref == 'refs/heads/main'
    outputs:
      release_created: ${{ steps.release_prepare.outputs.release_created }}
      tag_name: ${{ steps.release_prepare.outputs.tag_name }}
    steps:
      - name: Prepare Release
        id: release_prepare
        uses: google-github-actions/release-please-action@v3
        with:
          command: manifest
          token: ${{ secrets.GITHUB_TOKEN }}

  build-binaries:
    runs-on: ubuntu-22.04
    needs:
      - test
      - prepare-release
    if: always() && needs.prepare-release.outputs.release_created == false && needs.test.result == 'success'
    strategy:
      matrix:
        # build and publish in parallel: linux/amd64, linux/arm64, windows/amd64, darwin/amd64, darwin/arm64
        goos: [ linux, windows, darwin ]
        goarch: [ amd64, arm64, arm ]
        exclude:
          - goarch: arm
            goos: darwin
          - goarch: arm
            goos: windows
          - goarch: arm64
            goos: windows
    steps:
      - name: Set up Go
        uses: actions/setup-go@v4
        with:
          go-version: "${{ env.GO_VERSION }}"
      - name: Checkout repository
        uses: actions/checkout@v3
      - name: Build
        run: CGO_ENABLED=0 GOOS=${{ matrix.goos }} GOARCH=${{ matrix.goarch }} go build -trimpath -ldflags="-buildid= -w -s -X github.com/dadrus/heimdall/version.Version=${{ github.sha }}" -o ./build/
      - uses: actions/upload-artifact@v3
        if: github.event_name != 'pull_request'
        with:
          name: build-result-${{ matrix.goos }}-${{ matrix.goarch }}
          path: ./build/*
          retention-days: 30

  release-binaries:
    runs-on: ubuntu-22.04
    needs:
      - prepare-release
    if: needs.prepare-release.outputs.release_created
    strategy:
      matrix:
        # build and publish in parallel: linux/amd64, linux/arm64, windows/amd64, darwin/amd64, darwin/arm64
        goos: [ linux, windows, darwin ]
        goarch: [ amd64, arm64, arm ]
        exclude:
          - goarch: arm
            goos: darwin
          - goarch: arm
            goos: windows
          - goarch: arm64
            goos: windows
    steps:
      - name: Checkout repository
        uses: actions/checkout@v3
      - name: Build release binaries and upload them to the release
        uses: wangyoucao577/go-release-action@v1.37
        with:
          release_tag: ${{ needs.prepare-release.outputs.tag_name }}
          github_token: ${{ secrets.GITHUB_TOKEN }}
          pre_command: export CGO_ENABLED=0
          goversion: "${{ env.GO_VERSION }}"
          goos: ${{ matrix.goos }}
          goarch: ${{ matrix.goarch }}
          ldflags: "-buildid= -w -s -X github.com/dadrus/heimdall/version.Version=${{ needs.prepare-release.outputs.tag_name }}"
          build_flags: -trimpath
          sha256sum: true
          md5sum: false
          extra_files: CHANGELOG.md LICENSE

  # this job is here only for the verification purpose of the docker images build
  build-docker-images:
    runs-on: ubuntu-22.04
    needs:
      - test
      - prepare-release
    if: always() && needs.prepare-release.outputs.release_created == false && needs.test.result == 'success'
    steps:
      - name: Checkout repository
        uses: actions/checkout@v3
      - name: Set up QEMU
        uses: docker/setup-qemu-action@v2
      - name: Set up Docker Buildx
        uses: docker/setup-buildx-action@v2
      - name: Build and push
        uses: docker/build-push-action@v4
        with:
          context: .
          file: ./docker/Dockerfile
          platforms: linux/amd64,linux/arm64,linux/arm
          push: false
          build-args: VERSION=${{ github.sha }}
          tags: ${{ github.repository }}:latest

  release-docker-images:
    if: needs.prepare-release.outputs.release_created
    runs-on: ubuntu-22.04
    needs:
      - prepare-release
    steps:
      - name: Prepare image version
        id: image-version
        run: |
          export version=$(echo ${{ needs.prepare-release.outputs.tag_name }} |  sed 's/v//g')
          echo ::set-output name=result::$version
      - name: Checkout repository
        uses: actions/checkout@v3
      - name: Set up QEMU
        uses: docker/setup-qemu-action@v2
      - name: Set up Docker Buildx
        uses: docker/setup-buildx-action@v2
      - name: Login to DockerHub
        uses: docker/login-action@v2
        with:
          username: ${{ secrets.DOCKERHUB_USER }}
          password: ${{ secrets.DOCKERHUB_TOKEN }}
      - name: Collect Docker meta-info
        id: meta
        uses: docker/metadata-action@v4
        with:
          images: ${{ github.repository }}
          labels: |
            org.opencontainers.image.version=${{ steps.image-version.outputs.result }}
            org.opencontainers.image.documentation=${{ env.DOCUMENTATION_URL }}
      - name: Build and push images to DockerHub
        uses: docker/build-push-action@v4
        with:
          context: .
          file: ./docker/Dockerfile
          platforms: linux/amd64,linux/arm64,linux/arm
          push: true
          build-args: VERSION=${{ needs.prepare-release.outputs.tag_name }}
          labels: ${{ steps.meta.outputs.labels }}
          tags: ${{ github.repository }}:${{ steps.image-version.outputs.result }},${{ github.repository }}:latest
      - name: Update DockerHub repository description & readme
        uses: peter-evans/dockerhub-description@v3
        with:
          username: ${{ secrets.DOCKERHUB_USER }}
          password: ${{ secrets.DOCKERHUB_TOKEN }}
          repository: ${{ github.repository }}
          short-description: ${{ github.event.repository.description }}
          readme-filepath: ./DockerHub-README.md

  release-helm-chart:
    runs-on: ubuntu-22.04
    needs:
      - prepare-release
      - release-docker-images
    if: needs.prepare-release.outputs.release_created
    steps:
      - name: Prepare image version
        id: image-version
        run: |
          export version=$(echo ${{ needs.prepare-release.outputs.tag_name }} |  sed 's/v//g')
          echo ::set-output name=result::$version
      - name: Checkout repository
        uses: actions/checkout@v3
      - name: Publish Helm Chart
        uses: stefanprodan/helm-gh-pages@v1.7.0
        with:
          token: ${{ secrets.GITHUB_TOKEN }}
          target_dir: charts
          linting: off
          app_version: ${{ steps.image-version.outputs.result }}

  documentation:
    runs-on: ubuntu-22.04
    needs:
      - prepare-release
    if: always()
    steps:
      - name: Checkout repository
        uses: actions/checkout@v3
        with:
          submodules: true  # Fetch Hugo themes (true OR recursive)
          fetch-depth: 0    # Fetch all history for .GitInfo and .Lastmod
      - name: Calculate diff of the docs
        uses: technote-space/get-diff-action@v6
        with:
          PATTERNS: |
            docs/**
      - name: Setup Hugo
        uses: peaceiris/actions-hugo@v2
        with:
          hugo-version: 0.100.1
          extended: true
      - name: Setup Node
        uses: actions/setup-node@v3
        with:
          node-version: 17.7
      - name: Setup ruby
        uses: ruby/setup-ruby@v1
        with:
          ruby-version: 3.1.3
      - name: Install asciidoctor
        run: gem install asciidoctor asciidoctor-diagram asciidoctor-html5s rouge
      - name: Install dependencies
        working-directory: ./docs
        run: npm install
      - name: Update version string to new released version
        if: needs.prepare-release.outputs.release_created
        uses: jacobtomlinson/gha-find-replace@v3
        with:
          find: "x-current-version"
          replace: "${{ needs.prepare-release.outputs.tag_name }}"
          regex: false
          include: docs/**
      - name: Update version string to dev version
        if: github.ref == 'refs/heads/main' && needs.prepare-release.outputs.release_created == false && env.GIT_DIFF
        uses: jacobtomlinson/gha-find-replace@v3
        with:
          find: "x-current-version"
          replace: "dev"
          regex: false
          include: docs/**
      - name: Build documentation
        working-directory: ./docs
        run: npm run build
      - name: Update uri for redirecting to new version
        if: needs.prepare-release.outputs.release_created
        uses: jacobtomlinson/gha-find-replace@v3
        with:
          find: "x-released-version"
          replace: "${{ needs.prepare-release.outputs.tag_name }}"
          regex: false
          include: docs/**
      - name: Update versions JSON document
        id: update-version-json
        if: needs.prepare-release.outputs.release_created
        run: |
          cat ./docs/versions/data.json | jq '. + [{ "version": "${{ needs.prepare-release.outputs.tag_name }}", "path": "/heimdall/${{ needs.prepare-release.outputs.tag_name }}" }]' | tee ./docs/versions/data.json
      - name: Deploy dev documentation
        if: github.ref == 'refs/heads/main' && needs.prepare-release.outputs.release_created == false && env.GIT_DIFF
        uses: peaceiris/actions-gh-pages@v3
        with:
          github_token: ${{ secrets.GITHUB_TOKEN }}
          publish_dir: ./docs/public
          destination_dir: dev
      - name: Deploy released documentation
        if: needs.prepare-release.outputs.release_created
        uses: peaceiris/actions-gh-pages@v3
        with:
          github_token: ${{ secrets.GITHUB_TOKEN }}
          publish_dir: ./docs/public
          destination_dir: ${{ needs.prepare-release.outputs.tag_name }}
      - name: Deploy redirect to new released version
        uses: peaceiris/actions-gh-pages@v3
        if: needs.prepare-release.outputs.release_created
        with:
          github_token: ${{ secrets.GITHUB_TOKEN }}
          publish_dir: ./docs/redirect
          keep_files: true
      - name: Deploy versions JSON document
        uses: peaceiris/actions-gh-pages@v3
        if: needs.prepare-release.outputs.release_created
        with:
          github_token: ${{ secrets.GITHUB_TOKEN }}
          publish_dir: ./docs/versions
          keep_files: true
      - name: Commit updated versions JSON document
        if: steps.update-version-json.outcome == 'success' && needs.prepare-release.outputs.release_created
        run: |
          git config --local user.email "{{ github.sha }}+github-actions[bot]@users.noreply.github.com"
          git config --local user.name "github-actions[bot]"
          git add ./docs/versions/data.json
          git commit -m "chore(${{ github.ref_name }}): Preparing for next iteration"
      - name: Push changes
        if: needs.prepare-release.outputs.release_created
        uses: ad-m/github-push-action@master<|MERGE_RESOLUTION|>--- conflicted
+++ resolved
@@ -13,12 +13,8 @@
   GOLANGCI_LINT_VERSION: "v1.51.2"
   HELM_VERSION: "3.11.3"
   KUBECONFORM_VERSION: "0.6.1"
-<<<<<<< HEAD
-  KUBERNETES_API_VERSION: "1.23.0"
+  KUBERNETES_API_VERSION: "1.27.0"
   NODE_VERSION: "18.16"
-=======
-  KUBERNETES_API_VERSION: "1.27.0"
->>>>>>> d23ec800
   DOCUMENTATION_URL: "https://dadrus.github.io/heimdall/"
 
 jobs:
