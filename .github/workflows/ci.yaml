name: CI

on:
  push:
    branches:
      - main
      - release
  pull_request:
    branches:
      - main
      - release

env:
<<<<<<< HEAD
  GO_VERSION: "1.23.5"
  GOLANGCI_LINT_VERSION: "v1.64.2"
  HELM_VERSION: "3.16.4"
  KUBECONFORM_VERSION: "0.6.7"
  KUBERNETES_API_VERSION: "1.30.0"
  NODE_VERSION: "22.13"
  RUBY_VERSION: "3.4"
  COSIGN_VERSION: "v2.4.1"
  CYCLONEDX_GOMOD_VERSION: "v1.9.0"
  HUGO_VERSION: "0.140.1"
=======
  GO_VERSION: "1.24.0"
  GOLANGCI_LINT_VERSION: "v1.60.1"
  HELM_VERSION: "3.15.4"
  KUBECONFORM_VERSION: "0.6.7"
  KUBERNETES_API_VERSION: "1.27.0"
  NODE_VERSION: "22.7"
  RUBY_VERSION: "3.2"
  COSIGN_VERSION: "v2.4.0"
  CYCLONEDX_GOMOD_VERSION: "v1.7.0"
>>>>>>> f024e396
  DOCUMENTATION_URL: "https://dadrus.github.io/heimdall/"

permissions: read-all

jobs:
  check-changes:
    runs-on: ubuntu-24.04
    outputs:
      code_changed: ${{steps.code-changes.outputs.count > 0}}
      test_data_changed: ${{steps.test-data-changes.outputs.count > 0}}
      image_config_changed: ${{steps.image-config-changes.outputs.count > 0}}
      helm_chart_changed: ${{steps.helm-chart-changes.outputs.count > 0}}
      docs_changed: ${{steps.docs-changes.outputs.count > 0}}
      ci_config_changed: ${{steps.ci-changes.outputs.count > 0}}
    steps:
      - name: Harden Runner
        uses: step-security/harden-runner@cb605e52c26070c328afc4562f0b4ada7618a84e # v2.10.4
        with:
          egress-policy: audit
      - name: Checkout repository
        uses: actions/checkout@11bd71901bbe5b1630ceea73d27597364c9af683 # v4
      - name: Check code changes
        id: code-changes
        uses: technote-space/get-diff-action@f27caffdd0fb9b13f4fc191c016bb4e0632844af # v6.1.2
        with:
          PATTERNS: |
            *.go
            **/*.go
            schema/*.json
          FILES: |
            go.mod
            go.sum
      - name: Check test data changes
        id: test-data-changes
        uses: technote-space/get-diff-action@f27caffdd0fb9b13f4fc191c016bb4e0632844af # v6.1.2
        with:
          PATTERNS: |
            cmd/**/*.yaml
            internal/**/*.yaml
      - name: Check container image config changes
        id: image-config-changes
        uses: technote-space/get-diff-action@f27caffdd0fb9b13f4fc191c016bb4e0632844af # v6.1.2
        with:
          PATTERNS: |
            docker/Dockerfile
      - name: Check helm chart changes
        id: helm-chart-changes
        uses: technote-space/get-diff-action@f27caffdd0fb9b13f4fc191c016bb4e0632844af # v6.1.2
        with:
          PATTERNS: |
            charts/**
      - name: Check documentation changes
        id: docs-changes
        uses: technote-space/get-diff-action@f27caffdd0fb9b13f4fc191c016bb4e0632844af # v6.1.2
        with:
          PATTERNS: |
            docs/**
      - name: Check CI settings changes
        id: ci-changes
        uses: technote-space/get-diff-action@f27caffdd0fb9b13f4fc191c016bb4e0632844af # v6.1.2
        with:
          PATTERNS: |
            .github/workflows/*.yaml

  check-licenses:
    runs-on: ubuntu-24.04
    needs:
      - check-changes
    if: >
      needs.check-changes.outputs.code_changed == 'true' || 
      needs.check-changes.outputs.ci_config_changed == 'true'
    steps:
      - name: Harden Runner
        uses: step-security/harden-runner@cb605e52c26070c328afc4562f0b4ada7618a84e # v2.10.4
        with:
          egress-policy: audit
      - name: Checkout repository
        uses: actions/checkout@11bd71901bbe5b1630ceea73d27597364c9af683 # v4
      - name: Set up Go
<<<<<<< HEAD
        uses: actions/setup-go@3041bf56c941b39c61721a86cd11f3bb1338122a # v5.2.0
=======
        uses: actions/setup-go@f111f3307d8850f501ac008e886eec1fd1932a34 # v5.3.0
>>>>>>> f024e396
        with:
          go-version: "${{ env.GO_VERSION }}"
      - name: Get google/go-licenses package
        run: go install github.com/google/go-licenses@v1.6.0
      - name: Check the licenses
        run: go-licenses check --disallowed_types=forbidden,restricted,reciprocal,permissive,unknown .

  lint-code:
    runs-on: ubuntu-24.04
    permissions:
      pull-requests: write
    needs:
      - check-changes
    if: >
      needs.check-changes.outputs.code_changed == 'true' || 
      needs.check-changes.outputs.ci_config_changed == 'true'
    steps:
      - name: Harden Runner
        uses: step-security/harden-runner@cb605e52c26070c328afc4562f0b4ada7618a84e # v2.10.4
        with:
          egress-policy: audit
      - name: Checkout repository
        uses: actions/checkout@11bd71901bbe5b1630ceea73d27597364c9af683 # v4
        with:
          fetch-depth: 0
      - name: Review code
        uses: reviewdog/action-golangci-lint@dd3fda91790ca90e75049e5c767509dc0ec7d99b # v2.7.0
        with:
          go_version: "${{ env.GO_VERSION }}"
          golangci_lint_version: "${{ env.GOLANGCI_LINT_VERSION }}"
          reporter: github-pr-review
          fail_level: error

  lint-api:
    runs-on: ubuntu-24.04
    needs:
      - check-changes
    if: > 
      needs.check-changes.outputs.docs_changed == 'true' || 
      needs.check-changes.outputs.ci_config_changed == 'true'
    steps:
      - name: Harden Runner
        uses: step-security/harden-runner@cb605e52c26070c328afc4562f0b4ada7618a84e # v2.10.4
        with:
          egress-policy: audit

      - name: Checkout repository
        uses: actions/checkout@11bd71901bbe5b1630ceea73d27597364c9af683 # v4
      - name: Setup Node
<<<<<<< HEAD
        uses: actions/setup-node@39370e3970a6d050c480ffad4ff0ed4d3fdee5af # v4.1.0
=======
        uses: actions/setup-node@1d0ff469b7ec7b3cb9d8673fde0c81c44821de2a # v4.2.0
>>>>>>> f024e396
        with:
          node-version: ${{ env.NODE_VERSION }}
      - name: Install Redocly CLI
        run: npm i -g @redocly/cli@1.25.9
      - name: Run Redocly Lint
        run: redocly lint

  lint-dockerfiles:
    runs-on: ubuntu-24.04
    permissions:
      pull-requests: write
    needs:
      - check-changes
    if: > 
      needs.check-changes.outputs.image_config_changed == 'true' || 
      needs.check-changes.outputs.ci_config_changed == 'true'
    steps:
      - name: Harden Runner
        uses: step-security/harden-runner@cb605e52c26070c328afc4562f0b4ada7618a84e # v2.10.4
        with:
          egress-policy: audit

      - name: Checkout repository
        uses: actions/checkout@11bd71901bbe5b1630ceea73d27597364c9af683 # v4
      - name: Run hadolint
<<<<<<< HEAD
        uses: reviewdog/action-hadolint@a588cf93c77060a2836b260c6f0860dc102e8d83 # v1.48.2
=======
        uses: reviewdog/action-hadolint@48e0d147329dca2fa1663f4a9b6b715b57dcfe28 # v1.50.0
>>>>>>> f024e396
        with:
          reporter: github-pr-review
          reviewdog_flags: -fail-level=error

  lint-helm-chart:
    runs-on: ubuntu-24.04
    needs:
      - check-changes
    if: > 
      needs.check-changes.outputs.helm_chart_changed == 'true' || 
      needs.check-changes.outputs.ci_config_changed == 'true'
    steps:
      - name: Harden Runner
        uses: step-security/harden-runner@cb605e52c26070c328afc4562f0b4ada7618a84e # v2.10.4
        with:
          egress-policy: audit

      - name: Checkout repository
        uses: actions/checkout@11bd71901bbe5b1630ceea73d27597364c9af683 # v4
      - name: Setup k8s tools
        uses: yokawasa/action-setup-kube-tools@9e25a4277af127b60011c95b6ed2da7e3b3613b1 # v0.11.2
        with:
          setup-tools: |
            helm
            kubeconform
          helm: '${{ env.HELM_VERSION }}'
          kubeconform: '${{ env.KUBECONFORM_VERSION }}'
      - name: Helm Lint
        run: helm lint ./charts/heimdall
      - name: Kubeconform decision mode deployment
        run: |
          helm template ./charts/heimdall > decision-config.yaml
          kubeconform --skip RuleSet -kubernetes-version ${{ env.KUBERNETES_API_VERSION }} decision-config.yaml
      - name: Kubeconform proxy mode deployment
        run: |
          helm template --set operationMode=proxy ./charts/heimdall > proxy-config.yaml
          kubeconform --skip RuleSet -kubernetes-version ${{ env.KUBERNETES_API_VERSION }} proxy-config.yaml

  unittest-helm-chart:
    runs-on: ubuntu-24.04
    needs:
      - check-changes
    if: >
      needs.check-changes.outputs.helm_chart_changed == 'true' || 
      needs.check-changes.outputs.ci_config_changed == 'true'
    steps:
      - name: Harden Runner
        uses: step-security/harden-runner@cb605e52c26070c328afc4562f0b4ada7618a84e # v2.10.4
        with:
          egress-policy: audit
      - name: Checkout repository
        uses: actions/checkout@11bd71901bbe5b1630ceea73d27597364c9af683 # v4
      - name: Setup k8s tools
        uses: yokawasa/action-setup-kube-tools@9e25a4277af127b60011c95b6ed2da7e3b3613b1 # v0.11.2
        with:
          setup-tools: |
            helm
            kubeconform
          helm: '${{ env.HELM_VERSION }}'
          kubeconform: '${{ env.KUBECONFORM_VERSION }}'
      - name: Install Helm Unittest
        run: helm plugin install --version v0.6.0 https://github.com/helm-unittest/helm-unittest.git
      - name: Run tests
        run: |
          helm unittest ./charts/heimdall

  test:
    runs-on: ubuntu-24.04
    needs:
      - check-changes
    if: >
      needs.check-changes.outputs.code_changed == 'true' || 
      needs.check-changes.outputs.test_data_changed == 'true' ||
      needs.check-changes.outputs.ci_config_changed == 'true'
    steps:
      - name: Harden Runner
        uses: step-security/harden-runner@cb605e52c26070c328afc4562f0b4ada7618a84e # v2.10.4
        with:
          egress-policy: audit

      - name: Checkout repository
        uses: actions/checkout@11bd71901bbe5b1630ceea73d27597364c9af683 # v4
      - name: Set up Go
<<<<<<< HEAD
        uses: actions/setup-go@3041bf56c941b39c61721a86cd11f3bb1338122a # v5.2.0
=======
        uses: actions/setup-go@f111f3307d8850f501ac008e886eec1fd1932a34 # v5.3.0
>>>>>>> f024e396
        with:
          go-version: "${{ env.GO_VERSION }}"
      - name: Test
        run: go test -v -coverprofile=coverage.cov -coverpkg=./... ./...
      - name: Code Coverage
<<<<<<< HEAD
        uses: codecov/codecov-action@1e68e06f1dbfde0e4cefc87efeba9e4643565303 # v5.1.2
=======
        uses: codecov/codecov-action@13ce06bfc6bbe3ecf90edbbf1bc32fe5978ca1d3 # v5.3.1
>>>>>>> f024e396
        with:
          files: coverage.cov
          verbose: true
          token: ${{ secrets.CODECOV_TOKEN }}

  prepare-release:
    runs-on: ubuntu-24.04
    if: github.ref == 'refs/heads/main' || github.ref == 'refs/heads/release'
    permissions:
      pull-requests: write
      contents: write
    outputs:
      release_created: ${{ steps.release_prepare.outputs.release_created }}
      tag_name: ${{ steps.release_prepare.outputs.tag_name }}
    steps:
      - name: Harden Runner
        uses: step-security/harden-runner@cb605e52c26070c328afc4562f0b4ada7618a84e # v2.10.4
        with:
          egress-policy: audit
      - name: Prepare Release
        id: release_prepare
        uses: googleapis/release-please-action@7987652d64b4581673a76e33ad5e98e3dd56832f # v4.1.3
        with:
          target-branch: ${{ github.ref_name }}

  build-binaries:
    runs-on: ubuntu-24.04
    needs:
      - test
      - prepare-release
    if: always() && needs.prepare-release.outputs.release_created == false && needs.test.result == 'success'
    strategy:
      matrix:
        # build and publish in parallel: linux/amd64, linux/arm64, windows/amd64, darwin/amd64, darwin/arm64
        goos: [ linux, windows, darwin ]
        goarch: [ amd64, arm64, arm ]
        exclude:
          - goarch: arm
            goos: darwin
          - goarch: arm
            goos: windows
          - goarch: arm64
            goos: windows
    steps:
      - name: Harden Runner
        uses: step-security/harden-runner@cb605e52c26070c328afc4562f0b4ada7618a84e # v2.10.4
        with:
          egress-policy: audit
      - name: Checkout repository
        uses: actions/checkout@11bd71901bbe5b1630ceea73d27597364c9af683 # v4
      - name: Set up Go
<<<<<<< HEAD
        uses: actions/setup-go@3041bf56c941b39c61721a86cd11f3bb1338122a # v5.2.0
=======
        uses: actions/setup-go@f111f3307d8850f501ac008e886eec1fd1932a34 # v5.3.0
>>>>>>> f024e396
        with:
          go-version: "${{ env.GO_VERSION }}"
      - name: Build
        run: CGO_ENABLED=0 GOOS=${{ matrix.goos }} GOARCH=${{ matrix.goarch }} go build -trimpath -ldflags="-buildid= -w -s -X github.com/dadrus/heimdall/version.Version=${{ github.sha }}" -o ./build/
      - uses: actions/upload-artifact@65c4c4a1ddee5b72f698fdd19549f0f0fb45cf08 # v4.6.0
        if: github.ref == 'refs/heads/main'
        with:
          name: build-result-${{ matrix.goos }}-${{ matrix.goarch }}
          path: ./build/*
          retention-days: 30

  release-binaries:
    runs-on: ubuntu-24.04
    needs:
      - prepare-release
    if: needs.prepare-release.outputs.release_created
    permissions:
      contents: write
      id-token: write
    steps:
      - name: Harden Runner
        uses: step-security/harden-runner@cb605e52c26070c328afc4562f0b4ada7618a84e # v2.10.4
        with:
          egress-policy: audit
      - name: Checkout repository
        uses: actions/checkout@11bd71901bbe5b1630ceea73d27597364c9af683 # v4
        with:
          fetch-depth: 0
      - name: Set up Go
<<<<<<< HEAD
        uses: actions/setup-go@3041bf56c941b39c61721a86cd11f3bb1338122a # v5.2.0
        with:
          go-version: "${{ env.GO_VERSION }}"
      - name: Install Cosign
        uses: sigstore/cosign-installer@dc72c7d5c4d10cd6bcb8cf6e3fd625a9e5e537da # v3.7.0
=======
        uses: actions/setup-go@f111f3307d8850f501ac008e886eec1fd1932a34 # v5.3.0
        with:
          go-version: "${{ env.GO_VERSION }}"
      - name: Install Cosign
        uses: sigstore/cosign-installer@c56c2d3e59e4281cc41dea2217323ba5694b171e # v3.8.0
>>>>>>> f024e396
        with:
          cosign-release: "${{ env.COSIGN_VERSION }}"
      - name: Install CycloneDX gomod
        run: go install github.com/CycloneDX/cyclonedx-gomod/cmd/cyclonedx-gomod@v1.4.1
      - name: Generate SBOM
        uses: CycloneDX/gh-gomod-generate-sbom@efc74245d6802c8cefd925620515442756c70d8f # v2.0.0
        with:
          version: "${{ env.CYCLONEDX_GOMOD_VERSION }}"
          args: app -licenses -assert-licenses -json -std -output CycloneDX-SBOM.json -main .
      - name: Run GoReleaser
<<<<<<< HEAD
        uses: goreleaser/goreleaser-action@9ed2f89a662bf1735a48bc8557fd212fa902bebf # v6.1.0
=======
        uses: goreleaser/goreleaser-action@90a3faa9d0182683851fbfa97ca1a2cb983bfca3 # v6.2.1
>>>>>>> f024e396
        with:
          args: release --clean
        env:
          GITHUB_TOKEN: ${{ secrets.GITHUB_TOKEN }}

  # this job builds container images for PRs, as well as publishes these on merges to main
  build-dev-container-images:
    runs-on: ubuntu-24.04
    permissions:
      packages: write
      id-token: write
    needs:
      - test
      - check-changes
      - prepare-release
    if: >
      github.ref == 'refs/heads/main' &&
      needs.prepare-release.outputs.release_created == false && 
      (needs.test.result == 'success' || (needs.test.result == 'skipped' && needs.check-changes.outputs.image_config_changed == 'true'))
    steps:
      - name: Harden Runner
        uses: step-security/harden-runner@cb605e52c26070c328afc4562f0b4ada7618a84e # v2.10.4
        with:
          egress-policy: audit
      - name: Checkout repository
        uses: actions/checkout@11bd71901bbe5b1630ceea73d27597364c9af683 # v4
      - name: Install Cosign
        if: github.ref == 'refs/heads/main'
<<<<<<< HEAD
        uses: sigstore/cosign-installer@dc72c7d5c4d10cd6bcb8cf6e3fd625a9e5e537da # v3.7.0
        with:
          cosign-release: "${{ env.COSIGN_VERSION }}"
      - name: Set up Go # required as the sbom generator is compiled using go < 1.21
        uses: actions/setup-go@3041bf56c941b39c61721a86cd11f3bb1338122a # v5.2.0
=======
        uses: sigstore/cosign-installer@c56c2d3e59e4281cc41dea2217323ba5694b171e # v3.8.0
        with:
          cosign-release: "${{ env.COSIGN_VERSION }}"
      - name: Set up Go # required as the sbom generator is compiled using go < 1.21
        uses: actions/setup-go@f111f3307d8850f501ac008e886eec1fd1932a34 # v5.3.0
>>>>>>> f024e396
        with:
          go-version: "${{ env.GO_VERSION }}"
      - name: Generate SBOM
        if: github.ref == 'refs/heads/main'
        uses: CycloneDX/gh-gomod-generate-sbom@efc74245d6802c8cefd925620515442756c70d8f # v2.0.0
        with:
          version: "${{ env.CYCLONEDX_GOMOD_VERSION }}"
          args: app -licenses -assert-licenses -json -std -output CycloneDX-SBOM.json -main .
      - name: Set up QEMU
<<<<<<< HEAD
        uses: docker/setup-qemu-action@53851d14592bedcffcf25ea515637cff71ef929a # v3.3.0
      - name: Set up Docker Buildx
        uses: docker/setup-buildx-action@6524bf65af31da8d45b59e8c27de4bd072b392f5 # v3.8.0
=======
        uses: docker/setup-qemu-action@4574d27a4764455b42196d70a065bc6853246a25 # v3.4.0
      - name: Set up Docker Buildx
        uses: docker/setup-buildx-action@f7ce87c1d6bead3e36075b2ce75da1f6cc28aaca # v3.9.0
>>>>>>> f024e396
      - name: Collect container meta-info
        id: meta
        uses: docker/metadata-action@369eb591f429131d6889c46b94e711f089e6ca96 # v5.6.1
        with:
          images: ${{ github.repository }}
          labels: |
            org.opencontainers.image.version=${{ github.sha }}
            org.opencontainers.image.documentation=${{ env.DOCUMENTATION_URL }}
      - name: Build images
        if: github.ref != 'refs/heads/main'
<<<<<<< HEAD
        uses: docker/build-push-action@67a2d409c0a876cbe6b11854e3e25193efe4e62d # v6.12.0
=======
        uses: docker/build-push-action@ca877d9245402d1537745e0e356eab47c3520991 # v6.13.0
>>>>>>> f024e396
        with:
          context: .
          file: ./docker/Dockerfile
          platforms: linux/amd64,linux/arm64,linux/arm
          push: false
          build-args: VERSION=${{ github.sha }}
          tags: ${{ github.repository }}:local
      - name: Login to DockerHub
        if: github.ref == 'refs/heads/main'
        uses: docker/login-action@9780b0c442fbb1117ed29e0efdff1e18412f7567 # v3.3.0
        with:
          username: ${{ secrets.DOCKERHUB_USER }}
          password: ${{ secrets.DOCKERHUB_TOKEN }}
      - name: Login to GitHub
        if: github.ref == 'refs/heads/main'
        uses: docker/login-action@9780b0c442fbb1117ed29e0efdff1e18412f7567 # v3.3.0
        with:
          registry: ghcr.io
          username: ${{ github.actor }}
          password: ${{ secrets.GITHUB_TOKEN }}
      - name: Build and push dev images to container registry
        if: github.ref == 'refs/heads/main'
        id: publish-image
<<<<<<< HEAD
        uses: docker/build-push-action@67a2d409c0a876cbe6b11854e3e25193efe4e62d # v6.12.0
=======
        uses: docker/build-push-action@ca877d9245402d1537745e0e356eab47c3520991 # v6.13.0
>>>>>>> f024e396
        with:
          context: .
          file: ./docker/Dockerfile
          platforms: linux/amd64,linux/arm64,linux/arm
          push: true
          build-args: VERSION=${{ github.sha }}
          labels: ${{ steps.meta.outputs.labels }}
          tags: |
            ${{ github.repository }}:dev
            ${{ github.repository }}:dev-${{ github.sha }}
            ghcr.io/${{ github.repository }}:dev
            ghcr.io/${{ github.repository }}:dev-${{ github.sha }}
      # DockerHub
      - name: Sign the image published in DockerHub
        if: steps.publish-image.conclusion == 'success'
        env:
          GITHUB_TOKEN: ${{ secrets.GITHUB_TOKEN }}
          COSIGN_REPOSITORY: ${{ github.repository }}-signatures
        run: cosign sign --yes ${{ github.repository }}@${{ steps.publish-image.outputs.digest }}
      - name: Attest and attach SBOM to the image published in DockerHub
        if: steps.publish-image.conclusion == 'success'
        env:
          GITHUB_TOKEN: ${{ secrets.GITHUB_TOKEN }}
          COSIGN_REPOSITORY: ${{ github.repository }}-sbom
        run: cosign attest --yes --predicate CycloneDX-SBOM.json --type cyclonedx ${{ github.repository }}@${{ steps.publish-image.outputs.digest }}
      # GHCR
      - name: Sign the image published in GitHub
        if: steps.publish-image.conclusion == 'success'
        env:
          GITHUB_TOKEN: ${{ secrets.GITHUB_TOKEN }}
          COSIGN_REPOSITORY: ghcr.io/${{ github.repository }}-signatures
        run: cosign sign --yes ghcr.io/${{ github.repository }}@${{ steps.publish-image.outputs.digest }}
      - name: Attest and attach SBOM to the image published in GitHub
        if: steps.publish-image.conclusion == 'success'
        env:
          GITHUB_TOKEN: ${{ secrets.GITHUB_TOKEN }}
          COSIGN_REPOSITORY: ghcr.io/${{ github.repository }}-sbom
        run: cosign attest --yes --predicate CycloneDX-SBOM.json --type cyclonedx ghcr.io/${{ github.repository }}@${{ steps.publish-image.outputs.digest }}

  # this job releases container images
  release-container-images:
    if: needs.prepare-release.outputs.release_created
    runs-on: ubuntu-24.04
    permissions:
      packages: write
      id-token: write
    needs:
      - prepare-release
    steps:
      - name: Harden Runner
        uses: step-security/harden-runner@cb605e52c26070c328afc4562f0b4ada7618a84e # v2.10.4
        with:
          egress-policy: audit
      - name: Checkout repository
        uses: actions/checkout@11bd71901bbe5b1630ceea73d27597364c9af683 # v4
      - name: Prepare image version
        id: image-version
        run: |
          export version=$(echo ${{ needs.prepare-release.outputs.tag_name }} |  sed 's/v//g')
          echo "result=$version" >> $GITHUB_OUTPUT
      - name: Install Cosign
<<<<<<< HEAD
        uses: sigstore/cosign-installer@dc72c7d5c4d10cd6bcb8cf6e3fd625a9e5e537da # v3.7.0
        with:
          cosign-release: "${{ env.COSIGN_VERSION }}"
      - name: Set up Go # required as the sbom generator is compiled using go < 1.21
        uses: actions/setup-go@3041bf56c941b39c61721a86cd11f3bb1338122a # v5.2.0
=======
        uses: sigstore/cosign-installer@c56c2d3e59e4281cc41dea2217323ba5694b171e # v3.8.0
        with:
          cosign-release: "${{ env.COSIGN_VERSION }}"
      - name: Set up Go # required as the sbom generator is compiled using go < 1.21
        uses: actions/setup-go@f111f3307d8850f501ac008e886eec1fd1932a34 # v5.3.0
>>>>>>> f024e396
        with:
          go-version: "${{ env.GO_VERSION }}"
      - name: Generate SBOM
        uses: CycloneDX/gh-gomod-generate-sbom@efc74245d6802c8cefd925620515442756c70d8f # v2.0.0
        with:
          version: "${{ env.CYCLONEDX_GOMOD_VERSION }}"
          args: app -licenses -assert-licenses -json -std -output CycloneDX-SBOM.json -main .
      - name: Set up QEMU
<<<<<<< HEAD
        uses: docker/setup-qemu-action@53851d14592bedcffcf25ea515637cff71ef929a # v3.3.0
      - name: Set up Docker Buildx
        uses: docker/setup-buildx-action@6524bf65af31da8d45b59e8c27de4bd072b392f5 # v3.8.0
=======
        uses: docker/setup-qemu-action@4574d27a4764455b42196d70a065bc6853246a25 # v3.4.0
      - name: Set up Docker Buildx
        uses: docker/setup-buildx-action@f7ce87c1d6bead3e36075b2ce75da1f6cc28aaca # v3.9.0
>>>>>>> f024e396
      - name: Login to DockerHub
        uses: docker/login-action@9780b0c442fbb1117ed29e0efdff1e18412f7567 # v3.3.0
        with:
          username: ${{ secrets.DOCKERHUB_USER }}
          password: ${{ secrets.DOCKERHUB_TOKEN }}
      - name: Login to GitHub
        uses: docker/login-action@9780b0c442fbb1117ed29e0efdff1e18412f7567 # v3.3.0
        with:
          registry: ghcr.io
          username: ${{ github.actor }}
          password: ${{ secrets.GITHUB_TOKEN }}
      - name: Collect Docker meta-info
        id: meta
        uses: docker/metadata-action@369eb591f429131d6889c46b94e711f089e6ca96 # v5.6.1
        with:
          images: ${{ github.repository }}
          labels: |
            org.opencontainers.image.version=${{ steps.image-version.outputs.result }}
            org.opencontainers.image.documentation=${{ env.DOCUMENTATION_URL }}
      - name: Build and push images to container registry
        id: publish-image
<<<<<<< HEAD
        uses: docker/build-push-action@67a2d409c0a876cbe6b11854e3e25193efe4e62d # v6.12.0
=======
        uses: docker/build-push-action@ca877d9245402d1537745e0e356eab47c3520991 # v6.13.0
>>>>>>> f024e396
        with:
          context: .
          file: ./docker/Dockerfile
          platforms: linux/amd64,linux/arm64,linux/arm
          push: true
          build-args: VERSION=${{ needs.prepare-release.outputs.tag_name }}
          labels: ${{ steps.meta.outputs.labels }}
          tags: |
            ${{ github.repository }}:latest
            ${{ github.repository }}:${{ steps.image-version.outputs.result }}
            ghcr.io/${{ github.repository }}:latest
            ghcr.io/${{ github.repository }}:${{ steps.image-version.outputs.result }}
      # DockerHub
      - name: Sign the image published in DockerHub
        if: steps.publish-image.conclusion == 'success'
        env:
          GITHUB_TOKEN: ${{ secrets.GITHUB_TOKEN }}
          COSIGN_REPOSITORY: ${{ github.repository }}-signatures
        run: cosign sign --yes ${{ github.repository }}@${{ steps.publish-image.outputs.digest }}
      - name: Attest and attach SBOM to the image published in DockerHub
        if: steps.publish-image.conclusion == 'success'
        env:
          GITHUB_TOKEN: ${{ secrets.GITHUB_TOKEN }}
          COSIGN_REPOSITORY: ${{ github.repository }}-sbom
        run: cosign attest --yes --predicate CycloneDX-SBOM.json --type cyclonedx ${{ github.repository }}@${{ steps.publish-image.outputs.digest }}
      - name: Update DockerHub repository description & readme
        uses: peter-evans/dockerhub-description@e98e4d1628a5f3be2be7c231e50981aee98723ae # v4.0.0
        with:
          username: ${{ secrets.DOCKERHUB_USER }}
          password: ${{ secrets.DOCKERHUB_TOKEN }}
          repository: ${{ github.repository }}
          short-description: ${{ github.event.repository.description }}
          readme-filepath: ./DockerHub-README.md
      # GHCR
      - name: Sign the image published in GitHub
        if: steps.publish-image.conclusion == 'success'
        env:
          GITHUB_TOKEN: ${{ secrets.GITHUB_TOKEN }}
          COSIGN_REPOSITORY: ghcr.io/${{ github.repository }}-signatures
        run: cosign sign --yes ghcr.io/${{ github.repository }}@${{ steps.publish-image.outputs.digest }}
      - name: Attest and attach SBOM to the image published in GitHub
        if: steps.publish-image.conclusion == 'success'
        env:
          GITHUB_TOKEN: ${{ secrets.GITHUB_TOKEN }}
          COSIGN_REPOSITORY: ghcr.io/${{ github.repository }}-sbom
        run: cosign attest --yes --predicate CycloneDX-SBOM.json --type cyclonedx ghcr.io/${{ github.repository }}@${{ steps.publish-image.outputs.digest }}

  release-helm-chart:
    runs-on: ubuntu-24.04
    permissions:
      contents: write
    needs:
      - prepare-release
      - release-container-images
    if: needs.prepare-release.outputs.release_created
    steps:
      - name: Harden Runner
        uses: step-security/harden-runner@cb605e52c26070c328afc4562f0b4ada7618a84e # v2.10.4
        with:
          egress-policy: audit
      - name: Checkout repository
        uses: actions/checkout@11bd71901bbe5b1630ceea73d27597364c9af683 # v4
      - name: Prepare image version
        id: image-version
        run: |
          export version=$(echo ${{ needs.prepare-release.outputs.tag_name }} |  sed 's/v//g')
          echo "result=$version" >> $GITHUB_OUTPUT
      - name: Publish Helm Chart
        uses: stefanprodan/helm-gh-pages@0ad2bb377311d61ac04ad9eb6f252fb68e207260 # v1.7.0
        with:
          token: ${{ secrets.GITHUB_TOKEN }}
          target_dir: charts
          linting: off
          app_version: ${{ steps.image-version.outputs.result }}

  build-dev-documentation:
    runs-on: ubuntu-24.04
    permissions:
      contents: write
    needs:
      - prepare-release
      - check-changes
    if: >
      github.ref == 'refs/heads/main' &&
      needs.prepare-release.outputs.release_created == false && 
      (needs.check-changes.outputs.docs_changed == 'true' || needs.check-changes.outputs.ci_config_changed == 'true')
    steps:
      - name: Harden Runner
        uses: step-security/harden-runner@cb605e52c26070c328afc4562f0b4ada7618a84e # v2.10.4
        with:
          egress-policy: audit
      - name: Checkout repository
        uses: actions/checkout@11bd71901bbe5b1630ceea73d27597364c9af683 # v4
        with:
          submodules: true  # Fetch Hugo themes (true OR recursive)
          fetch-depth: 0    # Fetch all history for .GitInfo and .Lastmod
      - name: Setup Hugo
        uses: peaceiris/actions-hugo@75d2e84710de30f6ff7268e08f310b60ef14033f # v3.0.0
        with:
          hugo-version: ${{ env.HUGO_VERSION }}
          extended: true
      - name: Setup Node
<<<<<<< HEAD
        uses: actions/setup-node@39370e3970a6d050c480ffad4ff0ed4d3fdee5af # v4.1.0
        with:
          node-version: ${{ env.NODE_VERSION }}
      - name: Setup ruby
        uses: ruby/setup-ruby@28c4deda893d5a96a6b2d958c5b47fc18d65c9d3 # v1.213.0
=======
        uses: actions/setup-node@1d0ff469b7ec7b3cb9d8673fde0c81c44821de2a # v4.2.0
        with:
          node-version: ${{ env.NODE_VERSION }}
      - name: Setup ruby
        uses: ruby/setup-ruby@28d088d34a0b0b7ba0823b7952c77004560a3a6f # v1.220.0
>>>>>>> f024e396
        with:
          ruby-version: ${{ env.RUBY_VERSION }}
      - name: Install asciidoctor
        run: gem install asciidoctor asciidoctor-diagram asciidoctor-html5s rouge
      - name: Install dependencies
        working-directory: ./docs
        run: npm install
      - name: Update version string to dev version
        uses: jacobtomlinson/gha-find-replace@2ff30f644d2e0078fc028beb9193f5ff0dcad39e # v3
        with:
          find: "x-current-version"
          replace: "dev"
          regex: false
          include: docs/**
      - name: Build documentation
        working-directory: ./docs
        run: hugo --minify -d ./public
      - name: Deploy documentation
        if: github.ref == 'refs/heads/main'
        uses: peaceiris/actions-gh-pages@4f9cc6602d3f66b9c108549d475ec49e8ef4d45e # v4.0.0
        with:
          github_token: ${{ secrets.GITHUB_TOKEN }}
          publish_dir: ./docs/public
          destination_dir: dev

  release-documentation:
    runs-on: ubuntu-24.04
    permissions:
      contents: write
      id-token: write
      pull-requests: write
    needs:
      - prepare-release
    if: needs.prepare-release.outputs.release_created
    steps:
      - name: Harden Runner
        uses: step-security/harden-runner@cb605e52c26070c328afc4562f0b4ada7618a84e # v2.10.4
        with:
          egress-policy: audit
      - name: Checkout repository
        uses: actions/checkout@11bd71901bbe5b1630ceea73d27597364c9af683 # v4
        with:
          submodules: true  # Fetch Hugo themes (true OR recursive)
          fetch-depth: 0    # Fetch all history for .GitInfo and .Lastmod
      - name: Setup Hugo
        uses: peaceiris/actions-hugo@75d2e84710de30f6ff7268e08f310b60ef14033f # v3.0.0
        with:
          hugo-version: ${{ env.HUGO_VERSION }}
          extended: true
      - name: Setup Node
<<<<<<< HEAD
        uses: actions/setup-node@39370e3970a6d050c480ffad4ff0ed4d3fdee5af # v4.1.0
        with:
          node-version: ${{ env.NODE_VERSION }}
      - name: Setup ruby
        uses: ruby/setup-ruby@28c4deda893d5a96a6b2d958c5b47fc18d65c9d3 # v1.213.0
=======
        uses: actions/setup-node@1d0ff469b7ec7b3cb9d8673fde0c81c44821de2a # v4.2.0
        with:
          node-version: ${{ env.NODE_VERSION }}
      - name: Setup ruby
        uses: ruby/setup-ruby@28d088d34a0b0b7ba0823b7952c77004560a3a6f # v1.220.0
>>>>>>> f024e396
        with:
          ruby-version: ${{ env.RUBY_VERSION }}
      - name: Install asciidoctor
        run: gem install asciidoctor asciidoctor-diagram asciidoctor-html5s rouge
      - name: Install dependencies
        working-directory: ./docs
        run: npm install
      - name: Update version string to new released version
        uses: jacobtomlinson/gha-find-replace@2ff30f644d2e0078fc028beb9193f5ff0dcad39e # v3
        with:
          find: "x-current-version"
          replace: "${{ needs.prepare-release.outputs.tag_name }}"
          regex: false
          include: docs/**
      - name: Update uri for redirecting to new version
        uses: jacobtomlinson/gha-find-replace@2ff30f644d2e0078fc028beb9193f5ff0dcad39e # v3
        with:
          find: "x-released-version"
          replace: "${{ needs.prepare-release.outputs.tag_name }}"
          regex: false
          include: docs/**
      - name: Prepare image version
        id: image-version
        run: |
          export version=$(echo ${{ needs.prepare-release.outputs.tag_name }} |  sed 's/v//g')
          echo "result=$version" >> $GITHUB_OUTPUT
      - name: Update used image tags to the released version
        uses: jacobtomlinson/gha-find-replace@2ff30f644d2e0078fc028beb9193f5ff0dcad39e # v3
        with:
          find: "heimdall:dev"
          replace: "heimdall:${{ steps.image-version.outputs.result }}"
          regex: false
          include: docs/**
      - name: Build documentation
        working-directory: ./docs
        run: hugo --minify -d ./public
      - name: Update versions JSON document
        id: update-version-json
        run: |
          cat ./docs/versions/data.json | jq '. + [{ "version": "${{ needs.prepare-release.outputs.tag_name }}", "path": "/heimdall/${{ needs.prepare-release.outputs.tag_name }}" }]' | tee ./docs/versions/data.json
      - name: Deploy documentation
        uses: peaceiris/actions-gh-pages@4f9cc6602d3f66b9c108549d475ec49e8ef4d45e # v4.0.0
        with:
          github_token: ${{ secrets.GITHUB_TOKEN }}
          publish_dir: ./docs/public
          destination_dir: ${{ needs.prepare-release.outputs.tag_name }}
      - name: Deploy redirect to new released version
        uses: peaceiris/actions-gh-pages@4f9cc6602d3f66b9c108549d475ec49e8ef4d45e # v4.0.0
        with:
          github_token: ${{ secrets.GITHUB_TOKEN }}
          publish_dir: ./docs/redirect
          keep_files: true
      - name: Deploy versions JSON document
        uses: peaceiris/actions-gh-pages@4f9cc6602d3f66b9c108549d475ec49e8ef4d45e # v4.0.0
        with:
          github_token: ${{ secrets.GITHUB_TOKEN }}
          publish_dir: ./docs/versions
          keep_files: true
      - name: Setup GitSign
<<<<<<< HEAD
        uses: chainguard-dev/actions/setup-gitsign@15db5d054137fadf2fee7e5fad9149f88b60b4e2 # main
=======
        uses: chainguard-dev/actions/setup-gitsign@300b446c0eb21e051cc749e5ed117e3a39ed4dbe # main
>>>>>>> f024e396
      - name: Create a PR for the updated versions JSON document
        if: steps.update-version-json.outcome == 'success'
        uses: peter-evans/create-pull-request@67ccf781d68cd99b580ae25a5c18a1cc84ffff1f # v7.0.6
        with:
          title: 'chore(${{ github.ref_name }}): Update to data.json to include the new released documentation version'
          commit-message: 'chore(${{ github.ref_name }}): Update to data.json to include the new released documentation version'
          body: >
            data.json updated by the release-documentation job to include the entry 
            referencing the released ${{ needs.prepare-release.outputs.tag_name }} documentation version
          add-paths: |
            docs/versions/*.json
          sign-commits: true<|MERGE_RESOLUTION|>--- conflicted
+++ resolved
@@ -11,8 +11,7 @@
       - release
 
 env:
-<<<<<<< HEAD
-  GO_VERSION: "1.23.5"
+  GO_VERSION: "1.24.0"
   GOLANGCI_LINT_VERSION: "v1.64.2"
   HELM_VERSION: "3.16.4"
   KUBECONFORM_VERSION: "0.6.7"
@@ -22,17 +21,6 @@
   COSIGN_VERSION: "v2.4.1"
   CYCLONEDX_GOMOD_VERSION: "v1.9.0"
   HUGO_VERSION: "0.140.1"
-=======
-  GO_VERSION: "1.24.0"
-  GOLANGCI_LINT_VERSION: "v1.60.1"
-  HELM_VERSION: "3.15.4"
-  KUBECONFORM_VERSION: "0.6.7"
-  KUBERNETES_API_VERSION: "1.27.0"
-  NODE_VERSION: "22.7"
-  RUBY_VERSION: "3.2"
-  COSIGN_VERSION: "v2.4.0"
-  CYCLONEDX_GOMOD_VERSION: "v1.7.0"
->>>>>>> f024e396
   DOCUMENTATION_URL: "https://dadrus.github.io/heimdall/"
 
 permissions: read-all
@@ -112,11 +100,7 @@
       - name: Checkout repository
         uses: actions/checkout@11bd71901bbe5b1630ceea73d27597364c9af683 # v4
       - name: Set up Go
-<<<<<<< HEAD
-        uses: actions/setup-go@3041bf56c941b39c61721a86cd11f3bb1338122a # v5.2.0
-=======
         uses: actions/setup-go@f111f3307d8850f501ac008e886eec1fd1932a34 # v5.3.0
->>>>>>> f024e396
         with:
           go-version: "${{ env.GO_VERSION }}"
       - name: Get google/go-licenses package
@@ -166,11 +150,7 @@
       - name: Checkout repository
         uses: actions/checkout@11bd71901bbe5b1630ceea73d27597364c9af683 # v4
       - name: Setup Node
-<<<<<<< HEAD
-        uses: actions/setup-node@39370e3970a6d050c480ffad4ff0ed4d3fdee5af # v4.1.0
-=======
         uses: actions/setup-node@1d0ff469b7ec7b3cb9d8673fde0c81c44821de2a # v4.2.0
->>>>>>> f024e396
         with:
           node-version: ${{ env.NODE_VERSION }}
       - name: Install Redocly CLI
@@ -196,11 +176,7 @@
       - name: Checkout repository
         uses: actions/checkout@11bd71901bbe5b1630ceea73d27597364c9af683 # v4
       - name: Run hadolint
-<<<<<<< HEAD
-        uses: reviewdog/action-hadolint@a588cf93c77060a2836b260c6f0860dc102e8d83 # v1.48.2
-=======
         uses: reviewdog/action-hadolint@48e0d147329dca2fa1663f4a9b6b715b57dcfe28 # v1.50.0
->>>>>>> f024e396
         with:
           reporter: github-pr-review
           reviewdog_flags: -fail-level=error
@@ -284,21 +260,13 @@
       - name: Checkout repository
         uses: actions/checkout@11bd71901bbe5b1630ceea73d27597364c9af683 # v4
       - name: Set up Go
-<<<<<<< HEAD
-        uses: actions/setup-go@3041bf56c941b39c61721a86cd11f3bb1338122a # v5.2.0
-=======
         uses: actions/setup-go@f111f3307d8850f501ac008e886eec1fd1932a34 # v5.3.0
->>>>>>> f024e396
         with:
           go-version: "${{ env.GO_VERSION }}"
       - name: Test
         run: go test -v -coverprofile=coverage.cov -coverpkg=./... ./...
       - name: Code Coverage
-<<<<<<< HEAD
-        uses: codecov/codecov-action@1e68e06f1dbfde0e4cefc87efeba9e4643565303 # v5.1.2
-=======
         uses: codecov/codecov-action@13ce06bfc6bbe3ecf90edbbf1bc32fe5978ca1d3 # v5.3.1
->>>>>>> f024e396
         with:
           files: coverage.cov
           verbose: true
@@ -350,11 +318,7 @@
       - name: Checkout repository
         uses: actions/checkout@11bd71901bbe5b1630ceea73d27597364c9af683 # v4
       - name: Set up Go
-<<<<<<< HEAD
-        uses: actions/setup-go@3041bf56c941b39c61721a86cd11f3bb1338122a # v5.2.0
-=======
         uses: actions/setup-go@f111f3307d8850f501ac008e886eec1fd1932a34 # v5.3.0
->>>>>>> f024e396
         with:
           go-version: "${{ env.GO_VERSION }}"
       - name: Build
@@ -384,19 +348,11 @@
         with:
           fetch-depth: 0
       - name: Set up Go
-<<<<<<< HEAD
-        uses: actions/setup-go@3041bf56c941b39c61721a86cd11f3bb1338122a # v5.2.0
-        with:
-          go-version: "${{ env.GO_VERSION }}"
-      - name: Install Cosign
-        uses: sigstore/cosign-installer@dc72c7d5c4d10cd6bcb8cf6e3fd625a9e5e537da # v3.7.0
-=======
         uses: actions/setup-go@f111f3307d8850f501ac008e886eec1fd1932a34 # v5.3.0
         with:
           go-version: "${{ env.GO_VERSION }}"
       - name: Install Cosign
         uses: sigstore/cosign-installer@c56c2d3e59e4281cc41dea2217323ba5694b171e # v3.8.0
->>>>>>> f024e396
         with:
           cosign-release: "${{ env.COSIGN_VERSION }}"
       - name: Install CycloneDX gomod
@@ -407,11 +363,7 @@
           version: "${{ env.CYCLONEDX_GOMOD_VERSION }}"
           args: app -licenses -assert-licenses -json -std -output CycloneDX-SBOM.json -main .
       - name: Run GoReleaser
-<<<<<<< HEAD
-        uses: goreleaser/goreleaser-action@9ed2f89a662bf1735a48bc8557fd212fa902bebf # v6.1.0
-=======
         uses: goreleaser/goreleaser-action@90a3faa9d0182683851fbfa97ca1a2cb983bfca3 # v6.2.1
->>>>>>> f024e396
         with:
           args: release --clean
         env:
@@ -440,19 +392,11 @@
         uses: actions/checkout@11bd71901bbe5b1630ceea73d27597364c9af683 # v4
       - name: Install Cosign
         if: github.ref == 'refs/heads/main'
-<<<<<<< HEAD
-        uses: sigstore/cosign-installer@dc72c7d5c4d10cd6bcb8cf6e3fd625a9e5e537da # v3.7.0
-        with:
-          cosign-release: "${{ env.COSIGN_VERSION }}"
-      - name: Set up Go # required as the sbom generator is compiled using go < 1.21
-        uses: actions/setup-go@3041bf56c941b39c61721a86cd11f3bb1338122a # v5.2.0
-=======
         uses: sigstore/cosign-installer@c56c2d3e59e4281cc41dea2217323ba5694b171e # v3.8.0
         with:
           cosign-release: "${{ env.COSIGN_VERSION }}"
       - name: Set up Go # required as the sbom generator is compiled using go < 1.21
         uses: actions/setup-go@f111f3307d8850f501ac008e886eec1fd1932a34 # v5.3.0
->>>>>>> f024e396
         with:
           go-version: "${{ env.GO_VERSION }}"
       - name: Generate SBOM
@@ -462,15 +406,9 @@
           version: "${{ env.CYCLONEDX_GOMOD_VERSION }}"
           args: app -licenses -assert-licenses -json -std -output CycloneDX-SBOM.json -main .
       - name: Set up QEMU
-<<<<<<< HEAD
-        uses: docker/setup-qemu-action@53851d14592bedcffcf25ea515637cff71ef929a # v3.3.0
-      - name: Set up Docker Buildx
-        uses: docker/setup-buildx-action@6524bf65af31da8d45b59e8c27de4bd072b392f5 # v3.8.0
-=======
         uses: docker/setup-qemu-action@4574d27a4764455b42196d70a065bc6853246a25 # v3.4.0
       - name: Set up Docker Buildx
         uses: docker/setup-buildx-action@f7ce87c1d6bead3e36075b2ce75da1f6cc28aaca # v3.9.0
->>>>>>> f024e396
       - name: Collect container meta-info
         id: meta
         uses: docker/metadata-action@369eb591f429131d6889c46b94e711f089e6ca96 # v5.6.1
@@ -481,11 +419,7 @@
             org.opencontainers.image.documentation=${{ env.DOCUMENTATION_URL }}
       - name: Build images
         if: github.ref != 'refs/heads/main'
-<<<<<<< HEAD
-        uses: docker/build-push-action@67a2d409c0a876cbe6b11854e3e25193efe4e62d # v6.12.0
-=======
         uses: docker/build-push-action@ca877d9245402d1537745e0e356eab47c3520991 # v6.13.0
->>>>>>> f024e396
         with:
           context: .
           file: ./docker/Dockerfile
@@ -509,11 +443,7 @@
       - name: Build and push dev images to container registry
         if: github.ref == 'refs/heads/main'
         id: publish-image
-<<<<<<< HEAD
-        uses: docker/build-push-action@67a2d409c0a876cbe6b11854e3e25193efe4e62d # v6.12.0
-=======
         uses: docker/build-push-action@ca877d9245402d1537745e0e356eab47c3520991 # v6.13.0
->>>>>>> f024e396
         with:
           context: .
           file: ./docker/Dockerfile
@@ -575,19 +505,11 @@
           export version=$(echo ${{ needs.prepare-release.outputs.tag_name }} |  sed 's/v//g')
           echo "result=$version" >> $GITHUB_OUTPUT
       - name: Install Cosign
-<<<<<<< HEAD
-        uses: sigstore/cosign-installer@dc72c7d5c4d10cd6bcb8cf6e3fd625a9e5e537da # v3.7.0
-        with:
-          cosign-release: "${{ env.COSIGN_VERSION }}"
-      - name: Set up Go # required as the sbom generator is compiled using go < 1.21
-        uses: actions/setup-go@3041bf56c941b39c61721a86cd11f3bb1338122a # v5.2.0
-=======
         uses: sigstore/cosign-installer@c56c2d3e59e4281cc41dea2217323ba5694b171e # v3.8.0
         with:
           cosign-release: "${{ env.COSIGN_VERSION }}"
       - name: Set up Go # required as the sbom generator is compiled using go < 1.21
         uses: actions/setup-go@f111f3307d8850f501ac008e886eec1fd1932a34 # v5.3.0
->>>>>>> f024e396
         with:
           go-version: "${{ env.GO_VERSION }}"
       - name: Generate SBOM
@@ -596,15 +518,9 @@
           version: "${{ env.CYCLONEDX_GOMOD_VERSION }}"
           args: app -licenses -assert-licenses -json -std -output CycloneDX-SBOM.json -main .
       - name: Set up QEMU
-<<<<<<< HEAD
-        uses: docker/setup-qemu-action@53851d14592bedcffcf25ea515637cff71ef929a # v3.3.0
-      - name: Set up Docker Buildx
-        uses: docker/setup-buildx-action@6524bf65af31da8d45b59e8c27de4bd072b392f5 # v3.8.0
-=======
         uses: docker/setup-qemu-action@4574d27a4764455b42196d70a065bc6853246a25 # v3.4.0
       - name: Set up Docker Buildx
         uses: docker/setup-buildx-action@f7ce87c1d6bead3e36075b2ce75da1f6cc28aaca # v3.9.0
->>>>>>> f024e396
       - name: Login to DockerHub
         uses: docker/login-action@9780b0c442fbb1117ed29e0efdff1e18412f7567 # v3.3.0
         with:
@@ -626,11 +542,7 @@
             org.opencontainers.image.documentation=${{ env.DOCUMENTATION_URL }}
       - name: Build and push images to container registry
         id: publish-image
-<<<<<<< HEAD
-        uses: docker/build-push-action@67a2d409c0a876cbe6b11854e3e25193efe4e62d # v6.12.0
-=======
         uses: docker/build-push-action@ca877d9245402d1537745e0e356eab47c3520991 # v6.13.0
->>>>>>> f024e396
         with:
           context: .
           file: ./docker/Dockerfile
@@ -733,19 +645,11 @@
           hugo-version: ${{ env.HUGO_VERSION }}
           extended: true
       - name: Setup Node
-<<<<<<< HEAD
-        uses: actions/setup-node@39370e3970a6d050c480ffad4ff0ed4d3fdee5af # v4.1.0
-        with:
-          node-version: ${{ env.NODE_VERSION }}
-      - name: Setup ruby
-        uses: ruby/setup-ruby@28c4deda893d5a96a6b2d958c5b47fc18d65c9d3 # v1.213.0
-=======
         uses: actions/setup-node@1d0ff469b7ec7b3cb9d8673fde0c81c44821de2a # v4.2.0
         with:
           node-version: ${{ env.NODE_VERSION }}
       - name: Setup ruby
         uses: ruby/setup-ruby@28d088d34a0b0b7ba0823b7952c77004560a3a6f # v1.220.0
->>>>>>> f024e396
         with:
           ruby-version: ${{ env.RUBY_VERSION }}
       - name: Install asciidoctor
@@ -796,19 +700,11 @@
           hugo-version: ${{ env.HUGO_VERSION }}
           extended: true
       - name: Setup Node
-<<<<<<< HEAD
-        uses: actions/setup-node@39370e3970a6d050c480ffad4ff0ed4d3fdee5af # v4.1.0
-        with:
-          node-version: ${{ env.NODE_VERSION }}
-      - name: Setup ruby
-        uses: ruby/setup-ruby@28c4deda893d5a96a6b2d958c5b47fc18d65c9d3 # v1.213.0
-=======
         uses: actions/setup-node@1d0ff469b7ec7b3cb9d8673fde0c81c44821de2a # v4.2.0
         with:
           node-version: ${{ env.NODE_VERSION }}
       - name: Setup ruby
         uses: ruby/setup-ruby@28d088d34a0b0b7ba0823b7952c77004560a3a6f # v1.220.0
->>>>>>> f024e396
         with:
           ruby-version: ${{ env.RUBY_VERSION }}
       - name: Install asciidoctor
@@ -868,11 +764,7 @@
           publish_dir: ./docs/versions
           keep_files: true
       - name: Setup GitSign
-<<<<<<< HEAD
-        uses: chainguard-dev/actions/setup-gitsign@15db5d054137fadf2fee7e5fad9149f88b60b4e2 # main
-=======
         uses: chainguard-dev/actions/setup-gitsign@300b446c0eb21e051cc749e5ed117e3a39ed4dbe # main
->>>>>>> f024e396
       - name: Create a PR for the updated versions JSON document
         if: steps.update-version-json.outcome == 'success'
         uses: peter-evans/create-pull-request@67ccf781d68cd99b580ae25a5c18a1cc84ffff1f # v7.0.6
