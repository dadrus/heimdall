--- conflicted
+++ resolved
@@ -11,8 +11,7 @@
       - release
 
 env:
-<<<<<<< HEAD
-  GO_VERSION: "1.24.0"
+  GO_VERSION: "1.24.1"
   GOLANGCI_LINT_VERSION: "v1.64.4"
   HELM_VERSION: "3.16.4"
   KUBECONFORM_VERSION: "0.6.7"
@@ -22,17 +21,6 @@
   COSIGN_VERSION: "v2.4.1"
   CYCLONEDX_GOMOD_VERSION: "v1.9.0"
   HUGO_VERSION: "0.140.1"
-=======
-  GO_VERSION: "1.24.1"
-  GOLANGCI_LINT_VERSION: "v1.60.1"
-  HELM_VERSION: "3.15.4"
-  KUBECONFORM_VERSION: "0.6.7"
-  KUBERNETES_API_VERSION: "1.27.0"
-  NODE_VERSION: "22.7"
-  RUBY_VERSION: "3.2"
-  COSIGN_VERSION: "v2.4.0"
-  CYCLONEDX_GOMOD_VERSION: "v1.7.0"
->>>>>>> 6faba33e
   DOCUMENTATION_URL: "https://dadrus.github.io/heimdall/"
 
 permissions: read-all
@@ -300,11 +288,7 @@
           egress-policy: audit
       - name: Prepare Release
         id: release_prepare
-<<<<<<< HEAD
-        uses: googleapis/release-please-action@d1a8f221d7723166f48a584aebba00ef3f6febec # v4.1.4
-=======
         uses: googleapis/release-please-action@5792afc6b46e9bb55deda9eda973a18c226bc3fc # v4.1.5
->>>>>>> 6faba33e
         with:
           target-branch: ${{ github.ref_name }}
 
@@ -665,11 +649,7 @@
         with:
           node-version: ${{ env.NODE_VERSION }}
       - name: Setup ruby
-<<<<<<< HEAD
-        uses: ruby/setup-ruby@32110d4e311bd8996b2a82bf2a43b714ccc91777 # v1.221.0
-=======
         uses: ruby/setup-ruby@277ba2a127aba66d45bad0fa2dc56f80dbfedffa # v1.222.0
->>>>>>> 6faba33e
         with:
           ruby-version: ${{ env.RUBY_VERSION }}
       - name: Install asciidoctor
@@ -724,11 +704,7 @@
         with:
           node-version: ${{ env.NODE_VERSION }}
       - name: Setup ruby
-<<<<<<< HEAD
-        uses: ruby/setup-ruby@32110d4e311bd8996b2a82bf2a43b714ccc91777 # v1.221.0
-=======
         uses: ruby/setup-ruby@277ba2a127aba66d45bad0fa2dc56f80dbfedffa # v1.222.0
->>>>>>> 6faba33e
         with:
           ruby-version: ${{ env.RUBY_VERSION }}
       - name: Install asciidoctor
@@ -791,11 +767,7 @@
         uses: chainguard-dev/actions/setup-gitsign@58b5d1b6769b7e88dfa5c85bbc81a5a02eaca5bc # main
       - name: Create a PR for the updated versions JSON document
         if: steps.update-version-json.outcome == 'success'
-<<<<<<< HEAD
-        uses: peter-evans/create-pull-request@dd2324fc52d5d43c699a5636bcf19fceaa70c284 # v7.0.7
-=======
         uses: peter-evans/create-pull-request@271a8d0340265f705b14b6d32b9829c1cb33d45e # v7.0.8
->>>>>>> 6faba33e
         with:
           title: 'chore(${{ github.ref_name }}): Update to data.json to include the new released documentation version'
           commit-message: 'chore(${{ github.ref_name }}): Update to data.json to include the new released documentation version'
