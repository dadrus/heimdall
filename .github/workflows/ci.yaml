name: CI

on:
  push:
    branches:
      - main
      - release
  pull_request:
    branches:
      - main
      - release

env:
  GO_VERSION: "1.24.1"
<<<<<<< HEAD
  GOLANGCI_LINT_VERSION: "v1.64.4"
  HELM_VERSION: "3.16.4"
  KUBECONFORM_VERSION: "0.6.7"
  KUBERNETES_API_VERSION: "1.30.0"
  NODE_VERSION: "22.13"
  RUBY_VERSION: "3.4"
  COSIGN_VERSION: "v2.4.1"
  CYCLONEDX_GOMOD_VERSION: "v1.9.0"
  HUGO_VERSION: "0.140.1"
=======
  GOLANGCI_LINT_VERSION: "v1.60.1"
  HELM_VERSION: "3.15.4"
  KUBECONFORM_VERSION: "0.6.7"
  KUBERNETES_API_VERSION: "1.27.0"
  NODE_VERSION: "22.7"
  RUBY_VERSION: "3.2"
  COSIGN_VERSION: "v2.4.0"
  CYCLONEDX_GOMOD_VERSION: "v1.7.0"
>>>>>>> 6fb5bea3
  DOCUMENTATION_URL: "https://dadrus.github.io/heimdall/"

permissions: read-all

jobs:
  check-changes:
    runs-on: ubuntu-24.04
    outputs:
      code_changed: ${{steps.code-changes.outputs.count > 0}}
      test_data_changed: ${{steps.test-data-changes.outputs.count > 0}}
      image_config_changed: ${{steps.image-config-changes.outputs.count > 0}}
      helm_chart_changed: ${{steps.helm-chart-changes.outputs.count > 0}}
      docs_changed: ${{steps.docs-changes.outputs.count > 0}}
      ci_config_changed: ${{steps.ci-changes.outputs.count > 0}}
    steps:
      - name: Harden Runner
        uses: step-security/harden-runner@4d991eb9b905ef189e4c376166672c3f2f230481 # v2.11.0
        with:
          egress-policy: audit
      - name: Checkout repository
        uses: actions/checkout@11bd71901bbe5b1630ceea73d27597364c9af683 # v4
      - name: Check code changes
        id: code-changes
        uses: technote-space/get-diff-action@f27caffdd0fb9b13f4fc191c016bb4e0632844af # v6.1.2
        with:
          PATTERNS: |
            *.go
            **/*.go
            schema/*.json
          FILES: |
            go.mod
            go.sum
      - name: Check test data changes
        id: test-data-changes
        uses: technote-space/get-diff-action@f27caffdd0fb9b13f4fc191c016bb4e0632844af # v6.1.2
        with:
          PATTERNS: |
            cmd/**/*.yaml
            internal/**/*.yaml
      - name: Check container image config changes
        id: image-config-changes
        uses: technote-space/get-diff-action@f27caffdd0fb9b13f4fc191c016bb4e0632844af # v6.1.2
        with:
          PATTERNS: |
            docker/Dockerfile
      - name: Check helm chart changes
        id: helm-chart-changes
        uses: technote-space/get-diff-action@f27caffdd0fb9b13f4fc191c016bb4e0632844af # v6.1.2
        with:
          PATTERNS: |
            charts/**
      - name: Check documentation changes
        id: docs-changes
        uses: technote-space/get-diff-action@f27caffdd0fb9b13f4fc191c016bb4e0632844af # v6.1.2
        with:
          PATTERNS: |
            docs/**
      - name: Check CI settings changes
        id: ci-changes
        uses: technote-space/get-diff-action@f27caffdd0fb9b13f4fc191c016bb4e0632844af # v6.1.2
        with:
          PATTERNS: |
            .github/workflows/*.yaml

  check-licenses:
    runs-on: ubuntu-24.04
    needs:
      - check-changes
    if: >
      needs.check-changes.outputs.code_changed == 'true' || 
      needs.check-changes.outputs.ci_config_changed == 'true'
    steps:
      - name: Harden Runner
        uses: step-security/harden-runner@4d991eb9b905ef189e4c376166672c3f2f230481 # v2.11.0
        with:
          egress-policy: audit
      - name: Checkout repository
        uses: actions/checkout@11bd71901bbe5b1630ceea73d27597364c9af683 # v4
      - name: Set up Go
<<<<<<< HEAD
        uses: actions/setup-go@f111f3307d8850f501ac008e886eec1fd1932a34 # v5.3.0
=======
        uses: actions/setup-go@0aaccfd150d50ccaeb58ebd88d36e91967a5f35b # v5.4.0
>>>>>>> 6fb5bea3
        with:
          go-version: "${{ env.GO_VERSION }}"
      - name: Get google/go-licenses package
        run: go install github.com/google/go-licenses@v1.6.0
      - name: Check the licenses
        run: go-licenses check --disallowed_types=forbidden,restricted,reciprocal,permissive,unknown .

  lint-code:
    runs-on: ubuntu-24.04
    permissions:
      pull-requests: write
    needs:
      - check-changes
    if: >
      needs.check-changes.outputs.code_changed == 'true' || 
      needs.check-changes.outputs.ci_config_changed == 'true'
    steps:
      - name: Harden Runner
        uses: step-security/harden-runner@4d991eb9b905ef189e4c376166672c3f2f230481 # v2.11.0
        with:
          egress-policy: audit
      - name: Checkout repository
        uses: actions/checkout@11bd71901bbe5b1630ceea73d27597364c9af683 # v4
        with:
          fetch-depth: 0
      - name: Review code
<<<<<<< HEAD
        uses: reviewdog/action-golangci-lint@dd3fda91790ca90e75049e5c767509dc0ec7d99b # v2.7.0
=======
        uses: reviewdog/action-golangci-lint@f9bba13753278f6a73b27a56a3ffb1bfda90ed71 # v2.8.0
>>>>>>> 6fb5bea3
        with:
          go_version: "${{ env.GO_VERSION }}"
          golangci_lint_version: "${{ env.GOLANGCI_LINT_VERSION }}"
          reporter: github-pr-review
          fail_level: error

  lint-api:
    runs-on: ubuntu-24.04
    needs:
      - check-changes
    if: > 
      needs.check-changes.outputs.docs_changed == 'true' || 
      needs.check-changes.outputs.ci_config_changed == 'true'
    steps:
      - name: Harden Runner
        uses: step-security/harden-runner@4d991eb9b905ef189e4c376166672c3f2f230481 # v2.11.0
        with:
          egress-policy: audit

      - name: Checkout repository
        uses: actions/checkout@11bd71901bbe5b1630ceea73d27597364c9af683 # v4
      - name: Setup Node
<<<<<<< HEAD
        uses: actions/setup-node@1d0ff469b7ec7b3cb9d8673fde0c81c44821de2a # v4.2.0
=======
        uses: actions/setup-node@cdca7365b2dadb8aad0a33bc7601856ffabcc48e # v4.3.0
>>>>>>> 6fb5bea3
        with:
          node-version: ${{ env.NODE_VERSION }}
      - name: Install Redocly CLI
        run: npm i -g @redocly/cli@1.25.9
      - name: Run Redocly Lint
        run: redocly lint

  lint-dockerfiles:
    runs-on: ubuntu-24.04
    permissions:
      pull-requests: write
    needs:
      - check-changes
    if: > 
      needs.check-changes.outputs.image_config_changed == 'true' || 
      needs.check-changes.outputs.ci_config_changed == 'true'
    steps:
      - name: Harden Runner
        uses: step-security/harden-runner@4d991eb9b905ef189e4c376166672c3f2f230481 # v2.11.0
        with:
          egress-policy: audit

      - name: Checkout repository
        uses: actions/checkout@11bd71901bbe5b1630ceea73d27597364c9af683 # v4
      - name: Run hadolint
<<<<<<< HEAD
        uses: reviewdog/action-hadolint@48e0d147329dca2fa1663f4a9b6b715b57dcfe28 # v1.50.0
=======
        uses: reviewdog/action-hadolint@fc7ee4a9f71e521bc43e370819247b70e5327540 # v1.50.2
>>>>>>> 6fb5bea3
        with:
          reporter: github-pr-review
          reviewdog_flags: -fail-level=error

  lint-helm-chart:
    runs-on: ubuntu-24.04
    needs:
      - check-changes
    if: > 
      needs.check-changes.outputs.helm_chart_changed == 'true' || 
      needs.check-changes.outputs.ci_config_changed == 'true'
    steps:
      - name: Harden Runner
        uses: step-security/harden-runner@4d991eb9b905ef189e4c376166672c3f2f230481 # v2.11.0
        with:
          egress-policy: audit

      - name: Checkout repository
        uses: actions/checkout@11bd71901bbe5b1630ceea73d27597364c9af683 # v4
      - name: Setup k8s tools
        uses: yokawasa/action-setup-kube-tools@9e25a4277af127b60011c95b6ed2da7e3b3613b1 # v0.11.2
        with:
          setup-tools: |
            helm
            kubeconform
          helm: '${{ env.HELM_VERSION }}'
          kubeconform: '${{ env.KUBECONFORM_VERSION }}'
      - name: Helm Lint
        run: helm lint ./charts/heimdall
      - name: Kubeconform decision mode deployment
        run: |
          helm template ./charts/heimdall > decision-config.yaml
          kubeconform --skip RuleSet -kubernetes-version ${{ env.KUBERNETES_API_VERSION }} decision-config.yaml
      - name: Kubeconform proxy mode deployment
        run: |
          helm template --set operationMode=proxy ./charts/heimdall > proxy-config.yaml
          kubeconform --skip RuleSet -kubernetes-version ${{ env.KUBERNETES_API_VERSION }} proxy-config.yaml

  unittest-helm-chart:
    runs-on: ubuntu-24.04
    needs:
      - check-changes
    if: >
      needs.check-changes.outputs.helm_chart_changed == 'true' || 
      needs.check-changes.outputs.ci_config_changed == 'true'
    steps:
      - name: Harden Runner
        uses: step-security/harden-runner@4d991eb9b905ef189e4c376166672c3f2f230481 # v2.11.0
        with:
          egress-policy: audit
      - name: Checkout repository
        uses: actions/checkout@11bd71901bbe5b1630ceea73d27597364c9af683 # v4
      - name: Setup k8s tools
        uses: yokawasa/action-setup-kube-tools@9e25a4277af127b60011c95b6ed2da7e3b3613b1 # v0.11.2
        with:
          setup-tools: |
            helm
            kubeconform
          helm: '${{ env.HELM_VERSION }}'
          kubeconform: '${{ env.KUBECONFORM_VERSION }}'
      - name: Install Helm Unittest
        run: helm plugin install --version v0.6.0 https://github.com/helm-unittest/helm-unittest.git
      - name: Run tests
        run: |
          helm unittest ./charts/heimdall

  test:
    runs-on: ubuntu-24.04
    needs:
      - check-changes
    if: >
      needs.check-changes.outputs.code_changed == 'true' || 
      needs.check-changes.outputs.test_data_changed == 'true' ||
      needs.check-changes.outputs.ci_config_changed == 'true'
    steps:
      - name: Harden Runner
        uses: step-security/harden-runner@4d991eb9b905ef189e4c376166672c3f2f230481 # v2.11.0
        with:
          egress-policy: audit

      - name: Checkout repository
        uses: actions/checkout@11bd71901bbe5b1630ceea73d27597364c9af683 # v4
      - name: Set up Go
<<<<<<< HEAD
        uses: actions/setup-go@f111f3307d8850f501ac008e886eec1fd1932a34 # v5.3.0
=======
        uses: actions/setup-go@0aaccfd150d50ccaeb58ebd88d36e91967a5f35b # v5.4.0
>>>>>>> 6fb5bea3
        with:
          go-version: "${{ env.GO_VERSION }}"
      - name: Test
        run: go test -v -coverprofile=coverage.cov -coverpkg=./... ./...
      - name: Code Coverage
        uses: codecov/codecov-action@0565863a31f2c772f9f0395002a31e3f06189574 # v5.4.0
        with:
          files: coverage.cov
          verbose: true
          token: ${{ secrets.CODECOV_TOKEN }}

  prepare-release:
    runs-on: ubuntu-24.04
    if: github.ref == 'refs/heads/main' || github.ref == 'refs/heads/release'
    permissions:
      pull-requests: write
      contents: write
    outputs:
      release_created: ${{ steps.release_prepare.outputs.release_created }}
      tag_name: ${{ steps.release_prepare.outputs.tag_name }}
    steps:
      - name: Harden Runner
        uses: step-security/harden-runner@4d991eb9b905ef189e4c376166672c3f2f230481 # v2.11.0
        with:
          egress-policy: audit
      - name: Prepare Release
        id: release_prepare
<<<<<<< HEAD
        uses: googleapis/release-please-action@5792afc6b46e9bb55deda9eda973a18c226bc3fc # v4.1.5
=======
        uses: googleapis/release-please-action@a02a34c4d625f9be7cb89156071d8567266a2445 # v4.2.0
>>>>>>> 6fb5bea3
        with:
          target-branch: ${{ github.ref_name }}

  build-binaries:
    runs-on: ubuntu-24.04
    needs:
      - test
      - prepare-release
    if: always() && needs.prepare-release.outputs.release_created == false && needs.test.result == 'success'
    strategy:
      matrix:
        # build and publish in parallel: linux/amd64, linux/arm64, windows/amd64, darwin/amd64, darwin/arm64
        goos: [ linux, windows, darwin ]
        goarch: [ amd64, arm64, arm ]
        exclude:
          - goarch: arm
            goos: darwin
          - goarch: arm
            goos: windows
          - goarch: arm64
            goos: windows
    steps:
      - name: Harden Runner
        uses: step-security/harden-runner@4d991eb9b905ef189e4c376166672c3f2f230481 # v2.11.0
        with:
          egress-policy: audit
      - name: Checkout repository
        uses: actions/checkout@11bd71901bbe5b1630ceea73d27597364c9af683 # v4
      - name: Set up Go
<<<<<<< HEAD
        uses: actions/setup-go@f111f3307d8850f501ac008e886eec1fd1932a34 # v5.3.0
=======
        uses: actions/setup-go@0aaccfd150d50ccaeb58ebd88d36e91967a5f35b # v5.4.0
>>>>>>> 6fb5bea3
        with:
          go-version: "${{ env.GO_VERSION }}"
      - name: Build
        run: CGO_ENABLED=0 GOOS=${{ matrix.goos }} GOARCH=${{ matrix.goarch }} go build -trimpath -ldflags="-buildid= -w -s -X github.com/dadrus/heimdall/version.Version=${{ github.sha }}" -o ./build/
<<<<<<< HEAD
      - uses: actions/upload-artifact@4cec3d8aa04e39d1a68397de0c4cd6fb9dce8ec1 # v4.6.1
=======
      - uses: actions/upload-artifact@ea165f8d65b6e75b540449e92b4886f43607fa02 # v4.6.2
>>>>>>> 6fb5bea3
        if: github.ref == 'refs/heads/main'
        with:
          name: build-result-${{ matrix.goos }}-${{ matrix.goarch }}
          path: ./build/*
          retention-days: 30

  release-binaries:
    runs-on: ubuntu-24.04
    needs:
      - prepare-release
    if: needs.prepare-release.outputs.release_created
    permissions:
      contents: write
      id-token: write
    steps:
      - name: Harden Runner
        uses: step-security/harden-runner@4d991eb9b905ef189e4c376166672c3f2f230481 # v2.11.0
        with:
          egress-policy: audit
      - name: Checkout repository
        uses: actions/checkout@11bd71901bbe5b1630ceea73d27597364c9af683 # v4
        with:
          fetch-depth: 0
      - name: Set up Go
<<<<<<< HEAD
        uses: actions/setup-go@f111f3307d8850f501ac008e886eec1fd1932a34 # v5.3.0
=======
        uses: actions/setup-go@0aaccfd150d50ccaeb58ebd88d36e91967a5f35b # v5.4.0
>>>>>>> 6fb5bea3
        with:
          go-version: "${{ env.GO_VERSION }}"
      - name: Install Cosign
        uses: sigstore/cosign-installer@d7d6bc7722e3daa8354c50bcb52f4837da5e9b6a # v3.8.1
        with:
          cosign-release: "${{ env.COSIGN_VERSION }}"
      - name: Install CycloneDX gomod
        run: go install github.com/CycloneDX/cyclonedx-gomod/cmd/cyclonedx-gomod@v1.4.1
      - name: Generate SBOM
        uses: CycloneDX/gh-gomod-generate-sbom@efc74245d6802c8cefd925620515442756c70d8f # v2.0.0
        with:
          version: "${{ env.CYCLONEDX_GOMOD_VERSION }}"
          args: app -licenses -assert-licenses -json -std -output CycloneDX-SBOM.json -main .
      - name: Run GoReleaser
        uses: goreleaser/goreleaser-action@90a3faa9d0182683851fbfa97ca1a2cb983bfca3 # v6.2.1
        with:
          args: release --clean
        env:
          GITHUB_TOKEN: ${{ secrets.GITHUB_TOKEN }}

  # this job builds container images for PRs, as well as publishes these on merges to main
  build-dev-container-images:
    runs-on: ubuntu-24.04
    permissions:
      packages: write
      id-token: write
    needs:
      - test
      - check-changes
      - prepare-release
    if: >
      github.ref == 'refs/heads/main' &&
      needs.prepare-release.outputs.release_created == false && 
      (needs.test.result == 'success' || (needs.test.result == 'skipped' && needs.check-changes.outputs.image_config_changed == 'true'))
    steps:
      - name: Harden Runner
        uses: step-security/harden-runner@4d991eb9b905ef189e4c376166672c3f2f230481 # v2.11.0
        with:
          egress-policy: audit
      - name: Checkout repository
        uses: actions/checkout@11bd71901bbe5b1630ceea73d27597364c9af683 # v4
      - name: Install Cosign
        if: github.ref == 'refs/heads/main'
        uses: sigstore/cosign-installer@d7d6bc7722e3daa8354c50bcb52f4837da5e9b6a # v3.8.1
        with:
          cosign-release: "${{ env.COSIGN_VERSION }}"
      - name: Set up Go # required as the sbom generator is compiled using go < 1.21
<<<<<<< HEAD
        uses: actions/setup-go@f111f3307d8850f501ac008e886eec1fd1932a34 # v5.3.0
=======
        uses: actions/setup-go@0aaccfd150d50ccaeb58ebd88d36e91967a5f35b # v5.4.0
>>>>>>> 6fb5bea3
        with:
          go-version: "${{ env.GO_VERSION }}"
      - name: Generate SBOM
        if: github.ref == 'refs/heads/main'
        uses: CycloneDX/gh-gomod-generate-sbom@efc74245d6802c8cefd925620515442756c70d8f # v2.0.0
        with:
          version: "${{ env.CYCLONEDX_GOMOD_VERSION }}"
          args: app -licenses -assert-licenses -json -std -output CycloneDX-SBOM.json -main .
      - name: Set up QEMU
        uses: docker/setup-qemu-action@29109295f81e9208d7d86ff1c6c12d2833863392 # v3.6.0
      - name: Set up Docker Buildx
        uses: docker/setup-buildx-action@b5ca514318bd6ebac0fb2aedd5d36ec1b5c232a2 # v3.10.0
      - name: Collect container meta-info
        id: meta
        uses: docker/metadata-action@902fa8ec7d6ecbf8d84d538b9b233a880e428804 # v5.7.0
        with:
          images: ${{ github.repository }}
          labels: |
            org.opencontainers.image.version=${{ github.sha }}
            org.opencontainers.image.documentation=${{ env.DOCUMENTATION_URL }}
      - name: Build images
        if: github.ref != 'refs/heads/main'
        uses: docker/build-push-action@471d1dc4e07e5cdedd4c2171150001c434f0b7a4 # v6.15.0
        with:
          context: .
          file: ./docker/Dockerfile
          platforms: linux/amd64,linux/arm64,linux/arm
          push: false
          build-args: VERSION=${{ github.sha }}
          tags: ${{ github.repository }}:local
      - name: Login to DockerHub
        if: github.ref == 'refs/heads/main'
        uses: docker/login-action@74a5d142397b4f367a81961eba4e8cd7edddf772 # v3.4.0
        with:
          username: ${{ secrets.DOCKERHUB_USER }}
          password: ${{ secrets.DOCKERHUB_TOKEN }}
      - name: Login to GitHub
        if: github.ref == 'refs/heads/main'
        uses: docker/login-action@74a5d142397b4f367a81961eba4e8cd7edddf772 # v3.4.0
        with:
          registry: ghcr.io
          username: ${{ github.actor }}
          password: ${{ secrets.GITHUB_TOKEN }}
      - name: Build and push dev images to container registry
        if: github.ref == 'refs/heads/main'
        id: publish-image
        uses: docker/build-push-action@471d1dc4e07e5cdedd4c2171150001c434f0b7a4 # v6.15.0
        with:
          context: .
          file: ./docker/Dockerfile
          platforms: linux/amd64,linux/arm64,linux/arm
          push: true
          build-args: VERSION=${{ github.sha }}
          labels: ${{ steps.meta.outputs.labels }}
          tags: |
            ${{ github.repository }}:dev
            ${{ github.repository }}:dev-${{ github.sha }}
            ghcr.io/${{ github.repository }}:dev
            ghcr.io/${{ github.repository }}:dev-${{ github.sha }}
      # DockerHub
      - name: Sign the image published in DockerHub
        if: steps.publish-image.conclusion == 'success'
        env:
          GITHUB_TOKEN: ${{ secrets.GITHUB_TOKEN }}
          COSIGN_REPOSITORY: ${{ github.repository }}-signatures
        run: cosign sign --yes ${{ github.repository }}@${{ steps.publish-image.outputs.digest }}
      - name: Attest and attach SBOM to the image published in DockerHub
        if: steps.publish-image.conclusion == 'success'
        env:
          GITHUB_TOKEN: ${{ secrets.GITHUB_TOKEN }}
          COSIGN_REPOSITORY: ${{ github.repository }}-sbom
        run: cosign attest --yes --predicate CycloneDX-SBOM.json --type cyclonedx ${{ github.repository }}@${{ steps.publish-image.outputs.digest }}
      # GHCR
      - name: Sign the image published in GitHub
        if: steps.publish-image.conclusion == 'success'
        env:
          GITHUB_TOKEN: ${{ secrets.GITHUB_TOKEN }}
          COSIGN_REPOSITORY: ghcr.io/${{ github.repository }}-signatures
        run: cosign sign --yes ghcr.io/${{ github.repository }}@${{ steps.publish-image.outputs.digest }}
      - name: Attest and attach SBOM to the image published in GitHub
        if: steps.publish-image.conclusion == 'success'
        env:
          GITHUB_TOKEN: ${{ secrets.GITHUB_TOKEN }}
          COSIGN_REPOSITORY: ghcr.io/${{ github.repository }}-sbom
        run: cosign attest --yes --predicate CycloneDX-SBOM.json --type cyclonedx ghcr.io/${{ github.repository }}@${{ steps.publish-image.outputs.digest }}

  # this job releases container images
  release-container-images:
    if: needs.prepare-release.outputs.release_created
    runs-on: ubuntu-24.04
    permissions:
      packages: write
      id-token: write
    needs:
      - prepare-release
    steps:
      - name: Harden Runner
        uses: step-security/harden-runner@4d991eb9b905ef189e4c376166672c3f2f230481 # v2.11.0
        with:
          egress-policy: audit
      - name: Checkout repository
        uses: actions/checkout@11bd71901bbe5b1630ceea73d27597364c9af683 # v4
      - name: Prepare image version
        id: image-version
        run: |
          export version=$(echo ${{ needs.prepare-release.outputs.tag_name }} |  sed 's/v//g')
          echo "result=$version" >> $GITHUB_OUTPUT
      - name: Install Cosign
        uses: sigstore/cosign-installer@d7d6bc7722e3daa8354c50bcb52f4837da5e9b6a # v3.8.1
        with:
          cosign-release: "${{ env.COSIGN_VERSION }}"
      - name: Set up Go # required as the sbom generator is compiled using go < 1.21
<<<<<<< HEAD
        uses: actions/setup-go@f111f3307d8850f501ac008e886eec1fd1932a34 # v5.3.0
=======
        uses: actions/setup-go@0aaccfd150d50ccaeb58ebd88d36e91967a5f35b # v5.4.0
>>>>>>> 6fb5bea3
        with:
          go-version: "${{ env.GO_VERSION }}"
      - name: Generate SBOM
        uses: CycloneDX/gh-gomod-generate-sbom@efc74245d6802c8cefd925620515442756c70d8f # v2.0.0
        with:
          version: "${{ env.CYCLONEDX_GOMOD_VERSION }}"
          args: app -licenses -assert-licenses -json -std -output CycloneDX-SBOM.json -main .
      - name: Set up QEMU
        uses: docker/setup-qemu-action@29109295f81e9208d7d86ff1c6c12d2833863392 # v3.6.0
      - name: Set up Docker Buildx
        uses: docker/setup-buildx-action@b5ca514318bd6ebac0fb2aedd5d36ec1b5c232a2 # v3.10.0
      - name: Login to DockerHub
        uses: docker/login-action@74a5d142397b4f367a81961eba4e8cd7edddf772 # v3.4.0
        with:
          username: ${{ secrets.DOCKERHUB_USER }}
          password: ${{ secrets.DOCKERHUB_TOKEN }}
      - name: Login to GitHub
        uses: docker/login-action@74a5d142397b4f367a81961eba4e8cd7edddf772 # v3.4.0
        with:
          registry: ghcr.io
          username: ${{ github.actor }}
          password: ${{ secrets.GITHUB_TOKEN }}
      - name: Collect Docker meta-info
        id: meta
        uses: docker/metadata-action@902fa8ec7d6ecbf8d84d538b9b233a880e428804 # v5.7.0
        with:
          images: ${{ github.repository }}
          labels: |
            org.opencontainers.image.version=${{ steps.image-version.outputs.result }}
            org.opencontainers.image.documentation=${{ env.DOCUMENTATION_URL }}
      - name: Build and push images to container registry
        id: publish-image
        uses: docker/build-push-action@471d1dc4e07e5cdedd4c2171150001c434f0b7a4 # v6.15.0
        with:
          context: .
          file: ./docker/Dockerfile
          platforms: linux/amd64,linux/arm64,linux/arm
          push: true
          build-args: VERSION=${{ needs.prepare-release.outputs.tag_name }}
          labels: ${{ steps.meta.outputs.labels }}
          tags: |
            ${{ github.repository }}:latest
            ${{ github.repository }}:${{ steps.image-version.outputs.result }}
            ghcr.io/${{ github.repository }}:latest
            ghcr.io/${{ github.repository }}:${{ steps.image-version.outputs.result }}
      # DockerHub
      - name: Sign the image published in DockerHub
        if: steps.publish-image.conclusion == 'success'
        env:
          GITHUB_TOKEN: ${{ secrets.GITHUB_TOKEN }}
          COSIGN_REPOSITORY: ${{ github.repository }}-signatures
        run: cosign sign --yes ${{ github.repository }}@${{ steps.publish-image.outputs.digest }}
      - name: Attest and attach SBOM to the image published in DockerHub
        if: steps.publish-image.conclusion == 'success'
        env:
          GITHUB_TOKEN: ${{ secrets.GITHUB_TOKEN }}
          COSIGN_REPOSITORY: ${{ github.repository }}-sbom
        run: cosign attest --yes --predicate CycloneDX-SBOM.json --type cyclonedx ${{ github.repository }}@${{ steps.publish-image.outputs.digest }}
      - name: Update DockerHub repository description & readme
        uses: peter-evans/dockerhub-description@e98e4d1628a5f3be2be7c231e50981aee98723ae # v4.0.0
        with:
          username: ${{ secrets.DOCKERHUB_USER }}
          password: ${{ secrets.DOCKERHUB_TOKEN }}
          repository: ${{ github.repository }}
          short-description: ${{ github.event.repository.description }}
          readme-filepath: ./DockerHub-README.md
      # GHCR
      - name: Sign the image published in GitHub
        if: steps.publish-image.conclusion == 'success'
        env:
          GITHUB_TOKEN: ${{ secrets.GITHUB_TOKEN }}
          COSIGN_REPOSITORY: ghcr.io/${{ github.repository }}-signatures
        run: cosign sign --yes ghcr.io/${{ github.repository }}@${{ steps.publish-image.outputs.digest }}
      - name: Attest and attach SBOM to the image published in GitHub
        if: steps.publish-image.conclusion == 'success'
        env:
          GITHUB_TOKEN: ${{ secrets.GITHUB_TOKEN }}
          COSIGN_REPOSITORY: ghcr.io/${{ github.repository }}-sbom
        run: cosign attest --yes --predicate CycloneDX-SBOM.json --type cyclonedx ghcr.io/${{ github.repository }}@${{ steps.publish-image.outputs.digest }}

  release-helm-chart:
    runs-on: ubuntu-24.04
    permissions:
      contents: write
    needs:
      - prepare-release
      - release-container-images
    if: needs.prepare-release.outputs.release_created
    steps:
      - name: Harden Runner
        uses: step-security/harden-runner@4d991eb9b905ef189e4c376166672c3f2f230481 # v2.11.0
        with:
          egress-policy: audit
      - name: Checkout repository
        uses: actions/checkout@11bd71901bbe5b1630ceea73d27597364c9af683 # v4
      - name: Prepare image version
        id: image-version
        run: |
          export version=$(echo ${{ needs.prepare-release.outputs.tag_name }} |  sed 's/v//g')
          echo "result=$version" >> $GITHUB_OUTPUT
      - name: Publish Helm Chart
        uses: stefanprodan/helm-gh-pages@0ad2bb377311d61ac04ad9eb6f252fb68e207260 # v1.7.0
        with:
          token: ${{ secrets.GITHUB_TOKEN }}
          target_dir: charts
          linting: off
          app_version: ${{ steps.image-version.outputs.result }}

  build-dev-documentation:
    runs-on: ubuntu-24.04
    permissions:
      contents: write
    needs:
      - prepare-release
      - check-changes
    if: >
      github.ref == 'refs/heads/main' &&
      needs.prepare-release.outputs.release_created == false && 
      (needs.check-changes.outputs.docs_changed == 'true' || needs.check-changes.outputs.ci_config_changed == 'true')
    steps:
      - name: Harden Runner
        uses: step-security/harden-runner@4d991eb9b905ef189e4c376166672c3f2f230481 # v2.11.0
        with:
          egress-policy: audit
      - name: Checkout repository
        uses: actions/checkout@11bd71901bbe5b1630ceea73d27597364c9af683 # v4
        with:
          submodules: true  # Fetch Hugo themes (true OR recursive)
          fetch-depth: 0    # Fetch all history for .GitInfo and .Lastmod
      - name: Setup Hugo
        uses: peaceiris/actions-hugo@75d2e84710de30f6ff7268e08f310b60ef14033f # v3.0.0
        with:
          hugo-version: ${{ env.HUGO_VERSION }}
          extended: true
      - name: Setup Node
<<<<<<< HEAD
        uses: actions/setup-node@1d0ff469b7ec7b3cb9d8673fde0c81c44821de2a # v4.2.0
        with:
          node-version: ${{ env.NODE_VERSION }}
      - name: Setup ruby
        uses: ruby/setup-ruby@277ba2a127aba66d45bad0fa2dc56f80dbfedffa # v1.222.0
=======
        uses: actions/setup-node@cdca7365b2dadb8aad0a33bc7601856ffabcc48e # v4.3.0
        with:
          node-version: ${{ env.NODE_VERSION }}
      - name: Setup ruby
        uses: ruby/setup-ruby@7886c6653556e1164c58a7603d88286b5f708293 # v1.228.0
>>>>>>> 6fb5bea3
        with:
          ruby-version: ${{ env.RUBY_VERSION }}
      - name: Install asciidoctor
        run: gem install asciidoctor asciidoctor-diagram asciidoctor-html5s rouge
      - name: Install dependencies
        working-directory: ./docs
        run: npm install
      - name: Update version string to dev version
        uses: jacobtomlinson/gha-find-replace@2ff30f644d2e0078fc028beb9193f5ff0dcad39e # v3
        with:
          find: "x-current-version"
          replace: "dev"
          regex: false
          include: docs/**
      - name: Build documentation
        working-directory: ./docs
        run: hugo --minify -d ./public
      - name: Deploy documentation
        if: github.ref == 'refs/heads/main'
        uses: peaceiris/actions-gh-pages@4f9cc6602d3f66b9c108549d475ec49e8ef4d45e # v4.0.0
        with:
          github_token: ${{ secrets.GITHUB_TOKEN }}
          publish_dir: ./docs/public
          destination_dir: dev

  release-documentation:
    runs-on: ubuntu-24.04
    permissions:
      contents: write
      id-token: write
      pull-requests: write
    needs:
      - prepare-release
    if: needs.prepare-release.outputs.release_created
    steps:
      - name: Harden Runner
        uses: step-security/harden-runner@4d991eb9b905ef189e4c376166672c3f2f230481 # v2.11.0
        with:
          egress-policy: audit
      - name: Checkout repository
        uses: actions/checkout@11bd71901bbe5b1630ceea73d27597364c9af683 # v4
        with:
          submodules: true  # Fetch Hugo themes (true OR recursive)
          fetch-depth: 0    # Fetch all history for .GitInfo and .Lastmod
      - name: Setup Hugo
        uses: peaceiris/actions-hugo@75d2e84710de30f6ff7268e08f310b60ef14033f # v3.0.0
        with:
          hugo-version: ${{ env.HUGO_VERSION }}
          extended: true
      - name: Setup Node
<<<<<<< HEAD
        uses: actions/setup-node@1d0ff469b7ec7b3cb9d8673fde0c81c44821de2a # v4.2.0
        with:
          node-version: ${{ env.NODE_VERSION }}
      - name: Setup ruby
        uses: ruby/setup-ruby@277ba2a127aba66d45bad0fa2dc56f80dbfedffa # v1.222.0
=======
        uses: actions/setup-node@cdca7365b2dadb8aad0a33bc7601856ffabcc48e # v4.3.0
        with:
          node-version: ${{ env.NODE_VERSION }}
      - name: Setup ruby
        uses: ruby/setup-ruby@7886c6653556e1164c58a7603d88286b5f708293 # v1.228.0
>>>>>>> 6fb5bea3
        with:
          ruby-version: ${{ env.RUBY_VERSION }}
      - name: Install asciidoctor
        run: gem install asciidoctor asciidoctor-diagram asciidoctor-html5s rouge
      - name: Install dependencies
        working-directory: ./docs
        run: npm install
      - name: Update version string to new released version
        uses: jacobtomlinson/gha-find-replace@2ff30f644d2e0078fc028beb9193f5ff0dcad39e # v3
        with:
          find: "x-current-version"
          replace: "${{ needs.prepare-release.outputs.tag_name }}"
          regex: false
          include: docs/**
      - name: Update uri for redirecting to new version
        uses: jacobtomlinson/gha-find-replace@2ff30f644d2e0078fc028beb9193f5ff0dcad39e # v3
        with:
          find: "x-released-version"
          replace: "${{ needs.prepare-release.outputs.tag_name }}"
          regex: false
          include: docs/**
      - name: Prepare image version
        id: image-version
        run: |
          export version=$(echo ${{ needs.prepare-release.outputs.tag_name }} |  sed 's/v//g')
          echo "result=$version" >> $GITHUB_OUTPUT
      - name: Update used image tags to the released version
        uses: jacobtomlinson/gha-find-replace@2ff30f644d2e0078fc028beb9193f5ff0dcad39e # v3
        with:
          find: "heimdall:dev"
          replace: "heimdall:${{ steps.image-version.outputs.result }}"
          regex: false
          include: docs/**
      - name: Build documentation
        working-directory: ./docs
        run: hugo --minify -d ./public
      - name: Update versions JSON document
        id: update-version-json
        run: |
          cat ./docs/versions/data.json | jq '. + [{ "version": "${{ needs.prepare-release.outputs.tag_name }}", "path": "/heimdall/${{ needs.prepare-release.outputs.tag_name }}" }]' | tee ./docs/versions/data.json
      - name: Deploy documentation
        uses: peaceiris/actions-gh-pages@4f9cc6602d3f66b9c108549d475ec49e8ef4d45e # v4.0.0
        with:
          github_token: ${{ secrets.GITHUB_TOKEN }}
          publish_dir: ./docs/public
          destination_dir: ${{ needs.prepare-release.outputs.tag_name }}
      - name: Deploy redirect to new released version
        uses: peaceiris/actions-gh-pages@4f9cc6602d3f66b9c108549d475ec49e8ef4d45e # v4.0.0
        with:
          github_token: ${{ secrets.GITHUB_TOKEN }}
          publish_dir: ./docs/redirect
          keep_files: true
      - name: Deploy versions JSON document
        uses: peaceiris/actions-gh-pages@4f9cc6602d3f66b9c108549d475ec49e8ef4d45e # v4.0.0
        with:
          github_token: ${{ secrets.GITHUB_TOKEN }}
          publish_dir: ./docs/versions
          keep_files: true
      - name: Setup GitSign
<<<<<<< HEAD
        uses: chainguard-dev/actions/setup-gitsign@58b5d1b6769b7e88dfa5c85bbc81a5a02eaca5bc # main
=======
        uses: chainguard-dev/actions/setup-gitsign@19f50ca62fcb3e94c768f5fcffb4b14fcdc6c5ed # main
>>>>>>> 6fb5bea3
      - name: Create a PR for the updated versions JSON document
        if: steps.update-version-json.outcome == 'success'
        uses: peter-evans/create-pull-request@271a8d0340265f705b14b6d32b9829c1cb33d45e # v7.0.8
        with:
          title: 'chore(${{ github.ref_name }}): Update to data.json to include the new released documentation version'
          commit-message: 'chore(${{ github.ref_name }}): Update to data.json to include the new released documentation version'
          body: >
            data.json updated by the release-documentation job to include the entry 
            referencing the released ${{ needs.prepare-release.outputs.tag_name }} documentation version
          add-paths: |
            docs/versions/*.json
          sign-commits: true<|MERGE_RESOLUTION|>--- conflicted
+++ resolved
@@ -12,7 +12,6 @@
 
 env:
   GO_VERSION: "1.24.1"
-<<<<<<< HEAD
   GOLANGCI_LINT_VERSION: "v1.64.4"
   HELM_VERSION: "3.16.4"
   KUBECONFORM_VERSION: "0.6.7"
@@ -22,16 +21,6 @@
   COSIGN_VERSION: "v2.4.1"
   CYCLONEDX_GOMOD_VERSION: "v1.9.0"
   HUGO_VERSION: "0.140.1"
-=======
-  GOLANGCI_LINT_VERSION: "v1.60.1"
-  HELM_VERSION: "3.15.4"
-  KUBECONFORM_VERSION: "0.6.7"
-  KUBERNETES_API_VERSION: "1.27.0"
-  NODE_VERSION: "22.7"
-  RUBY_VERSION: "3.2"
-  COSIGN_VERSION: "v2.4.0"
-  CYCLONEDX_GOMOD_VERSION: "v1.7.0"
->>>>>>> 6fb5bea3
   DOCUMENTATION_URL: "https://dadrus.github.io/heimdall/"
 
 permissions: read-all
@@ -111,11 +100,7 @@
       - name: Checkout repository
         uses: actions/checkout@11bd71901bbe5b1630ceea73d27597364c9af683 # v4
       - name: Set up Go
-<<<<<<< HEAD
-        uses: actions/setup-go@f111f3307d8850f501ac008e886eec1fd1932a34 # v5.3.0
-=======
         uses: actions/setup-go@0aaccfd150d50ccaeb58ebd88d36e91967a5f35b # v5.4.0
->>>>>>> 6fb5bea3
         with:
           go-version: "${{ env.GO_VERSION }}"
       - name: Get google/go-licenses package
@@ -142,11 +127,7 @@
         with:
           fetch-depth: 0
       - name: Review code
-<<<<<<< HEAD
-        uses: reviewdog/action-golangci-lint@dd3fda91790ca90e75049e5c767509dc0ec7d99b # v2.7.0
-=======
         uses: reviewdog/action-golangci-lint@f9bba13753278f6a73b27a56a3ffb1bfda90ed71 # v2.8.0
->>>>>>> 6fb5bea3
         with:
           go_version: "${{ env.GO_VERSION }}"
           golangci_lint_version: "${{ env.GOLANGCI_LINT_VERSION }}"
@@ -169,11 +150,7 @@
       - name: Checkout repository
         uses: actions/checkout@11bd71901bbe5b1630ceea73d27597364c9af683 # v4
       - name: Setup Node
-<<<<<<< HEAD
-        uses: actions/setup-node@1d0ff469b7ec7b3cb9d8673fde0c81c44821de2a # v4.2.0
-=======
         uses: actions/setup-node@cdca7365b2dadb8aad0a33bc7601856ffabcc48e # v4.3.0
->>>>>>> 6fb5bea3
         with:
           node-version: ${{ env.NODE_VERSION }}
       - name: Install Redocly CLI
@@ -199,11 +176,7 @@
       - name: Checkout repository
         uses: actions/checkout@11bd71901bbe5b1630ceea73d27597364c9af683 # v4
       - name: Run hadolint
-<<<<<<< HEAD
-        uses: reviewdog/action-hadolint@48e0d147329dca2fa1663f4a9b6b715b57dcfe28 # v1.50.0
-=======
         uses: reviewdog/action-hadolint@fc7ee4a9f71e521bc43e370819247b70e5327540 # v1.50.2
->>>>>>> 6fb5bea3
         with:
           reporter: github-pr-review
           reviewdog_flags: -fail-level=error
@@ -287,11 +260,7 @@
       - name: Checkout repository
         uses: actions/checkout@11bd71901bbe5b1630ceea73d27597364c9af683 # v4
       - name: Set up Go
-<<<<<<< HEAD
-        uses: actions/setup-go@f111f3307d8850f501ac008e886eec1fd1932a34 # v5.3.0
-=======
         uses: actions/setup-go@0aaccfd150d50ccaeb58ebd88d36e91967a5f35b # v5.4.0
->>>>>>> 6fb5bea3
         with:
           go-version: "${{ env.GO_VERSION }}"
       - name: Test
@@ -319,11 +288,7 @@
           egress-policy: audit
       - name: Prepare Release
         id: release_prepare
-<<<<<<< HEAD
-        uses: googleapis/release-please-action@5792afc6b46e9bb55deda9eda973a18c226bc3fc # v4.1.5
-=======
         uses: googleapis/release-please-action@a02a34c4d625f9be7cb89156071d8567266a2445 # v4.2.0
->>>>>>> 6fb5bea3
         with:
           target-branch: ${{ github.ref_name }}
 
@@ -353,20 +318,12 @@
       - name: Checkout repository
         uses: actions/checkout@11bd71901bbe5b1630ceea73d27597364c9af683 # v4
       - name: Set up Go
-<<<<<<< HEAD
-        uses: actions/setup-go@f111f3307d8850f501ac008e886eec1fd1932a34 # v5.3.0
-=======
         uses: actions/setup-go@0aaccfd150d50ccaeb58ebd88d36e91967a5f35b # v5.4.0
->>>>>>> 6fb5bea3
         with:
           go-version: "${{ env.GO_VERSION }}"
       - name: Build
         run: CGO_ENABLED=0 GOOS=${{ matrix.goos }} GOARCH=${{ matrix.goarch }} go build -trimpath -ldflags="-buildid= -w -s -X github.com/dadrus/heimdall/version.Version=${{ github.sha }}" -o ./build/
-<<<<<<< HEAD
-      - uses: actions/upload-artifact@4cec3d8aa04e39d1a68397de0c4cd6fb9dce8ec1 # v4.6.1
-=======
       - uses: actions/upload-artifact@ea165f8d65b6e75b540449e92b4886f43607fa02 # v4.6.2
->>>>>>> 6fb5bea3
         if: github.ref == 'refs/heads/main'
         with:
           name: build-result-${{ matrix.goos }}-${{ matrix.goarch }}
@@ -391,11 +348,7 @@
         with:
           fetch-depth: 0
       - name: Set up Go
-<<<<<<< HEAD
-        uses: actions/setup-go@f111f3307d8850f501ac008e886eec1fd1932a34 # v5.3.0
-=======
         uses: actions/setup-go@0aaccfd150d50ccaeb58ebd88d36e91967a5f35b # v5.4.0
->>>>>>> 6fb5bea3
         with:
           go-version: "${{ env.GO_VERSION }}"
       - name: Install Cosign
@@ -443,11 +396,7 @@
         with:
           cosign-release: "${{ env.COSIGN_VERSION }}"
       - name: Set up Go # required as the sbom generator is compiled using go < 1.21
-<<<<<<< HEAD
-        uses: actions/setup-go@f111f3307d8850f501ac008e886eec1fd1932a34 # v5.3.0
-=======
         uses: actions/setup-go@0aaccfd150d50ccaeb58ebd88d36e91967a5f35b # v5.4.0
->>>>>>> 6fb5bea3
         with:
           go-version: "${{ env.GO_VERSION }}"
       - name: Generate SBOM
@@ -560,11 +509,7 @@
         with:
           cosign-release: "${{ env.COSIGN_VERSION }}"
       - name: Set up Go # required as the sbom generator is compiled using go < 1.21
-<<<<<<< HEAD
-        uses: actions/setup-go@f111f3307d8850f501ac008e886eec1fd1932a34 # v5.3.0
-=======
         uses: actions/setup-go@0aaccfd150d50ccaeb58ebd88d36e91967a5f35b # v5.4.0
->>>>>>> 6fb5bea3
         with:
           go-version: "${{ env.GO_VERSION }}"
       - name: Generate SBOM
@@ -700,19 +645,11 @@
           hugo-version: ${{ env.HUGO_VERSION }}
           extended: true
       - name: Setup Node
-<<<<<<< HEAD
-        uses: actions/setup-node@1d0ff469b7ec7b3cb9d8673fde0c81c44821de2a # v4.2.0
-        with:
-          node-version: ${{ env.NODE_VERSION }}
-      - name: Setup ruby
-        uses: ruby/setup-ruby@277ba2a127aba66d45bad0fa2dc56f80dbfedffa # v1.222.0
-=======
         uses: actions/setup-node@cdca7365b2dadb8aad0a33bc7601856ffabcc48e # v4.3.0
         with:
           node-version: ${{ env.NODE_VERSION }}
       - name: Setup ruby
         uses: ruby/setup-ruby@7886c6653556e1164c58a7603d88286b5f708293 # v1.228.0
->>>>>>> 6fb5bea3
         with:
           ruby-version: ${{ env.RUBY_VERSION }}
       - name: Install asciidoctor
@@ -763,19 +700,11 @@
           hugo-version: ${{ env.HUGO_VERSION }}
           extended: true
       - name: Setup Node
-<<<<<<< HEAD
-        uses: actions/setup-node@1d0ff469b7ec7b3cb9d8673fde0c81c44821de2a # v4.2.0
-        with:
-          node-version: ${{ env.NODE_VERSION }}
-      - name: Setup ruby
-        uses: ruby/setup-ruby@277ba2a127aba66d45bad0fa2dc56f80dbfedffa # v1.222.0
-=======
         uses: actions/setup-node@cdca7365b2dadb8aad0a33bc7601856ffabcc48e # v4.3.0
         with:
           node-version: ${{ env.NODE_VERSION }}
       - name: Setup ruby
         uses: ruby/setup-ruby@7886c6653556e1164c58a7603d88286b5f708293 # v1.228.0
->>>>>>> 6fb5bea3
         with:
           ruby-version: ${{ env.RUBY_VERSION }}
       - name: Install asciidoctor
@@ -835,11 +764,7 @@
           publish_dir: ./docs/versions
           keep_files: true
       - name: Setup GitSign
-<<<<<<< HEAD
-        uses: chainguard-dev/actions/setup-gitsign@58b5d1b6769b7e88dfa5c85bbc81a5a02eaca5bc # main
-=======
         uses: chainguard-dev/actions/setup-gitsign@19f50ca62fcb3e94c768f5fcffb4b14fcdc6c5ed # main
->>>>>>> 6fb5bea3
       - name: Create a PR for the updated versions JSON document
         if: steps.update-version-json.outcome == 'success'
         uses: peter-evans/create-pull-request@271a8d0340265f705b14b6d32b9829c1cb33d45e # v7.0.8
