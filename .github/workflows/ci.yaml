name: CI

on:
  push:
    branches:
      - main
      - release
  pull_request:
    branches:
      - main
      - release

env:
<<<<<<< HEAD
  GO_VERSION: "1.23.2"
=======
  GO_VERSION: "1.23.3"
>>>>>>> 64c6a321
  GOLANGCI_LINT_VERSION: "v1.60.1"
  HELM_VERSION: "3.15.4"
  KUBECONFORM_VERSION: "0.6.7"
  KUBERNETES_API_VERSION: "1.27.0"
  NODE_VERSION: "22.7"
  RUBY_VERSION: "3.2"
  COSIGN_VERSION: "v2.4.0"
  CYCLONEDX_GOMOD_VERSION: "v1.7.0"
  DOCUMENTATION_URL: "https://dadrus.github.io/heimdall/"

permissions: read-all

jobs:
  check-changes:
    runs-on: ubuntu-24.04
    outputs:
      code_changed: ${{steps.code-changes.outputs.count > 0}}
      test_data_changed: ${{steps.test-data-changes.outputs.count > 0}}
      image_config_changed: ${{steps.image-config-changes.outputs.count > 0}}
      helm_chart_changed: ${{steps.helm-chart-changes.outputs.count > 0}}
      docs_changed: ${{steps.docs-changes.outputs.count > 0}}
      ci_config_changed: ${{steps.ci-changes.outputs.count > 0}}
    steps:
      - name: Harden Runner
        uses: step-security/harden-runner@91182cccc01eb5e619899d80e4e971d6181294a7 # v2.10.1
        with:
          egress-policy: audit
      - name: Checkout repository
<<<<<<< HEAD
        uses: actions/checkout@eef61447b9ff4aafe5dcd4e0bbf5d482be7e7871 # v4
=======
        uses: actions/checkout@11bd71901bbe5b1630ceea73d27597364c9af683 # v4
>>>>>>> 64c6a321
      - name: Check code changes
        id: code-changes
        uses: technote-space/get-diff-action@f27caffdd0fb9b13f4fc191c016bb4e0632844af # v6.1.2
        with:
          PATTERNS: |
            *.go
            **/*.go
            schema/*.json
          FILES: |
            go.mod
            go.sum
      - name: Check test data changes
        id: test-data-changes
        uses: technote-space/get-diff-action@f27caffdd0fb9b13f4fc191c016bb4e0632844af # v6.1.2
        with:
          PATTERNS: |
            cmd/**/*.yaml
            internal/**/*.yaml
      - name: Check container image config changes
        id: image-config-changes
        uses: technote-space/get-diff-action@f27caffdd0fb9b13f4fc191c016bb4e0632844af # v6.1.2
        with:
          PATTERNS: |
            docker/Dockerfile
      - name: Check helm chart changes
        id: helm-chart-changes
        uses: technote-space/get-diff-action@f27caffdd0fb9b13f4fc191c016bb4e0632844af # v6.1.2
        with:
          PATTERNS: |
            charts/**
      - name: Check documentation changes
        id: docs-changes
        uses: technote-space/get-diff-action@f27caffdd0fb9b13f4fc191c016bb4e0632844af # v6.1.2
        with:
          PATTERNS: |
            docs/**
      - name: Check CI settings changes
        id: ci-changes
        uses: technote-space/get-diff-action@f27caffdd0fb9b13f4fc191c016bb4e0632844af # v6.1.2
        with:
          PATTERNS: |
            .github/workflows/*.yaml

  check-licenses:
    runs-on: ubuntu-24.04
    needs:
      - check-changes
    if: >
      needs.check-changes.outputs.code_changed == 'true' || 
      needs.check-changes.outputs.ci_config_changed == 'true'
    steps:
      - name: Harden Runner
        uses: step-security/harden-runner@91182cccc01eb5e619899d80e4e971d6181294a7 # v2.10.1
        with:
          egress-policy: audit

      - name: Checkout repository
<<<<<<< HEAD
        uses: actions/checkout@eef61447b9ff4aafe5dcd4e0bbf5d482be7e7871 # v4
=======
        uses: actions/checkout@11bd71901bbe5b1630ceea73d27597364c9af683 # v4
>>>>>>> 64c6a321
      - name: Set up Go
        uses: actions/setup-go@41dfa10bad2bb2ae585af6ee5bb4d7d973ad74ed # v5.1.0
        with:
          go-version: "${{ env.GO_VERSION }}"
      - name: Get google/go-licenses package
        run: go install github.com/google/go-licenses@v1.6.0
      - name: Check the licenses
        run: go-licenses check --disallowed_types=forbidden,restricted,reciprocal,permissive,unknown .

  lint-code:
    runs-on: ubuntu-24.04
    permissions:
      pull-requests: write
    needs:
      - check-changes
    if: >
      needs.check-changes.outputs.code_changed == 'true' || 
      needs.check-changes.outputs.ci_config_changed == 'true'
    steps:
      - name: Harden Runner
        uses: step-security/harden-runner@91182cccc01eb5e619899d80e4e971d6181294a7 # v2.10.1
        with:
          egress-policy: audit

      - name: Checkout repository
<<<<<<< HEAD
        uses: actions/checkout@eef61447b9ff4aafe5dcd4e0bbf5d482be7e7871 # v4
=======
        uses: actions/checkout@11bd71901bbe5b1630ceea73d27597364c9af683 # v4
>>>>>>> 64c6a321
        with:
          fetch-depth: 0
      - name: Review code
        uses: reviewdog/action-golangci-lint@7708105983c614f7a2725e2172908b7709d1c3e4 # v2.6.2
        with:
          go_version: "${{ env.GO_VERSION }}"
          golangci_lint_version: "${{ env.GOLANGCI_LINT_VERSION }}"
          reporter: github-pr-review
          fail_on_error: true

  lint-api:
    runs-on: ubuntu-24.04
    needs:
      - check-changes
    if: > 
      needs.check-changes.outputs.docs_changed == 'true' || 
      needs.check-changes.outputs.ci_config_changed == 'true'
    steps:
      - name: Harden Runner
        uses: step-security/harden-runner@91182cccc01eb5e619899d80e4e971d6181294a7 # v2.10.1
        with:
          egress-policy: audit

      - name: Checkout repository
<<<<<<< HEAD
        uses: actions/checkout@eef61447b9ff4aafe5dcd4e0bbf5d482be7e7871 # v4
      - name: Setup Node
        uses: actions/setup-node@0a44ba7841725637a19e28fa30b79a866c81b0a6 # v4.0.4
=======
        uses: actions/checkout@11bd71901bbe5b1630ceea73d27597364c9af683 # v4
      - name: Setup Node
        uses: actions/setup-node@39370e3970a6d050c480ffad4ff0ed4d3fdee5af # v4.1.0
>>>>>>> 64c6a321
        with:
          node-version: ${{ env.NODE_VERSION }}
      - name: Install Redocly CLI
        run: npm i -g @redocly/cli@1.25.9
      - name: Run Redocly Lint
        run: redocly lint

  lint-dockerfiles:
    runs-on: ubuntu-24.04
    permissions:
      pull-requests: write
    needs:
      - check-changes
    if: > 
      needs.check-changes.outputs.image_config_changed == 'true' || 
      needs.check-changes.outputs.ci_config_changed == 'true'
    steps:
      - name: Harden Runner
        uses: step-security/harden-runner@91182cccc01eb5e619899d80e4e971d6181294a7 # v2.10.1
        with:
          egress-policy: audit

      - name: Checkout repository
<<<<<<< HEAD
        uses: actions/checkout@eef61447b9ff4aafe5dcd4e0bbf5d482be7e7871 # v4
=======
        uses: actions/checkout@11bd71901bbe5b1630ceea73d27597364c9af683 # v4
>>>>>>> 64c6a321
      - name: Run hadolint
        uses: reviewdog/action-hadolint@73fec8b28091e5082c19df69815dd749d97b882a # v1.46.0
        with:
          reporter: github-pr-review
          reviewdog_flags: -fail-level=error

  lint-helm-chart:
    runs-on: ubuntu-24.04
    needs:
      - check-changes
    if: > 
      needs.check-changes.outputs.helm_chart_changed == 'true' || 
      needs.check-changes.outputs.ci_config_changed == 'true'
    steps:
      - name: Harden Runner
        uses: step-security/harden-runner@91182cccc01eb5e619899d80e4e971d6181294a7 # v2.10.1
        with:
          egress-policy: audit

      - name: Checkout repository
<<<<<<< HEAD
        uses: actions/checkout@eef61447b9ff4aafe5dcd4e0bbf5d482be7e7871 # v4
=======
        uses: actions/checkout@11bd71901bbe5b1630ceea73d27597364c9af683 # v4
>>>>>>> 64c6a321
      - name: Setup k8s tools
        uses: yokawasa/action-setup-kube-tools@9e25a4277af127b60011c95b6ed2da7e3b3613b1 # v0.11.2
        with:
          setup-tools: |
            helm
            kubeconform
          helm: '${{ env.HELM_VERSION }}'
          kubeconform: '${{ env.KUBECONFORM_VERSION }}'
      - name: Helm Lint
        run: helm lint ./charts/heimdall
      - name: Kubeconform decision mode deployment
        run: |
          helm template ./charts/heimdall > decision-config.yaml
          kubeconform --skip RuleSet -kubernetes-version ${{ env.KUBERNETES_API_VERSION }} decision-config.yaml
      - name: Kubeconform proxy mode deployment
        run: |
          helm template --set operationMode=proxy ./charts/heimdall > proxy-config.yaml
          kubeconform --skip RuleSet -kubernetes-version ${{ env.KUBERNETES_API_VERSION }} proxy-config.yaml

  unittest-helm-chart:
    runs-on: ubuntu-24.04
    needs:
      - check-changes
    if: >
      needs.check-changes.outputs.helm_chart_changed == 'true' || 
      needs.check-changes.outputs.ci_config_changed == 'true'
    steps:
      - name: Harden Runner
        uses: step-security/harden-runner@91182cccc01eb5e619899d80e4e971d6181294a7 # v2.10.1
        with:
          egress-policy: audit

      - name: Checkout repository
<<<<<<< HEAD
        uses: actions/checkout@eef61447b9ff4aafe5dcd4e0bbf5d482be7e7871 # v4
=======
        uses: actions/checkout@11bd71901bbe5b1630ceea73d27597364c9af683 # v4
>>>>>>> 64c6a321
      - name: Setup k8s tools
        uses: yokawasa/action-setup-kube-tools@9e25a4277af127b60011c95b6ed2da7e3b3613b1 # v0.11.2
        with:
          setup-tools: |
            helm
            kubeconform
          helm: '${{ env.HELM_VERSION }}'
          kubeconform: '${{ env.KUBECONFORM_VERSION }}'
      - name: Install Helm Unittest
        run: helm plugin install --version v0.6.0 https://github.com/helm-unittest/helm-unittest.git
      - name: Run tests
        run: |
          helm unittest ./charts/heimdall
  

  test:
    runs-on: ubuntu-24.04
    needs:
      - check-changes
    if: >
      needs.check-changes.outputs.code_changed == 'true' || 
      needs.check-changes.outputs.test_data_changed == 'true' ||
      needs.check-changes.outputs.ci_config_changed == 'true'
    steps:
      - name: Harden Runner
        uses: step-security/harden-runner@91182cccc01eb5e619899d80e4e971d6181294a7 # v2.10.1
        with:
          egress-policy: audit

      - name: Checkout repository
<<<<<<< HEAD
        uses: actions/checkout@eef61447b9ff4aafe5dcd4e0bbf5d482be7e7871 # v4
=======
        uses: actions/checkout@11bd71901bbe5b1630ceea73d27597364c9af683 # v4
>>>>>>> 64c6a321
      - name: Set up Go
        uses: actions/setup-go@41dfa10bad2bb2ae585af6ee5bb4d7d973ad74ed # v5.1.0
        with:
          go-version: "${{ env.GO_VERSION }}"
      - name: Test
        run: go test -v -coverprofile=coverage.cov -coverpkg=./... ./...
      - name: Code Coverage
        uses: codecov/codecov-action@b9fd7d16f6d7d1b5d2bec1a2887e65ceed900238 # v4.6.0
        with:
          files: coverage.cov
          verbose: true
          token: ${{ secrets.CODECOV_TOKEN }}

  prepare-release:
    runs-on: ubuntu-24.04
    if: github.ref == 'refs/heads/main' || github.ref == 'refs/heads/release'
    permissions:
      pull-requests: write
      contents: write
    outputs:
      release_created: ${{ steps.release_prepare.outputs.release_created }}
      tag_name: ${{ steps.release_prepare.outputs.tag_name }}
    steps:
      - name: Harden Runner
        uses: step-security/harden-runner@91182cccc01eb5e619899d80e4e971d6181294a7 # v2.10.1
        with:
          egress-policy: audit
      - name: Prepare Release
        id: release_prepare
        uses: googleapis/release-please-action@7987652d64b4581673a76e33ad5e98e3dd56832f # v4.1.3
        with:
          target-branch: ${{ github.ref_name }}

  build-binaries:
    runs-on: ubuntu-24.04
    needs:
      - test
      - prepare-release
    if: always() && needs.prepare-release.outputs.release_created == false && needs.test.result == 'success'
    strategy:
      matrix:
        # build and publish in parallel: linux/amd64, linux/arm64, windows/amd64, darwin/amd64, darwin/arm64
        goos: [ linux, windows, darwin ]
        goarch: [ amd64, arm64, arm ]
        exclude:
          - goarch: arm
            goos: darwin
          - goarch: arm
            goos: windows
          - goarch: arm64
            goos: windows
    steps:
      - name: Harden Runner
        uses: step-security/harden-runner@91182cccc01eb5e619899d80e4e971d6181294a7 # v2.10.1
        with:
          egress-policy: audit
      - name: Checkout repository
<<<<<<< HEAD
        uses: actions/checkout@eef61447b9ff4aafe5dcd4e0bbf5d482be7e7871 # v4
=======
        uses: actions/checkout@11bd71901bbe5b1630ceea73d27597364c9af683 # v4
>>>>>>> 64c6a321
      - name: Set up Go
        uses: actions/setup-go@41dfa10bad2bb2ae585af6ee5bb4d7d973ad74ed # v5.1.0
        with:
          go-version: "${{ env.GO_VERSION }}"
      - name: Build
        run: CGO_ENABLED=0 GOOS=${{ matrix.goos }} GOARCH=${{ matrix.goarch }} go build -trimpath -ldflags="-buildid= -w -s -X github.com/dadrus/heimdall/version.Version=${{ github.sha }}" -o ./build/
      - uses: actions/upload-artifact@b4b15b8c7c6ac21ea08fcf65892d2ee8f75cf882 # v4.4.3
        if: github.ref == 'refs/heads/main'
        with:
          name: build-result-${{ matrix.goos }}-${{ matrix.goarch }}
          path: ./build/*
          retention-days: 30

  release-binaries:
    runs-on: ubuntu-24.04
    needs:
      - prepare-release
    if: needs.prepare-release.outputs.release_created
    permissions:
      contents: write
      id-token: write
    steps:
      - name: Harden Runner
        uses: step-security/harden-runner@91182cccc01eb5e619899d80e4e971d6181294a7 # v2.10.1
        with:
          egress-policy: audit
      - name: Checkout repository
<<<<<<< HEAD
        uses: actions/checkout@eef61447b9ff4aafe5dcd4e0bbf5d482be7e7871 # v4
=======
        uses: actions/checkout@11bd71901bbe5b1630ceea73d27597364c9af683 # v4
>>>>>>> 64c6a321
        with:
          fetch-depth: 0
      - name: Set up Go
        uses: actions/setup-go@41dfa10bad2bb2ae585af6ee5bb4d7d973ad74ed # v5.1.0
        with:
          go-version: "${{ env.GO_VERSION }}"
      - name: Install Cosign
        uses: sigstore/cosign-installer@dc72c7d5c4d10cd6bcb8cf6e3fd625a9e5e537da # v3.7.0
        with:
          cosign-release: "${{ env.COSIGN_VERSION }}"
      - name: Install CycloneDX gomod
        run: go install github.com/CycloneDX/cyclonedx-gomod/cmd/cyclonedx-gomod@v1.4.1
      - name: Generate SBOM
        uses: CycloneDX/gh-gomod-generate-sbom@efc74245d6802c8cefd925620515442756c70d8f # v2.0.0
        with:
          version: "${{ env.CYCLONEDX_GOMOD_VERSION }}"
          args: app -licenses -assert-licenses -json -std -output CycloneDX-SBOM.json -main .
      - name: Run GoReleaser
        uses: goreleaser/goreleaser-action@9ed2f89a662bf1735a48bc8557fd212fa902bebf # v6.1.0
        with:
          args: release --clean
        env:
          GITHUB_TOKEN: ${{ secrets.GITHUB_TOKEN }}

  # this job builds container images for PRs, as well as publishes these on merges to main
  build-dev-container-images:
    runs-on: ubuntu-24.04
    permissions:
      packages: write
      id-token: write
    needs:
      - test
      - check-changes
      - prepare-release
    if: >
      github.ref == 'refs/heads/main' &&
      needs.prepare-release.outputs.release_created == false && 
      (needs.test.result == 'success' || (needs.test.result == 'skipped' && needs.check-changes.outputs.image_config_changed == 'true'))
    steps:
      - name: Harden Runner
        uses: step-security/harden-runner@91182cccc01eb5e619899d80e4e971d6181294a7 # v2.10.1
        with:
          egress-policy: audit

      - name: Checkout repository
<<<<<<< HEAD
        uses: actions/checkout@eef61447b9ff4aafe5dcd4e0bbf5d482be7e7871 # v4
=======
        uses: actions/checkout@11bd71901bbe5b1630ceea73d27597364c9af683 # v4
>>>>>>> 64c6a321
      - name: Install Cosign
        if: github.ref == 'refs/heads/main'
        uses: sigstore/cosign-installer@dc72c7d5c4d10cd6bcb8cf6e3fd625a9e5e537da # v3.7.0
        with:
          cosign-release: "${{ env.COSIGN_VERSION }}"
      - name: Set up Go # required as the sbom generator is compiled using go < 1.21
        uses: actions/setup-go@41dfa10bad2bb2ae585af6ee5bb4d7d973ad74ed # v5.1.0
        with:
          go-version: "${{ env.GO_VERSION }}"
      - name: Generate SBOM
        if: github.ref == 'refs/heads/main'
        uses: CycloneDX/gh-gomod-generate-sbom@efc74245d6802c8cefd925620515442756c70d8f # v2.0.0
        with:
          version: "${{ env.CYCLONEDX_GOMOD_VERSION }}"
          args: app -licenses -assert-licenses -json -std -output CycloneDX-SBOM.json -main .
      - name: Set up QEMU
        uses: docker/setup-qemu-action@49b3bc8e6bdd4a60e6116a5414239cba5943d3cf # v3.2.0
      - name: Set up Docker Buildx
        uses: docker/setup-buildx-action@c47758b77c9736f4b2ef4073d4d51994fabfe349 # v3.7.1
      - name: Collect container meta-info
        id: meta
        uses: docker/metadata-action@8e5442c4ef9f78752691e2d8f8d19755c6f78e81 # v5.5.1
        with:
          images: ${{ github.repository }}
          labels: |
            org.opencontainers.image.version=${{ github.sha }}
            org.opencontainers.image.documentation=${{ env.DOCUMENTATION_URL }}
      - name: Build images
        if: github.ref != 'refs/heads/main'
        uses: docker/build-push-action@4f58ea79222b3b9dc2c8bbdd6debcef730109a75 # v6.9.0
        with:
          context: .
          file: ./docker/Dockerfile
          platforms: linux/amd64,linux/arm64,linux/arm
          push: false
          build-args: VERSION=${{ github.sha }}
          tags: ${{ github.repository }}:local
      - name: Login to DockerHub
        if: github.ref == 'refs/heads/main'
        uses: docker/login-action@9780b0c442fbb1117ed29e0efdff1e18412f7567 # v3.3.0
        with:
          username: ${{ secrets.DOCKERHUB_USER }}
          password: ${{ secrets.DOCKERHUB_TOKEN }}
      - name: Login to GitHub
        if: github.ref == 'refs/heads/main'
        uses: docker/login-action@9780b0c442fbb1117ed29e0efdff1e18412f7567 # v3.3.0
        with:
          registry: ghcr.io
          username: ${{ github.actor }}
          password: ${{ secrets.GITHUB_TOKEN }}
      - name: Build and push dev images to container registry
        if: github.ref == 'refs/heads/main'
        id: publish-image
        uses: docker/build-push-action@4f58ea79222b3b9dc2c8bbdd6debcef730109a75 # v6.9.0
        with:
          context: .
          file: ./docker/Dockerfile
          platforms: linux/amd64,linux/arm64,linux/arm
          push: true
          build-args: VERSION=${{ github.sha }}
          labels: ${{ steps.meta.outputs.labels }}
          tags: |
            ${{ github.repository }}:dev
            ${{ github.repository }}:dev-${{ github.sha }}
            ghcr.io/${{ github.repository }}:dev
            ghcr.io/${{ github.repository }}:dev-${{ github.sha }}
      # DockerHub
      - name: Sign the image published in DockerHub
        if: steps.publish-image.conclusion == 'success'
        env:
          GITHUB_TOKEN: ${{ secrets.GITHUB_TOKEN }}
          COSIGN_REPOSITORY: ${{ github.repository }}-signatures
        run: cosign sign --yes ${{ github.repository }}@${{ steps.publish-image.outputs.digest }}
      - name: Attest and attach SBOM to the image published in DockerHub
        if: steps.publish-image.conclusion == 'success'
        env:
          GITHUB_TOKEN: ${{ secrets.GITHUB_TOKEN }}
          COSIGN_REPOSITORY: ${{ github.repository }}-sbom
        run: cosign attest --yes --predicate CycloneDX-SBOM.json --type cyclonedx ${{ github.repository }}@${{ steps.publish-image.outputs.digest }}
      # GHCR
      - name: Sign the image published in GitHub
        if: steps.publish-image.conclusion == 'success'
        env:
          GITHUB_TOKEN: ${{ secrets.GITHUB_TOKEN }}
          COSIGN_REPOSITORY: ghcr.io/${{ github.repository }}-signatures
        run: cosign sign --yes ghcr.io/${{ github.repository }}@${{ steps.publish-image.outputs.digest }}
      - name: Attest and attach SBOM to the image published in GitHub
        if: steps.publish-image.conclusion == 'success'
        env:
          GITHUB_TOKEN: ${{ secrets.GITHUB_TOKEN }}
          COSIGN_REPOSITORY: ghcr.io/${{ github.repository }}-sbom
        run: cosign attest --yes --predicate CycloneDX-SBOM.json --type cyclonedx ghcr.io/${{ github.repository }}@${{ steps.publish-image.outputs.digest }}


  # this job releases container images
  release-container-images:
    if: needs.prepare-release.outputs.release_created
    runs-on: ubuntu-24.04
    permissions:
      packages: write
      id-token: write
    needs:
      - prepare-release
    steps:
      - name: Harden Runner
        uses: step-security/harden-runner@91182cccc01eb5e619899d80e4e971d6181294a7 # v2.10.1
        with:
          egress-policy: audit
      - name: Checkout repository
<<<<<<< HEAD
        uses: actions/checkout@eef61447b9ff4aafe5dcd4e0bbf5d482be7e7871 # v4
=======
        uses: actions/checkout@11bd71901bbe5b1630ceea73d27597364c9af683 # v4
>>>>>>> 64c6a321
      - name: Prepare image version
        id: image-version
        run: |
          export version=$(echo ${{ needs.prepare-release.outputs.tag_name }} |  sed 's/v//g')
          echo "result=$version" >> $GITHUB_OUTPUT
      - name: Install Cosign
        uses: sigstore/cosign-installer@dc72c7d5c4d10cd6bcb8cf6e3fd625a9e5e537da # v3.7.0
        with:
          cosign-release: "${{ env.COSIGN_VERSION }}"
      - name: Set up Go # required as the sbom generator is compiled using go < 1.21
        uses: actions/setup-go@41dfa10bad2bb2ae585af6ee5bb4d7d973ad74ed # v5.1.0
        with:
          go-version: "${{ env.GO_VERSION }}"
      - name: Generate SBOM
        uses: CycloneDX/gh-gomod-generate-sbom@efc74245d6802c8cefd925620515442756c70d8f # v2.0.0
        with:
          version: "${{ env.CYCLONEDX_GOMOD_VERSION }}"
          args: app -licenses -assert-licenses -json -std -output CycloneDX-SBOM.json -main .
      - name: Set up QEMU
        uses: docker/setup-qemu-action@49b3bc8e6bdd4a60e6116a5414239cba5943d3cf # v3.2.0
      - name: Set up Docker Buildx
        uses: docker/setup-buildx-action@c47758b77c9736f4b2ef4073d4d51994fabfe349 # v3.7.1
      - name: Login to DockerHub
        uses: docker/login-action@9780b0c442fbb1117ed29e0efdff1e18412f7567 # v3.3.0
        with:
          username: ${{ secrets.DOCKERHUB_USER }}
          password: ${{ secrets.DOCKERHUB_TOKEN }}
      - name: Login to GitHub
        uses: docker/login-action@9780b0c442fbb1117ed29e0efdff1e18412f7567 # v3.3.0
        with:
          registry: ghcr.io
          username: ${{ github.actor }}
          password: ${{ secrets.GITHUB_TOKEN }}
      - name: Collect Docker meta-info
        id: meta
        uses: docker/metadata-action@8e5442c4ef9f78752691e2d8f8d19755c6f78e81 # v5.5.1
        with:
          images: ${{ github.repository }}
          labels: |
            org.opencontainers.image.version=${{ steps.image-version.outputs.result }}
            org.opencontainers.image.documentation=${{ env.DOCUMENTATION_URL }}
      - name: Build and push images to container registry
        id: publish-image
        uses: docker/build-push-action@4f58ea79222b3b9dc2c8bbdd6debcef730109a75 # v6.9.0
        with:
          context: .
          file: ./docker/Dockerfile
          platforms: linux/amd64,linux/arm64,linux/arm
          push: true
          build-args: VERSION=${{ needs.prepare-release.outputs.tag_name }}
          labels: ${{ steps.meta.outputs.labels }}
          tags: |
            ${{ github.repository }}:latest
            ${{ github.repository }}:${{ steps.image-version.outputs.result }}
            ghcr.io/${{ github.repository }}:latest
            ghcr.io/${{ github.repository }}:${{ steps.image-version.outputs.result }}
      # DockerHub
      - name: Sign the image published in DockerHub
        if: steps.publish-image.conclusion == 'success'
        env:
          GITHUB_TOKEN: ${{ secrets.GITHUB_TOKEN }}
          COSIGN_REPOSITORY: ${{ github.repository }}-signatures
        run: cosign sign --yes ${{ github.repository }}@${{ steps.publish-image.outputs.digest }}
      - name: Attest and attach SBOM to the image published in DockerHub
        if: steps.publish-image.conclusion == 'success'
        env:
          GITHUB_TOKEN: ${{ secrets.GITHUB_TOKEN }}
          COSIGN_REPOSITORY: ${{ github.repository }}-sbom
        run: cosign attest --yes --predicate CycloneDX-SBOM.json --type cyclonedx ${{ github.repository }}@${{ steps.publish-image.outputs.digest }}
      - name: Update DockerHub repository description & readme
        uses: peter-evans/dockerhub-description@e98e4d1628a5f3be2be7c231e50981aee98723ae # v4.0.0
        with:
          username: ${{ secrets.DOCKERHUB_USER }}
          password: ${{ secrets.DOCKERHUB_TOKEN }}
          repository: ${{ github.repository }}
          short-description: ${{ github.event.repository.description }}
          readme-filepath: ./DockerHub-README.md
      # GHCR
      - name: Sign the image published in GitHub
        if: steps.publish-image.conclusion == 'success'
        env:
          GITHUB_TOKEN: ${{ secrets.GITHUB_TOKEN }}
          COSIGN_REPOSITORY: ghcr.io/${{ github.repository }}-signatures
        run: cosign sign --yes ghcr.io/${{ github.repository }}@${{ steps.publish-image.outputs.digest }}
      - name: Attest and attach SBOM to the image published in GitHub
        if: steps.publish-image.conclusion == 'success'
        env:
          GITHUB_TOKEN: ${{ secrets.GITHUB_TOKEN }}
          COSIGN_REPOSITORY: ghcr.io/${{ github.repository }}-sbom
        run: cosign attest --yes --predicate CycloneDX-SBOM.json --type cyclonedx ghcr.io/${{ github.repository }}@${{ steps.publish-image.outputs.digest }}

  release-helm-chart:
    runs-on: ubuntu-24.04
    permissions:
      contents: write
    needs:
      - prepare-release
      - release-container-images
    if: needs.prepare-release.outputs.release_created
    steps:
      - name: Harden Runner
        uses: step-security/harden-runner@91182cccc01eb5e619899d80e4e971d6181294a7 # v2.10.1
        with:
          egress-policy: audit
      - name: Checkout repository
<<<<<<< HEAD
        uses: actions/checkout@eef61447b9ff4aafe5dcd4e0bbf5d482be7e7871 # v4
=======
        uses: actions/checkout@11bd71901bbe5b1630ceea73d27597364c9af683 # v4
>>>>>>> 64c6a321
      - name: Prepare image version
        id: image-version
        run: |
          export version=$(echo ${{ needs.prepare-release.outputs.tag_name }} |  sed 's/v//g')
          echo "result=$version" >> $GITHUB_OUTPUT
      - name: Publish Helm Chart
        uses: stefanprodan/helm-gh-pages@0ad2bb377311d61ac04ad9eb6f252fb68e207260 # v1.7.0
        with:
          token: ${{ secrets.GITHUB_TOKEN }}
          target_dir: charts
          linting: off
          app_version: ${{ steps.image-version.outputs.result }}

  build-dev-documentation:
    runs-on: ubuntu-24.04
    permissions:
      contents: write
    needs:
      - prepare-release
      - check-changes
    if: >
      github.ref == 'refs/heads/main' &&
      needs.prepare-release.outputs.release_created == false && 
      (needs.check-changes.outputs.docs_changed == 'true' || needs.check-changes.outputs.ci_config_changed == 'true')
    steps:
      - name: Harden Runner
        uses: step-security/harden-runner@91182cccc01eb5e619899d80e4e971d6181294a7 # v2.10.1
        with:
          egress-policy: audit
      - name: Checkout repository
<<<<<<< HEAD
        uses: actions/checkout@eef61447b9ff4aafe5dcd4e0bbf5d482be7e7871 # v4
=======
        uses: actions/checkout@11bd71901bbe5b1630ceea73d27597364c9af683 # v4
>>>>>>> 64c6a321
        with:
          submodules: true  # Fetch Hugo themes (true OR recursive)
          fetch-depth: 0    # Fetch all history for .GitInfo and .Lastmod
      - name: Setup Hugo
        uses: peaceiris/actions-hugo@75d2e84710de30f6ff7268e08f310b60ef14033f # v3.0.0
        with:
          hugo-version: 0.100.1
          extended: true
      - name: Setup Node
<<<<<<< HEAD
        uses: actions/setup-node@0a44ba7841725637a19e28fa30b79a866c81b0a6 # v4.0.4
        with:
          node-version: ${{ env.NODE_VERSION }}
      - name: Setup ruby
        uses: ruby/setup-ruby@f26937343756480a8cb3ae1f623b9c8d89ed6984 # v1.196.0
=======
        uses: actions/setup-node@39370e3970a6d050c480ffad4ff0ed4d3fdee5af # v4.1.0
        with:
          node-version: ${{ env.NODE_VERSION }}
      - name: Setup ruby
        uses: ruby/setup-ruby@a2bbe5b1b236842c1cb7dd11e8e3b51e0a616acc # v1.202.0
>>>>>>> 64c6a321
        with:
          ruby-version: ${{ env.RUBY_VERSION }}
      - name: Install asciidoctor
        run: gem install asciidoctor asciidoctor-diagram asciidoctor-html5s rouge
      - name: Install dependencies
        working-directory: ./docs
        run: npm install
      - name: Update version string to dev version
<<<<<<< HEAD
        uses: jacobtomlinson/gha-find-replace@863001a682308a0a2405e69e645cb0899b5ee64b # v3
=======
        uses: jacobtomlinson/gha-find-replace@2ff30f644d2e0078fc028beb9193f5ff0dcad39e # v3
>>>>>>> 64c6a321
        with:
          find: "x-current-version"
          replace: "dev"
          regex: false
          include: docs/**
      - name: Build documentation
        working-directory: ./docs
        run: hugo --minify -d ./public
      - name: Deploy documentation
        if: github.ref == 'refs/heads/main'
        uses: peaceiris/actions-gh-pages@4f9cc6602d3f66b9c108549d475ec49e8ef4d45e # v4.0.0
        with:
          github_token: ${{ secrets.GITHUB_TOKEN }}
          publish_dir: ./docs/public
          destination_dir: dev

  release-documentation:
    runs-on: ubuntu-24.04
    permissions:
      contents: write
      id-token: write
      pull-requests: write
    needs:
      - prepare-release
    if: needs.prepare-release.outputs.release_created
    steps:
      - name: Harden Runner
        uses: step-security/harden-runner@91182cccc01eb5e619899d80e4e971d6181294a7 # v2.10.1
        with:
          egress-policy: audit
      - name: Checkout repository
<<<<<<< HEAD
        uses: actions/checkout@eef61447b9ff4aafe5dcd4e0bbf5d482be7e7871 # v4
=======
        uses: actions/checkout@11bd71901bbe5b1630ceea73d27597364c9af683 # v4
>>>>>>> 64c6a321
        with:
          submodules: true  # Fetch Hugo themes (true OR recursive)
          fetch-depth: 0    # Fetch all history for .GitInfo and .Lastmod
      - name: Setup Hugo
        uses: peaceiris/actions-hugo@75d2e84710de30f6ff7268e08f310b60ef14033f # v3.0.0
        with:
          hugo-version: 0.100.1
          extended: true
      - name: Setup Node
<<<<<<< HEAD
        uses: actions/setup-node@0a44ba7841725637a19e28fa30b79a866c81b0a6 # v4.0.4
        with:
          node-version: ${{ env.NODE_VERSION }}
      - name: Setup ruby
        uses: ruby/setup-ruby@f26937343756480a8cb3ae1f623b9c8d89ed6984 # v1.196.0
=======
        uses: actions/setup-node@39370e3970a6d050c480ffad4ff0ed4d3fdee5af # v4.1.0
        with:
          node-version: ${{ env.NODE_VERSION }}
      - name: Setup ruby
        uses: ruby/setup-ruby@a2bbe5b1b236842c1cb7dd11e8e3b51e0a616acc # v1.202.0
>>>>>>> 64c6a321
        with:
          ruby-version: ${{ env.RUBY_VERSION }}
      - name: Install asciidoctor
        run: gem install asciidoctor asciidoctor-diagram asciidoctor-html5s rouge
      - name: Install dependencies
        working-directory: ./docs
        run: npm install
      - name: Update version string to new released version
<<<<<<< HEAD
        uses: jacobtomlinson/gha-find-replace@863001a682308a0a2405e69e645cb0899b5ee64b # v3
=======
        uses: jacobtomlinson/gha-find-replace@2ff30f644d2e0078fc028beb9193f5ff0dcad39e # v3
>>>>>>> 64c6a321
        with:
          find: "x-current-version"
          replace: "${{ needs.prepare-release.outputs.tag_name }}"
          regex: false
          include: docs/**
      - name: Update uri for redirecting to new version
<<<<<<< HEAD
        uses: jacobtomlinson/gha-find-replace@863001a682308a0a2405e69e645cb0899b5ee64b # v3
=======
        uses: jacobtomlinson/gha-find-replace@2ff30f644d2e0078fc028beb9193f5ff0dcad39e # v3
>>>>>>> 64c6a321
        with:
          find: "x-released-version"
          replace: "${{ needs.prepare-release.outputs.tag_name }}"
          regex: false
          include: docs/**
      - name: Prepare image version
        id: image-version
        run: |
          export version=$(echo ${{ needs.prepare-release.outputs.tag_name }} |  sed 's/v//g')
          echo "result=$version" >> $GITHUB_OUTPUT
      - name: Update used image tags to the released version
<<<<<<< HEAD
        uses: jacobtomlinson/gha-find-replace@863001a682308a0a2405e69e645cb0899b5ee64b # v3
=======
        uses: jacobtomlinson/gha-find-replace@2ff30f644d2e0078fc028beb9193f5ff0dcad39e # v3
>>>>>>> 64c6a321
        with:
          find: "heimdall:dev"
          replace: "heimdall:${{ steps.image-version.outputs.result }}"
          regex: false
          include: docs/**
      - name: Build documentation
        working-directory: ./docs
        run: hugo --minify -d ./public
      - name: Update versions JSON document
        id: update-version-json
        run: |
          cat ./docs/versions/data.json | jq '. + [{ "version": "${{ needs.prepare-release.outputs.tag_name }}", "path": "/heimdall/${{ needs.prepare-release.outputs.tag_name }}" }]' | tee ./docs/versions/data.json
      - name: Deploy documentation
        uses: peaceiris/actions-gh-pages@4f9cc6602d3f66b9c108549d475ec49e8ef4d45e # v4.0.0
        with:
          github_token: ${{ secrets.GITHUB_TOKEN }}
          publish_dir: ./docs/public
          destination_dir: ${{ needs.prepare-release.outputs.tag_name }}
      - name: Deploy redirect to new released version
        uses: peaceiris/actions-gh-pages@4f9cc6602d3f66b9c108549d475ec49e8ef4d45e # v4.0.0
        with:
          github_token: ${{ secrets.GITHUB_TOKEN }}
          publish_dir: ./docs/redirect
          keep_files: true
      - name: Deploy versions JSON document
        uses: peaceiris/actions-gh-pages@4f9cc6602d3f66b9c108549d475ec49e8ef4d45e # v4.0.0
        with:
          github_token: ${{ secrets.GITHUB_TOKEN }}
          publish_dir: ./docs/versions
          keep_files: true
      - name: Setup GitSign
<<<<<<< HEAD
        uses: chainguard-dev/actions/setup-gitsign@04b3d27d680c065e8aaaa71edabf37da0ad4ac3d # main
=======
        uses: chainguard-dev/actions/setup-gitsign@5abab7fb71a583802343c1b2a14e6a29b79323b8 # main
>>>>>>> 64c6a321
      - name: Create a PR for the updated versions JSON document
        if: steps.update-version-json.outcome == 'success'
        uses: peter-evans/create-pull-request@5e914681df9dc83aa4e4905692ca88beb2f9e91f # v7.0.5
        with:
          title: 'chore(${{ github.ref_name }}): Update to data.json to include the new released documentation version'
          commit-message: 'chore(${{ github.ref_name }}): Update to data.json to include the new released documentation version'
          body: >
            data.json updated by the release-documentation job to include the entry 
            referencing the released ${{ needs.prepare-release.outputs.tag_name }} documentation version
          add-paths: |
            docs/versions/*.json
          sign-commits: true<|MERGE_RESOLUTION|>--- conflicted
+++ resolved
@@ -11,11 +11,7 @@
       - release
 
 env:
-<<<<<<< HEAD
-  GO_VERSION: "1.23.2"
-=======
   GO_VERSION: "1.23.3"
->>>>>>> 64c6a321
   GOLANGCI_LINT_VERSION: "v1.60.1"
   HELM_VERSION: "3.15.4"
   KUBECONFORM_VERSION: "0.6.7"
@@ -44,11 +40,7 @@
         with:
           egress-policy: audit
       - name: Checkout repository
-<<<<<<< HEAD
-        uses: actions/checkout@eef61447b9ff4aafe5dcd4e0bbf5d482be7e7871 # v4
-=======
-        uses: actions/checkout@11bd71901bbe5b1630ceea73d27597364c9af683 # v4
->>>>>>> 64c6a321
+        uses: actions/checkout@11bd71901bbe5b1630ceea73d27597364c9af683 # v4
       - name: Check code changes
         id: code-changes
         uses: technote-space/get-diff-action@f27caffdd0fb9b13f4fc191c016bb4e0632844af # v6.1.2
@@ -106,11 +98,7 @@
           egress-policy: audit
 
       - name: Checkout repository
-<<<<<<< HEAD
-        uses: actions/checkout@eef61447b9ff4aafe5dcd4e0bbf5d482be7e7871 # v4
-=======
-        uses: actions/checkout@11bd71901bbe5b1630ceea73d27597364c9af683 # v4
->>>>>>> 64c6a321
+        uses: actions/checkout@11bd71901bbe5b1630ceea73d27597364c9af683 # v4
       - name: Set up Go
         uses: actions/setup-go@41dfa10bad2bb2ae585af6ee5bb4d7d973ad74ed # v5.1.0
         with:
@@ -136,11 +124,7 @@
           egress-policy: audit
 
       - name: Checkout repository
-<<<<<<< HEAD
-        uses: actions/checkout@eef61447b9ff4aafe5dcd4e0bbf5d482be7e7871 # v4
-=======
-        uses: actions/checkout@11bd71901bbe5b1630ceea73d27597364c9af683 # v4
->>>>>>> 64c6a321
+        uses: actions/checkout@11bd71901bbe5b1630ceea73d27597364c9af683 # v4
         with:
           fetch-depth: 0
       - name: Review code
@@ -165,15 +149,9 @@
           egress-policy: audit
 
       - name: Checkout repository
-<<<<<<< HEAD
-        uses: actions/checkout@eef61447b9ff4aafe5dcd4e0bbf5d482be7e7871 # v4
-      - name: Setup Node
-        uses: actions/setup-node@0a44ba7841725637a19e28fa30b79a866c81b0a6 # v4.0.4
-=======
         uses: actions/checkout@11bd71901bbe5b1630ceea73d27597364c9af683 # v4
       - name: Setup Node
         uses: actions/setup-node@39370e3970a6d050c480ffad4ff0ed4d3fdee5af # v4.1.0
->>>>>>> 64c6a321
         with:
           node-version: ${{ env.NODE_VERSION }}
       - name: Install Redocly CLI
@@ -197,11 +175,7 @@
           egress-policy: audit
 
       - name: Checkout repository
-<<<<<<< HEAD
-        uses: actions/checkout@eef61447b9ff4aafe5dcd4e0bbf5d482be7e7871 # v4
-=======
-        uses: actions/checkout@11bd71901bbe5b1630ceea73d27597364c9af683 # v4
->>>>>>> 64c6a321
+        uses: actions/checkout@11bd71901bbe5b1630ceea73d27597364c9af683 # v4
       - name: Run hadolint
         uses: reviewdog/action-hadolint@73fec8b28091e5082c19df69815dd749d97b882a # v1.46.0
         with:
@@ -222,11 +196,7 @@
           egress-policy: audit
 
       - name: Checkout repository
-<<<<<<< HEAD
-        uses: actions/checkout@eef61447b9ff4aafe5dcd4e0bbf5d482be7e7871 # v4
-=======
-        uses: actions/checkout@11bd71901bbe5b1630ceea73d27597364c9af683 # v4
->>>>>>> 64c6a321
+        uses: actions/checkout@11bd71901bbe5b1630ceea73d27597364c9af683 # v4
       - name: Setup k8s tools
         uses: yokawasa/action-setup-kube-tools@9e25a4277af127b60011c95b6ed2da7e3b3613b1 # v0.11.2
         with:
@@ -260,11 +230,7 @@
           egress-policy: audit
 
       - name: Checkout repository
-<<<<<<< HEAD
-        uses: actions/checkout@eef61447b9ff4aafe5dcd4e0bbf5d482be7e7871 # v4
-=======
-        uses: actions/checkout@11bd71901bbe5b1630ceea73d27597364c9af683 # v4
->>>>>>> 64c6a321
+        uses: actions/checkout@11bd71901bbe5b1630ceea73d27597364c9af683 # v4
       - name: Setup k8s tools
         uses: yokawasa/action-setup-kube-tools@9e25a4277af127b60011c95b6ed2da7e3b3613b1 # v0.11.2
         with:
@@ -295,11 +261,7 @@
           egress-policy: audit
 
       - name: Checkout repository
-<<<<<<< HEAD
-        uses: actions/checkout@eef61447b9ff4aafe5dcd4e0bbf5d482be7e7871 # v4
-=======
-        uses: actions/checkout@11bd71901bbe5b1630ceea73d27597364c9af683 # v4
->>>>>>> 64c6a321
+        uses: actions/checkout@11bd71901bbe5b1630ceea73d27597364c9af683 # v4
       - name: Set up Go
         uses: actions/setup-go@41dfa10bad2bb2ae585af6ee5bb4d7d973ad74ed # v5.1.0
         with:
@@ -357,11 +319,7 @@
         with:
           egress-policy: audit
       - name: Checkout repository
-<<<<<<< HEAD
-        uses: actions/checkout@eef61447b9ff4aafe5dcd4e0bbf5d482be7e7871 # v4
-=======
-        uses: actions/checkout@11bd71901bbe5b1630ceea73d27597364c9af683 # v4
->>>>>>> 64c6a321
+        uses: actions/checkout@11bd71901bbe5b1630ceea73d27597364c9af683 # v4
       - name: Set up Go
         uses: actions/setup-go@41dfa10bad2bb2ae585af6ee5bb4d7d973ad74ed # v5.1.0
         with:
@@ -389,11 +347,7 @@
         with:
           egress-policy: audit
       - name: Checkout repository
-<<<<<<< HEAD
-        uses: actions/checkout@eef61447b9ff4aafe5dcd4e0bbf5d482be7e7871 # v4
-=======
-        uses: actions/checkout@11bd71901bbe5b1630ceea73d27597364c9af683 # v4
->>>>>>> 64c6a321
+        uses: actions/checkout@11bd71901bbe5b1630ceea73d27597364c9af683 # v4
         with:
           fetch-depth: 0
       - name: Set up Go
@@ -439,11 +393,7 @@
           egress-policy: audit
 
       - name: Checkout repository
-<<<<<<< HEAD
-        uses: actions/checkout@eef61447b9ff4aafe5dcd4e0bbf5d482be7e7871 # v4
-=======
-        uses: actions/checkout@11bd71901bbe5b1630ceea73d27597364c9af683 # v4
->>>>>>> 64c6a321
+        uses: actions/checkout@11bd71901bbe5b1630ceea73d27597364c9af683 # v4
       - name: Install Cosign
         if: github.ref == 'refs/heads/main'
         uses: sigstore/cosign-installer@dc72c7d5c4d10cd6bcb8cf6e3fd625a9e5e537da # v3.7.0
@@ -553,11 +503,7 @@
         with:
           egress-policy: audit
       - name: Checkout repository
-<<<<<<< HEAD
-        uses: actions/checkout@eef61447b9ff4aafe5dcd4e0bbf5d482be7e7871 # v4
-=======
-        uses: actions/checkout@11bd71901bbe5b1630ceea73d27597364c9af683 # v4
->>>>>>> 64c6a321
+        uses: actions/checkout@11bd71901bbe5b1630ceea73d27597364c9af683 # v4
       - name: Prepare image version
         id: image-version
         run: |
@@ -663,11 +609,7 @@
         with:
           egress-policy: audit
       - name: Checkout repository
-<<<<<<< HEAD
-        uses: actions/checkout@eef61447b9ff4aafe5dcd4e0bbf5d482be7e7871 # v4
-=======
-        uses: actions/checkout@11bd71901bbe5b1630ceea73d27597364c9af683 # v4
->>>>>>> 64c6a321
+        uses: actions/checkout@11bd71901bbe5b1630ceea73d27597364c9af683 # v4
       - name: Prepare image version
         id: image-version
         run: |
@@ -698,11 +640,7 @@
         with:
           egress-policy: audit
       - name: Checkout repository
-<<<<<<< HEAD
-        uses: actions/checkout@eef61447b9ff4aafe5dcd4e0bbf5d482be7e7871 # v4
-=======
-        uses: actions/checkout@11bd71901bbe5b1630ceea73d27597364c9af683 # v4
->>>>>>> 64c6a321
+        uses: actions/checkout@11bd71901bbe5b1630ceea73d27597364c9af683 # v4
         with:
           submodules: true  # Fetch Hugo themes (true OR recursive)
           fetch-depth: 0    # Fetch all history for .GitInfo and .Lastmod
@@ -712,19 +650,11 @@
           hugo-version: 0.100.1
           extended: true
       - name: Setup Node
-<<<<<<< HEAD
-        uses: actions/setup-node@0a44ba7841725637a19e28fa30b79a866c81b0a6 # v4.0.4
-        with:
-          node-version: ${{ env.NODE_VERSION }}
-      - name: Setup ruby
-        uses: ruby/setup-ruby@f26937343756480a8cb3ae1f623b9c8d89ed6984 # v1.196.0
-=======
         uses: actions/setup-node@39370e3970a6d050c480ffad4ff0ed4d3fdee5af # v4.1.0
         with:
           node-version: ${{ env.NODE_VERSION }}
       - name: Setup ruby
         uses: ruby/setup-ruby@a2bbe5b1b236842c1cb7dd11e8e3b51e0a616acc # v1.202.0
->>>>>>> 64c6a321
         with:
           ruby-version: ${{ env.RUBY_VERSION }}
       - name: Install asciidoctor
@@ -733,11 +663,7 @@
         working-directory: ./docs
         run: npm install
       - name: Update version string to dev version
-<<<<<<< HEAD
-        uses: jacobtomlinson/gha-find-replace@863001a682308a0a2405e69e645cb0899b5ee64b # v3
-=======
         uses: jacobtomlinson/gha-find-replace@2ff30f644d2e0078fc028beb9193f5ff0dcad39e # v3
->>>>>>> 64c6a321
         with:
           find: "x-current-version"
           replace: "dev"
@@ -769,11 +695,7 @@
         with:
           egress-policy: audit
       - name: Checkout repository
-<<<<<<< HEAD
-        uses: actions/checkout@eef61447b9ff4aafe5dcd4e0bbf5d482be7e7871 # v4
-=======
-        uses: actions/checkout@11bd71901bbe5b1630ceea73d27597364c9af683 # v4
->>>>>>> 64c6a321
+        uses: actions/checkout@11bd71901bbe5b1630ceea73d27597364c9af683 # v4
         with:
           submodules: true  # Fetch Hugo themes (true OR recursive)
           fetch-depth: 0    # Fetch all history for .GitInfo and .Lastmod
@@ -783,19 +705,11 @@
           hugo-version: 0.100.1
           extended: true
       - name: Setup Node
-<<<<<<< HEAD
-        uses: actions/setup-node@0a44ba7841725637a19e28fa30b79a866c81b0a6 # v4.0.4
-        with:
-          node-version: ${{ env.NODE_VERSION }}
-      - name: Setup ruby
-        uses: ruby/setup-ruby@f26937343756480a8cb3ae1f623b9c8d89ed6984 # v1.196.0
-=======
         uses: actions/setup-node@39370e3970a6d050c480ffad4ff0ed4d3fdee5af # v4.1.0
         with:
           node-version: ${{ env.NODE_VERSION }}
       - name: Setup ruby
         uses: ruby/setup-ruby@a2bbe5b1b236842c1cb7dd11e8e3b51e0a616acc # v1.202.0
->>>>>>> 64c6a321
         with:
           ruby-version: ${{ env.RUBY_VERSION }}
       - name: Install asciidoctor
@@ -804,22 +718,14 @@
         working-directory: ./docs
         run: npm install
       - name: Update version string to new released version
-<<<<<<< HEAD
-        uses: jacobtomlinson/gha-find-replace@863001a682308a0a2405e69e645cb0899b5ee64b # v3
-=======
         uses: jacobtomlinson/gha-find-replace@2ff30f644d2e0078fc028beb9193f5ff0dcad39e # v3
->>>>>>> 64c6a321
         with:
           find: "x-current-version"
           replace: "${{ needs.prepare-release.outputs.tag_name }}"
           regex: false
           include: docs/**
       - name: Update uri for redirecting to new version
-<<<<<<< HEAD
-        uses: jacobtomlinson/gha-find-replace@863001a682308a0a2405e69e645cb0899b5ee64b # v3
-=======
         uses: jacobtomlinson/gha-find-replace@2ff30f644d2e0078fc028beb9193f5ff0dcad39e # v3
->>>>>>> 64c6a321
         with:
           find: "x-released-version"
           replace: "${{ needs.prepare-release.outputs.tag_name }}"
@@ -831,11 +737,7 @@
           export version=$(echo ${{ needs.prepare-release.outputs.tag_name }} |  sed 's/v//g')
           echo "result=$version" >> $GITHUB_OUTPUT
       - name: Update used image tags to the released version
-<<<<<<< HEAD
-        uses: jacobtomlinson/gha-find-replace@863001a682308a0a2405e69e645cb0899b5ee64b # v3
-=======
         uses: jacobtomlinson/gha-find-replace@2ff30f644d2e0078fc028beb9193f5ff0dcad39e # v3
->>>>>>> 64c6a321
         with:
           find: "heimdall:dev"
           replace: "heimdall:${{ steps.image-version.outputs.result }}"
@@ -867,11 +769,7 @@
           publish_dir: ./docs/versions
           keep_files: true
       - name: Setup GitSign
-<<<<<<< HEAD
-        uses: chainguard-dev/actions/setup-gitsign@04b3d27d680c065e8aaaa71edabf37da0ad4ac3d # main
-=======
         uses: chainguard-dev/actions/setup-gitsign@5abab7fb71a583802343c1b2a14e6a29b79323b8 # main
->>>>>>> 64c6a321
       - name: Create a PR for the updated versions JSON document
         if: steps.update-version-json.outcome == 'success'
         uses: peter-evans/create-pull-request@5e914681df9dc83aa4e4905692ca88beb2f9e91f # v7.0.5
