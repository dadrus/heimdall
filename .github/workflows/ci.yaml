name: CI

on:
  push:
    branches:
      - main
  pull_request:
    branches:
      - main

env:
<<<<<<< HEAD
  GO_VERSION: 1.20
  GOLANGCI_LINT_VERSION: v1.50.1
=======
  GO_VERSION: 1.19
  GOLANGCI_LINT_VERSION: v1.51.0
>>>>>>> 8f2c41b3
  HELM_VERSION: 3.10.0
  KUBECONFORM_VERSION: 0.5.0
  KUBERNETES_API_VERSION: 1.23.0
  DOCUMENTATION_URL: https://dadrus.github.io/heimdall/

jobs:
  check-licenses:
    runs-on: ubuntu-22.04
    steps:
      - name: Set up Go
        uses: actions/setup-go@v3
        with:
          go-version: ${{ env.GO_VERSION }}
      - name: Get google/go-licenses package
        run: go install github.com/google/go-licenses@latest
      - name: Checkout repository
        uses: actions/checkout@v3
      - name: Check the licenses
        run: go-licenses check --include_tests --disallowed_types=forbidden,restricted,reciprocal,permissive,unknown --ignore=github.com/instana/go-otel-exporter .

  lint-code:
    runs-on: ubuntu-22.04
    steps:
    - name: Set up Go
      uses: actions/setup-go@v3
      with:
        go-version: ${{ env.GO_VERSION }}
    - name: Checkout repository
      uses: actions/checkout@v3
    - name: golangci-lint
      uses: golangci/golangci-lint-action@v3
      with:
        version: ${{ env.GOLANGCI_LINT_VERSION }}
        args: --timeout 4m

  lint-api:
    runs-on: ubuntu-22.04
    steps:
      - name: Checkout repository
        uses: actions/checkout@v3
      - name: Setup Node
        uses: actions/setup-node@v3
        with:
          node-version: 17.7
      - name: Install Redocly CLI
        run: npm i -g @redocly/cli@1.0.0-beta.108
      - name: Run Redocly Lint
        run: redocly lint

  lint-dockerfiles:
    runs-on: ubuntu-22.04
    steps:
    - name: Checkout repository
      uses: actions/checkout@v3
    - name: Run hadolint for Dockerfile
      uses: hadolint/hadolint-action@v3.1.0
      with:
        dockerfile: docker/Dockerfile
    - name: Run hadolint for debug.Dockerfile
      uses: hadolint/hadolint-action@v3.1.0
      with:
        dockerfile: docker/debug.Dockerfile

  lint-helm-chart:
    runs-on: ubuntu-22.04
    steps:
      - name: Checkout repository
        uses: actions/checkout@v3
      - name: Setup k8s tools
        uses: yokawasa/action-setup-kube-tools@v0.9.2
        with:
          setup-tools: |
            helm
            kubeconform
          helm: '${{ env.HELM_VERSION }}'
          kubeconform: '${{ env.KUBECONFORM_VERSION }}'
      - name: Helm Lint
        run: helm lint ./charts/heimdall
      - name: Kubeconform decision mode deployment
        run: |
          helm template --set demo.enabled=true ./charts/heimdall > decision-demo.yaml
          kubeconform --skip RuleSet -kubernetes-version ${{ env.KUBERNETES_API_VERSION }} decision-demo.yaml
      - name: Kubeconform proxy mode deployment
        run: |
          helm template --set operationMode=proxy --set demo.enabled=true ./charts/heimdall > proxy-demo.yaml
          kubeconform --skip RuleSet -kubernetes-version ${{ env.KUBERNETES_API_VERSION }} decision-demo.yaml

  test:
    runs-on: ubuntu-22.04
    steps:
    - name: Set up Go
      uses: actions/setup-go@v3
      with:
        go-version: ${{ env.GO_VERSION }}
    - name: Checkout repository
      uses: actions/checkout@v3
    - name: Test
      run: go test -v -coverprofile=coverage.cov -coverpkg=./... ./...
    - name: Code Coverage
      uses: codecov/codecov-action@v3
      with:
        files: coverage.cov
        verbose: true

  prepare-release:
    runs-on: ubuntu-22.04
    if: github.ref == 'refs/heads/main'
    outputs:
      release_created: ${{ steps.release_prepare.outputs.release_created }}
      tag_name: ${{ steps.release_prepare.outputs.tag_name }}
    steps:
      - name: Prepare Release
        id: release_prepare
        uses: google-github-actions/release-please-action@v3
        with:
          command: manifest
          token: ${{ secrets.GITHUB_TOKEN }}

  build-binaries:
    runs-on: ubuntu-22.04
    needs:
      - test
      - prepare-release
    if: always() && needs.prepare-release.outputs.release_created == false && needs.test.result == 'success'
    strategy:
      matrix:
        # build and publish in parallel: linux/amd64, linux/arm64, windows/amd64, darwin/amd64, darwin/arm64
        goos: [ linux, windows, darwin ]
        goarch: [ amd64, arm64, arm ]
        exclude:
          - goarch: arm
            goos: darwin
          - goarch: arm
            goos: windows
          - goarch: arm64
            goos: windows
    steps:
      - name: Set up Go
        uses: actions/setup-go@v3
        with:
          go-version: ${{ env.GO_VERSION }}
      - name: Checkout repository
        uses: actions/checkout@v3
      - name: Build
        run: CGO_ENABLED=0 GOOS=${{ matrix.goos }} GOARCH=${{ matrix.goarch }} go build -trimpath -ldflags="-buildid= -w -s -X github.com/dadrus/heimdall/version.Version=${{ github.sha }}" -o ./build/
      - uses: actions/upload-artifact@v3
        if: github.event_name != 'pull_request'
        with:
          name: build-result-${{ matrix.goos }}-${{ matrix.goarch }}
          path: ./build/*
          retention-days: 30

  release-binaries:
    runs-on: ubuntu-22.04
    needs:
      - prepare-release
    if: needs.prepare-release.outputs.release_created
    strategy:
      matrix:
        # build and publish in parallel: linux/amd64, linux/arm64, windows/amd64, darwin/amd64, darwin/arm64
        goos: [ linux, windows, darwin ]
        goarch: [ amd64, arm64, arm ]
        exclude:
          - goarch: arm
            goos: darwin
          - goarch: arm
            goos: windows
          - goarch: arm64
            goos: windows
    steps:
      - name: Checkout repository
        uses: actions/checkout@v3
      - name: Build release binaries and upload them to the release
        uses: wangyoucao577/go-release-action@v1.35
        with:
          release_tag: ${{ needs.prepare-release.outputs.tag_name }}
          github_token: ${{ secrets.GITHUB_TOKEN }}
          pre_command: export CGO_ENABLED=0
          goversion: ${{ env.GO_VERSION }}
          goos: ${{ matrix.goos }}
          goarch: ${{ matrix.goarch }}
          ldflags: "-buildid= -w -s -X github.com/dadrus/heimdall/version.Version=${{ needs.prepare-release.outputs.tag_name }}"
          build_flags: -trimpath
          sha256sum: true
          md5sum: false
          extra_files: CHANGELOG.md LICENSE

  # this job is here only for the verification purpose of the docker images build
  build-docker-images:
    runs-on: ubuntu-22.04
    needs:
      - test
      - prepare-release
    if: always() && needs.prepare-release.outputs.release_created == false && needs.test.result == 'success'
    steps:
      - name: Checkout repository
        uses: actions/checkout@v3
      - name: Set up QEMU
        uses: docker/setup-qemu-action@v2
      - name: Set up Docker Buildx
        uses: docker/setup-buildx-action@v2
      - name: Build and push
        uses: docker/build-push-action@v4
        with:
          context: .
          file: ./docker/Dockerfile
          platforms: linux/amd64,linux/arm64,linux/arm
          push: false
          build-args: VERSION=${{ github.sha }}
          tags: ${{ github.repository }}:latest

  release-docker-images:
    if: needs.prepare-release.outputs.release_created
    runs-on: ubuntu-22.04
    needs:
      - prepare-release
    steps:
      - name: Prepare image version
        id: image-version
        run: |
          export version=$(echo ${{ needs.prepare-release.outputs.tag_name }} |  sed 's/v//g')
          echo ::set-output name=result::$version
      - name: Checkout repository
        uses: actions/checkout@v3
      - name: Set up QEMU
        uses: docker/setup-qemu-action@v2
      - name: Set up Docker Buildx
        uses: docker/setup-buildx-action@v2
      - name: Login to DockerHub
        uses: docker/login-action@v2
        with:
          username: ${{ secrets.DOCKERHUB_USER }}
          password: ${{ secrets.DOCKERHUB_TOKEN }}
      - name: Collect Docker meta-info
        id: meta
        uses: docker/metadata-action@v4
        with:
          images: ${{ github.repository }}
          labels: |
            org.opencontainers.image.version=${{ steps.image-version.outputs.result }}
            org.opencontainers.image.documentation=${{ env.DOCUMENTATION_URL }}
      - name: Build and push images to DockerHub
        uses: docker/build-push-action@v4
        with:
          context: .
          file: ./docker/Dockerfile
          platforms: linux/amd64,linux/arm64,linux/arm
          push: true
          build-args: VERSION=${{ needs.prepare-release.outputs.tag_name }}
          labels: ${{ steps.meta.outputs.labels }}
          tags: ${{ github.repository }}:${{ steps.image-version.outputs.result }},${{ github.repository }}:latest
      - name: Update DockerHub repository description & readme
        uses: peter-evans/dockerhub-description@v3
        with:
          username: ${{ secrets.DOCKERHUB_USER }}
          password: ${{ secrets.DOCKERHUB_TOKEN }}
          repository: ${{ github.repository }}
          short-description: ${{ github.event.repository.description }}
          readme-filepath: ./DockerHub-README.md

  release-helm-chart:
    runs-on: ubuntu-22.04
    needs:
      - prepare-release
      - release-docker-images
    if: needs.prepare-release.outputs.release_created
    steps:
      - name: Prepare image version
        id: image-version
        run: |
          export version=$(echo ${{ needs.prepare-release.outputs.tag_name }} |  sed 's/v//g')
          echo ::set-output name=result::$version
      - name: Checkout repository
        uses: actions/checkout@v3
      - name: Publish Helm Chart
        uses: stefanprodan/helm-gh-pages@v1.7.0
        with:
          token: ${{ secrets.GITHUB_TOKEN }}
          target_dir: charts
          linting: off
          app_version: ${{ steps.image-version.outputs.result }}

  documentation:
    runs-on: ubuntu-22.04
    needs:
      - prepare-release
    if: always()
    steps:
      - name: Checkout repository
        uses: actions/checkout@v3
        with:
          submodules: true  # Fetch Hugo themes (true OR recursive)
          fetch-depth: 0    # Fetch all history for .GitInfo and .Lastmod
      - name: Calculate diff of the docs
        uses: technote-space/get-diff-action@v6
        with:
          PATTERNS: |
            docs/**
      - name: Setup Hugo
        uses: peaceiris/actions-hugo@v2
        with:
          hugo-version: 0.100.1
          extended: true
      - name: Setup Node
        uses: actions/setup-node@v3
        with:
          node-version: 17.7
      - name: Setup ruby
        uses: ruby/setup-ruby@v1
        with:
          ruby-version: 3.1.3
      - name: Install asciidoctor
        run: gem install asciidoctor asciidoctor-diagram asciidoctor-html5s rouge
      - name: Install dependencies
        working-directory: ./docs
        run: npm install
      - name: Update version string to new released version
        if: needs.prepare-release.outputs.release_created
        uses: jacobtomlinson/gha-find-replace@v2
        with:
          find: "x-current-version"
          replace: "${{ needs.prepare-release.outputs.tag_name }}"
          regex: false
          include: docs/**
      - name: Update version string to dev version
        if: github.ref == 'refs/heads/main' && needs.prepare-release.outputs.release_created == false && env.GIT_DIFF
        uses: jacobtomlinson/gha-find-replace@v2
        with:
          find: "x-current-version"
          replace: "dev"
          regex: false
          include: docs/**
      - name: Build documentation
        working-directory: ./docs
        run: npm run build
      - name: Update uri for redirecting to new version
        if: needs.prepare-release.outputs.release_created
        uses: jacobtomlinson/gha-find-replace@v2
        with:
          find: "x-released-version"
          replace: "${{ needs.prepare-release.outputs.tag_name }}"
          regex: false
          include: docs/**
      - name: Update versions JSON document
        id: update-version-json
        if: needs.prepare-release.outputs.release_created
        run: |
          cat ./docs/versions/data.json | jq '. + [{ "version": "${{ needs.prepare-release.outputs.tag_name }}", "path": "/heimdall/${{ needs.prepare-release.outputs.tag_name }}" }]' | tee ./docs/versions/data.json
      - name: Deploy dev documentation
        if: github.ref == 'refs/heads/main' && needs.prepare-release.outputs.release_created == false && env.GIT_DIFF
        uses: peaceiris/actions-gh-pages@v3
        with:
          github_token: ${{ secrets.GITHUB_TOKEN }}
          publish_dir: ./docs/public
          destination_dir: dev
      - name: Deploy released documentation
        if: needs.prepare-release.outputs.release_created
        uses: peaceiris/actions-gh-pages@v3
        with:
          github_token: ${{ secrets.GITHUB_TOKEN }}
          publish_dir: ./docs/public
          destination_dir: ${{ needs.prepare-release.outputs.tag_name }}
      - name: Deploy redirect to new released version
        uses: peaceiris/actions-gh-pages@v3
        if: needs.prepare-release.outputs.release_created
        with:
          github_token: ${{ secrets.GITHUB_TOKEN }}
          publish_dir: ./docs/redirect
          keep_files: true
      - name: Deploy versions JSON document
        uses: peaceiris/actions-gh-pages@v3
        if: needs.prepare-release.outputs.release_created
        with:
          github_token: ${{ secrets.GITHUB_TOKEN }}
          publish_dir: ./docs/versions
          keep_files: true
      - name: Commit updated versions JSON document
        if: steps.update-version-json.outcome == 'success' && needs.prepare-release.outputs.release_created
        run: |
          git config --local user.email "{{ github.sha }}+github-actions[bot]@users.noreply.github.com"
          git config --local user.name "github-actions[bot]"
          git add ./docs/versions/data.json
          git commit -m "chore(${{ github.ref_name }}): Preparing for next iteration"
      - name: Push changes
        if: needs.prepare-release.outputs.release_created
        uses: ad-m/github-push-action@master<|MERGE_RESOLUTION|>--- conflicted
+++ resolved
@@ -9,13 +9,8 @@
       - main
 
 env:
-<<<<<<< HEAD
   GO_VERSION: 1.20
-  GOLANGCI_LINT_VERSION: v1.50.1
-=======
-  GO_VERSION: 1.19
   GOLANGCI_LINT_VERSION: v1.51.0
->>>>>>> 8f2c41b3
   HELM_VERSION: 3.10.0
   KUBECONFORM_VERSION: 0.5.0
   KUBERNETES_API_VERSION: 1.23.0
