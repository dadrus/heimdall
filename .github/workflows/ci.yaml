--- conflicted
+++ resolved
@@ -38,11 +38,7 @@
       ci_config_changed: ${{steps.ci-changes.outputs.count > 0}}
     steps:
       - name: Harden Runner
-<<<<<<< HEAD
-        uses: step-security/harden-runner@6c439dc8bdf85cadbbce9ed30d1c7b959517bc49 # v2.12.2
-=======
-        uses: step-security/harden-runner@ec9f2d5744a09debf3a187a3f4f675c53b671911 # v2.13.0
->>>>>>> 76afbe12
+        uses: step-security/harden-runner@ec9f2d5744a09debf3a187a3f4f675c53b671911 # v2.13.0
         with:
           egress-policy: audit
       - name: Checkout repository
@@ -99,11 +95,7 @@
       needs.check-changes.outputs.ci_config_changed == 'true'
     steps:
       - name: Harden Runner
-<<<<<<< HEAD
-        uses: step-security/harden-runner@6c439dc8bdf85cadbbce9ed30d1c7b959517bc49 # v2.12.2
-=======
-        uses: step-security/harden-runner@ec9f2d5744a09debf3a187a3f4f675c53b671911 # v2.13.0
->>>>>>> 76afbe12
+        uses: step-security/harden-runner@ec9f2d5744a09debf3a187a3f4f675c53b671911 # v2.13.0
         with:
           egress-policy: audit
       - name: Checkout repository
@@ -128,11 +120,7 @@
       needs.check-changes.outputs.ci_config_changed == 'true'
     steps:
       - name: Harden Runner
-<<<<<<< HEAD
-        uses: step-security/harden-runner@6c439dc8bdf85cadbbce9ed30d1c7b959517bc49 # v2.12.2
-=======
-        uses: step-security/harden-runner@ec9f2d5744a09debf3a187a3f4f675c53b671911 # v2.13.0
->>>>>>> 76afbe12
+        uses: step-security/harden-runner@ec9f2d5744a09debf3a187a3f4f675c53b671911 # v2.13.0
         with:
           egress-policy: audit
       - name: Checkout repository
@@ -156,11 +144,7 @@
       needs.check-changes.outputs.ci_config_changed == 'true'
     steps:
       - name: Harden Runner
-<<<<<<< HEAD
-        uses: step-security/harden-runner@6c439dc8bdf85cadbbce9ed30d1c7b959517bc49 # v2.12.2
-=======
-        uses: step-security/harden-runner@ec9f2d5744a09debf3a187a3f4f675c53b671911 # v2.13.0
->>>>>>> 76afbe12
+        uses: step-security/harden-runner@ec9f2d5744a09debf3a187a3f4f675c53b671911 # v2.13.0
         with:
           egress-policy: audit
       - name: Checkout repository
@@ -183,11 +167,7 @@
       needs.check-changes.outputs.ci_config_changed == 'true'
     steps:
       - name: Harden Runner
-<<<<<<< HEAD
-        uses: step-security/harden-runner@6c439dc8bdf85cadbbce9ed30d1c7b959517bc49 # v2.12.2
-=======
-        uses: step-security/harden-runner@ec9f2d5744a09debf3a187a3f4f675c53b671911 # v2.13.0
->>>>>>> 76afbe12
+        uses: step-security/harden-runner@ec9f2d5744a09debf3a187a3f4f675c53b671911 # v2.13.0
         with:
           egress-policy: audit
       - name: Checkout repository
@@ -207,11 +187,7 @@
       needs.check-changes.outputs.ci_config_changed == 'true'
     steps:
       - name: Harden Runner
-<<<<<<< HEAD
-        uses: step-security/harden-runner@6c439dc8bdf85cadbbce9ed30d1c7b959517bc49 # v2.12.2
-=======
-        uses: step-security/harden-runner@ec9f2d5744a09debf3a187a3f4f675c53b671911 # v2.13.0
->>>>>>> 76afbe12
+        uses: step-security/harden-runner@ec9f2d5744a09debf3a187a3f4f675c53b671911 # v2.13.0
         with:
           egress-policy: audit
       - name: Checkout repository
@@ -244,11 +220,7 @@
       needs.check-changes.outputs.ci_config_changed == 'true'
     steps:
       - name: Harden Runner
-<<<<<<< HEAD
-        uses: step-security/harden-runner@6c439dc8bdf85cadbbce9ed30d1c7b959517bc49 # v2.12.2
-=======
-        uses: step-security/harden-runner@ec9f2d5744a09debf3a187a3f4f675c53b671911 # v2.13.0
->>>>>>> 76afbe12
+        uses: step-security/harden-runner@ec9f2d5744a09debf3a187a3f4f675c53b671911 # v2.13.0
         with:
           egress-policy: audit
       - name: Checkout repository
@@ -277,11 +249,7 @@
       needs.check-changes.outputs.ci_config_changed == 'true'
     steps:
       - name: Harden Runner
-<<<<<<< HEAD
-        uses: step-security/harden-runner@6c439dc8bdf85cadbbce9ed30d1c7b959517bc49 # v2.12.2
-=======
-        uses: step-security/harden-runner@ec9f2d5744a09debf3a187a3f4f675c53b671911 # v2.13.0
->>>>>>> 76afbe12
+        uses: step-security/harden-runner@ec9f2d5744a09debf3a187a3f4f675c53b671911 # v2.13.0
         with:
           egress-policy: audit
       - name: Checkout repository
@@ -318,11 +286,7 @@
             goos: windows
     steps:
       - name: Harden Runner
-<<<<<<< HEAD
-        uses: step-security/harden-runner@6c439dc8bdf85cadbbce9ed30d1c7b959517bc49 # v2.12.2
-=======
-        uses: step-security/harden-runner@ec9f2d5744a09debf3a187a3f4f675c53b671911 # v2.13.0
->>>>>>> 76afbe12
+        uses: step-security/harden-runner@ec9f2d5744a09debf3a187a3f4f675c53b671911 # v2.13.0
         with:
           egress-policy: audit
       - name: Checkout repository
@@ -352,22 +316,14 @@
       needs.test.result == 'success' || (needs.test.result == 'skipped' && needs.check-changes.outputs.image_config_changed == 'true')
     steps:
       - name: Harden Runner
-<<<<<<< HEAD
-        uses: step-security/harden-runner@6c439dc8bdf85cadbbce9ed30d1c7b959517bc49 # v2.12.2
-=======
-        uses: step-security/harden-runner@ec9f2d5744a09debf3a187a3f4f675c53b671911 # v2.13.0
->>>>>>> 76afbe12
+        uses: step-security/harden-runner@ec9f2d5744a09debf3a187a3f4f675c53b671911 # v2.13.0
         with:
           egress-policy: audit
       - name: Checkout repository
         uses: actions/checkout@11bd71901bbe5b1630ceea73d27597364c9af683 # v4
       - name: Install Cosign
         if: github.ref == 'refs/heads/main'
-<<<<<<< HEAD
-        uses: sigstore/cosign-installer@398d4b0eeef1380460a10c8013a76f728fb906ac # v3.9.1
-=======
         uses: sigstore/cosign-installer@d58896d6a1865668819e1d91763c7751a165e159 # v3.9.2
->>>>>>> 76afbe12
         with:
           cosign-release: "${{ env.COSIGN_VERSION }}"
       - name: Set up Go # required as the sbom generator is compiled using go < 1.21
@@ -488,11 +444,7 @@
       needs.check-changes.outputs.docs_changed == 'true' || needs.check-changes.outputs.ci_config_changed == 'true'
     steps:
       - name: Harden Runner
-<<<<<<< HEAD
-        uses: step-security/harden-runner@6c439dc8bdf85cadbbce9ed30d1c7b959517bc49 # v2.12.2
-=======
-        uses: step-security/harden-runner@ec9f2d5744a09debf3a187a3f4f675c53b671911 # v2.13.0
->>>>>>> 76afbe12
+        uses: step-security/harden-runner@ec9f2d5744a09debf3a187a3f4f675c53b671911 # v2.13.0
         with:
           egress-policy: audit
       - name: Checkout repository
@@ -510,11 +462,7 @@
         with:
           node-version: ${{ env.NODE_VERSION }}
       - name: Setup ruby
-<<<<<<< HEAD
-        uses: ruby/setup-ruby@a4effe49ee8ee5b8b5091268c473a4628afb5651 # v1.245.0
-=======
         uses: ruby/setup-ruby@2a7b30092b0caf9c046252510f9273b4875f3db9 # v1.254.0
->>>>>>> 76afbe12
         with:
           ruby-version: ${{ env.RUBY_VERSION }}
       - name: Install asciidoctor
