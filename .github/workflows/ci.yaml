--- conflicted
+++ resolved
@@ -11,17 +11,10 @@
       - release
 
 env:
-<<<<<<< HEAD
-  GO_VERSION: "1.22.5"
-  GOLANGCI_LINT_VERSION: "v1.59.0"
-  HELM_VERSION: "3.14.1"
-  KUBECONFORM_VERSION: "0.6.4"
-=======
   GO_VERSION: "1.23.0"
   GOLANGCI_LINT_VERSION: "v1.60.1"
   HELM_VERSION: "3.15.4"
   KUBECONFORM_VERSION: "0.6.7"
->>>>>>> 48d6d101
   KUBERNETES_API_VERSION: "1.27.0"
   NODE_VERSION: "22.7"
   COSIGN_VERSION: "v2.4.0"
@@ -42,11 +35,7 @@
       ci_config_changed: ${{steps.ci-changes.outputs.count > 0}}
     steps:
       - name: Harden Runner
-<<<<<<< HEAD
-        uses: step-security/harden-runner@0d381219ddf674d61a7572ddd19d7941e271515c # v2.9.0
-=======
-        uses: step-security/harden-runner@5c7944e73c4c2a096b17a9cb74d65b6c2bbafbde # v2.9.1
->>>>>>> 48d6d101
+        uses: step-security/harden-runner@5c7944e73c4c2a096b17a9cb74d65b6c2bbafbde # v2.9.1
         with:
           egress-policy: audit
       - name: Checkout repository
@@ -103,11 +92,7 @@
       needs.check-changes.outputs.ci_config_changed == 'true'
     steps:
       - name: Harden Runner
-<<<<<<< HEAD
-        uses: step-security/harden-runner@0d381219ddf674d61a7572ddd19d7941e271515c # v2.9.0
-=======
-        uses: step-security/harden-runner@5c7944e73c4c2a096b17a9cb74d65b6c2bbafbde # v2.9.1
->>>>>>> 48d6d101
+        uses: step-security/harden-runner@5c7944e73c4c2a096b17a9cb74d65b6c2bbafbde # v2.9.1
         with:
           egress-policy: audit
 
@@ -133,11 +118,7 @@
       needs.check-changes.outputs.ci_config_changed == 'true'
     steps:
       - name: Harden Runner
-<<<<<<< HEAD
-        uses: step-security/harden-runner@0d381219ddf674d61a7572ddd19d7941e271515c # v2.9.0
-=======
-        uses: step-security/harden-runner@5c7944e73c4c2a096b17a9cb74d65b6c2bbafbde # v2.9.1
->>>>>>> 48d6d101
+        uses: step-security/harden-runner@5c7944e73c4c2a096b17a9cb74d65b6c2bbafbde # v2.9.1
         with:
           egress-policy: audit
 
@@ -162,11 +143,7 @@
       needs.check-changes.outputs.ci_config_changed == 'true'
     steps:
       - name: Harden Runner
-<<<<<<< HEAD
-        uses: step-security/harden-runner@0d381219ddf674d61a7572ddd19d7941e271515c # v2.9.0
-=======
-        uses: step-security/harden-runner@5c7944e73c4c2a096b17a9cb74d65b6c2bbafbde # v2.9.1
->>>>>>> 48d6d101
+        uses: step-security/harden-runner@5c7944e73c4c2a096b17a9cb74d65b6c2bbafbde # v2.9.1
         with:
           egress-policy: audit
 
@@ -190,11 +167,7 @@
       needs.check-changes.outputs.ci_config_changed == 'true'
     steps:
       - name: Harden Runner
-<<<<<<< HEAD
-        uses: step-security/harden-runner@0d381219ddf674d61a7572ddd19d7941e271515c # v2.9.0
-=======
-        uses: step-security/harden-runner@5c7944e73c4c2a096b17a9cb74d65b6c2bbafbde # v2.9.1
->>>>>>> 48d6d101
+        uses: step-security/harden-runner@5c7944e73c4c2a096b17a9cb74d65b6c2bbafbde # v2.9.1
         with:
           egress-policy: audit
 
@@ -215,11 +188,7 @@
       needs.check-changes.outputs.ci_config_changed == 'true'
     steps:
       - name: Harden Runner
-<<<<<<< HEAD
-        uses: step-security/harden-runner@0d381219ddf674d61a7572ddd19d7941e271515c # v2.9.0
-=======
-        uses: step-security/harden-runner@5c7944e73c4c2a096b17a9cb74d65b6c2bbafbde # v2.9.1
->>>>>>> 48d6d101
+        uses: step-security/harden-runner@5c7944e73c4c2a096b17a9cb74d65b6c2bbafbde # v2.9.1
         with:
           egress-policy: audit
 
@@ -254,11 +223,7 @@
       needs.check-changes.outputs.ci_config_changed == 'true'
     steps:
       - name: Harden Runner
-<<<<<<< HEAD
-        uses: step-security/harden-runner@0d381219ddf674d61a7572ddd19d7941e271515c # v2.9.0
-=======
-        uses: step-security/harden-runner@5c7944e73c4c2a096b17a9cb74d65b6c2bbafbde # v2.9.1
->>>>>>> 48d6d101
+        uses: step-security/harden-runner@5c7944e73c4c2a096b17a9cb74d65b6c2bbafbde # v2.9.1
         with:
           egress-policy: audit
 
@@ -288,11 +253,7 @@
       tag_name: ${{ steps.release_prepare.outputs.tag_name }}
     steps:
       - name: Harden Runner
-<<<<<<< HEAD
-        uses: step-security/harden-runner@0d381219ddf674d61a7572ddd19d7941e271515c # v2.9.0
-=======
-        uses: step-security/harden-runner@5c7944e73c4c2a096b17a9cb74d65b6c2bbafbde # v2.9.1
->>>>>>> 48d6d101
+        uses: step-security/harden-runner@5c7944e73c4c2a096b17a9cb74d65b6c2bbafbde # v2.9.1
         with:
           egress-policy: audit
       - name: Prepare Release
@@ -321,11 +282,7 @@
             goos: windows
     steps:
       - name: Harden Runner
-<<<<<<< HEAD
-        uses: step-security/harden-runner@0d381219ddf674d61a7572ddd19d7941e271515c # v2.9.0
-=======
-        uses: step-security/harden-runner@5c7944e73c4c2a096b17a9cb74d65b6c2bbafbde # v2.9.1
->>>>>>> 48d6d101
+        uses: step-security/harden-runner@5c7944e73c4c2a096b17a9cb74d65b6c2bbafbde # v2.9.1
         with:
           egress-policy: audit
       - name: Checkout repository
@@ -336,11 +293,7 @@
           go-version: "${{ env.GO_VERSION }}"
       - name: Build
         run: CGO_ENABLED=0 GOOS=${{ matrix.goos }} GOARCH=${{ matrix.goarch }} go build -trimpath -ldflags="-buildid= -w -s -X github.com/dadrus/heimdall/version.Version=${{ github.sha }}" -o ./build/
-<<<<<<< HEAD
-      - uses: actions/upload-artifact@0b2256b8c012f0828dc542b3febcab082c67f72b # v4.3.4
-=======
       - uses: actions/upload-artifact@834a144ee995460fba8ed112a2fc961b36a5ec5a # v4.3.6
->>>>>>> 48d6d101
         if: github.ref == 'refs/heads/main'
         with:
           name: build-result-${{ matrix.goos }}-${{ matrix.goarch }}
@@ -357,11 +310,7 @@
       id-token: write
     steps:
       - name: Harden Runner
-<<<<<<< HEAD
-        uses: step-security/harden-runner@0d381219ddf674d61a7572ddd19d7941e271515c # v2.9.0
-=======
-        uses: step-security/harden-runner@5c7944e73c4c2a096b17a9cb74d65b6c2bbafbde # v2.9.1
->>>>>>> 48d6d101
+        uses: step-security/harden-runner@5c7944e73c4c2a096b17a9cb74d65b6c2bbafbde # v2.9.1
         with:
           egress-policy: audit
       - name: Checkout repository
@@ -373,11 +322,7 @@
         with:
           go-version: "${{ env.GO_VERSION }}"
       - name: Install Cosign
-<<<<<<< HEAD
-        uses: sigstore/cosign-installer@59acb6260d9c0ba8f4a2f9d9b48431a222b68e20 # v3.5.0
-=======
         uses: sigstore/cosign-installer@4959ce089c160fddf62f7b42464195ba1a56d382 # v3.6.0
->>>>>>> 48d6d101
         with:
           cosign-release: "${{ env.COSIGN_VERSION }}"
       - name: Install CycloneDX gomod
@@ -410,11 +355,7 @@
       (needs.test.result == 'success' || (needs.test.result == 'skipped' && needs.check-changes.outputs.image_config_changed == 'true'))
     steps:
       - name: Harden Runner
-<<<<<<< HEAD
-        uses: step-security/harden-runner@0d381219ddf674d61a7572ddd19d7941e271515c # v2.9.0
-=======
-        uses: step-security/harden-runner@5c7944e73c4c2a096b17a9cb74d65b6c2bbafbde # v2.9.1
->>>>>>> 48d6d101
+        uses: step-security/harden-runner@5c7944e73c4c2a096b17a9cb74d65b6c2bbafbde # v2.9.1
         with:
           egress-policy: audit
 
@@ -422,11 +363,7 @@
         uses: actions/checkout@692973e3d937129bcbf40652eb9f2f61becf3332 # v4
       - name: Install Cosign
         if: github.ref == 'refs/heads/main'
-<<<<<<< HEAD
-        uses: sigstore/cosign-installer@59acb6260d9c0ba8f4a2f9d9b48431a222b68e20 # v3.5.0
-=======
         uses: sigstore/cosign-installer@4959ce089c160fddf62f7b42464195ba1a56d382 # v3.6.0
->>>>>>> 48d6d101
         with:
           cosign-release: "${{ env.COSIGN_VERSION }}"
       - name: Set up Go # required as the sbom generator is compiled using go < 1.21
@@ -442,11 +379,7 @@
       - name: Set up QEMU
         uses: docker/setup-qemu-action@49b3bc8e6bdd4a60e6116a5414239cba5943d3cf # v3.2.0
       - name: Set up Docker Buildx
-<<<<<<< HEAD
-        uses: docker/setup-buildx-action@aa33708b10e362ff993539393ff100fa93ed6a27 # v3.5.0
-=======
         uses: docker/setup-buildx-action@988b5a0280414f521da01fcc63a27aeeb4b104db # v3.6.1
->>>>>>> 48d6d101
       - name: Collect container meta-info
         id: meta
         uses: docker/metadata-action@8e5442c4ef9f78752691e2d8f8d19755c6f78e81 # v5.5.1
@@ -457,11 +390,7 @@
             org.opencontainers.image.documentation=${{ env.DOCUMENTATION_URL }}
       - name: Build images
         if: github.ref != 'refs/heads/main'
-<<<<<<< HEAD
-        uses: docker/build-push-action@5176d81f87c23d6fc96624dfdbcd9f3830bbe445 # v6.5.0
-=======
         uses: docker/build-push-action@5cd11c3a4ced054e52742c5fd54dca954e0edd85 # v6.7.0
->>>>>>> 48d6d101
         with:
           context: .
           file: ./docker/Dockerfile
@@ -485,11 +414,7 @@
       - name: Build and push dev images to container registry
         if: github.ref == 'refs/heads/main'
         id: publish-image
-<<<<<<< HEAD
-        uses: docker/build-push-action@5176d81f87c23d6fc96624dfdbcd9f3830bbe445 # v6.5.0
-=======
         uses: docker/build-push-action@5cd11c3a4ced054e52742c5fd54dca954e0edd85 # v6.7.0
->>>>>>> 48d6d101
         with:
           context: .
           file: ./docker/Dockerfile
@@ -541,11 +466,7 @@
       - prepare-release
     steps:
       - name: Harden Runner
-<<<<<<< HEAD
-        uses: step-security/harden-runner@0d381219ddf674d61a7572ddd19d7941e271515c # v2.9.0
-=======
-        uses: step-security/harden-runner@5c7944e73c4c2a096b17a9cb74d65b6c2bbafbde # v2.9.1
->>>>>>> 48d6d101
+        uses: step-security/harden-runner@5c7944e73c4c2a096b17a9cb74d65b6c2bbafbde # v2.9.1
         with:
           egress-policy: audit
       - name: Checkout repository
@@ -556,11 +477,7 @@
           export version=$(echo ${{ needs.prepare-release.outputs.tag_name }} |  sed 's/v//g')
           echo "result=$version" >> $GITHUB_OUTPUT
       - name: Install Cosign
-<<<<<<< HEAD
-        uses: sigstore/cosign-installer@59acb6260d9c0ba8f4a2f9d9b48431a222b68e20 # v3.5.0
-=======
         uses: sigstore/cosign-installer@4959ce089c160fddf62f7b42464195ba1a56d382 # v3.6.0
->>>>>>> 48d6d101
         with:
           cosign-release: "${{ env.COSIGN_VERSION }}"
       - name: Set up Go # required as the sbom generator is compiled using go < 1.21
@@ -575,11 +492,7 @@
       - name: Set up QEMU
         uses: docker/setup-qemu-action@49b3bc8e6bdd4a60e6116a5414239cba5943d3cf # v3.2.0
       - name: Set up Docker Buildx
-<<<<<<< HEAD
-        uses: docker/setup-buildx-action@aa33708b10e362ff993539393ff100fa93ed6a27 # v3.5.0
-=======
         uses: docker/setup-buildx-action@988b5a0280414f521da01fcc63a27aeeb4b104db # v3.6.1
->>>>>>> 48d6d101
       - name: Login to DockerHub
         uses: docker/login-action@9780b0c442fbb1117ed29e0efdff1e18412f7567 # v3.3.0
         with:
@@ -601,11 +514,7 @@
             org.opencontainers.image.documentation=${{ env.DOCUMENTATION_URL }}
       - name: Build and push images to container registry
         id: publish-image
-<<<<<<< HEAD
-        uses: docker/build-push-action@5176d81f87c23d6fc96624dfdbcd9f3830bbe445 # v6.5.0
-=======
         uses: docker/build-push-action@5cd11c3a4ced054e52742c5fd54dca954e0edd85 # v6.7.0
->>>>>>> 48d6d101
         with:
           context: .
           file: ./docker/Dockerfile
@@ -663,11 +572,7 @@
     if: needs.prepare-release.outputs.release_created
     steps:
       - name: Harden Runner
-<<<<<<< HEAD
-        uses: step-security/harden-runner@0d381219ddf674d61a7572ddd19d7941e271515c # v2.9.0
-=======
-        uses: step-security/harden-runner@5c7944e73c4c2a096b17a9cb74d65b6c2bbafbde # v2.9.1
->>>>>>> 48d6d101
+        uses: step-security/harden-runner@5c7944e73c4c2a096b17a9cb74d65b6c2bbafbde # v2.9.1
         with:
           egress-policy: audit
       - name: Checkout repository
@@ -698,11 +603,7 @@
       (needs.check-changes.outputs.docs_changed == 'true' || needs.check-changes.outputs.ci_config_changed == 'true')
     steps:
       - name: Harden Runner
-<<<<<<< HEAD
-        uses: step-security/harden-runner@0d381219ddf674d61a7572ddd19d7941e271515c # v2.9.0
-=======
-        uses: step-security/harden-runner@5c7944e73c4c2a096b17a9cb74d65b6c2bbafbde # v2.9.1
->>>>>>> 48d6d101
+        uses: step-security/harden-runner@5c7944e73c4c2a096b17a9cb74d65b6c2bbafbde # v2.9.1
         with:
           egress-policy: audit
       - name: Checkout repository
@@ -720,11 +621,7 @@
         with:
           node-version: 17.7
       - name: Setup ruby
-<<<<<<< HEAD
-        uses: ruby/setup-ruby@50ba3386b050ad5b97a41fcb81240cbee1d1821f # v1.188.0
-=======
         uses: ruby/setup-ruby@a6e6f86333f0a2523ece813039b8b4be04560854 # v1.190.0
->>>>>>> 48d6d101
         with:
           ruby-version: 3.1.3
       - name: Install asciidoctor
@@ -761,11 +658,7 @@
     if: needs.prepare-release.outputs.release_created
     steps:
       - name: Harden Runner
-<<<<<<< HEAD
-        uses: step-security/harden-runner@0d381219ddf674d61a7572ddd19d7941e271515c # v2.9.0
-=======
-        uses: step-security/harden-runner@5c7944e73c4c2a096b17a9cb74d65b6c2bbafbde # v2.9.1
->>>>>>> 48d6d101
+        uses: step-security/harden-runner@5c7944e73c4c2a096b17a9cb74d65b6c2bbafbde # v2.9.1
         with:
           egress-policy: audit
       - name: Checkout repository
@@ -785,11 +678,7 @@
       - name: Install mermaid
         run: npm install -g @mermaid-js/mermaid-cli@10.8.0
       - name: Setup ruby
-<<<<<<< HEAD
-        uses: ruby/setup-ruby@50ba3386b050ad5b97a41fcb81240cbee1d1821f # v1.188.0
-=======
         uses: ruby/setup-ruby@a6e6f86333f0a2523ece813039b8b4be04560854 # v1.190.0
->>>>>>> 48d6d101
         with:
           ruby-version: 2.7
       - name: Install asciidoctor
@@ -837,11 +726,7 @@
           publish_dir: ./docs/versions
           keep_files: true
       - name: Setup GitSign
-<<<<<<< HEAD
-        uses: chainguard-dev/actions/setup-gitsign@9d943fc9889a0c0795e3c2bd4b949a9b610ac02e # main
-=======
         uses: chainguard-dev/actions/setup-gitsign@2faf313e789d339d91d3c4a73445ccdf90e5272d # main
->>>>>>> 48d6d101
       - name: Create a PR for the updated versions JSON document
         if: steps.update-version-json.outcome == 'success'
         uses: peter-evans/create-pull-request@c5a7806660adbe173f04e3e038b0ccdcd758773c # v6.1.0
