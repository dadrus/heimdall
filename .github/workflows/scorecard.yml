--- conflicted
+++ resolved
@@ -65,11 +65,7 @@
       # Upload the results as artifacts (optional). Commenting out will disable uploads of run results in SARIF
       # format to the repository Actions tab.
       - name: "Upload artifact"
-<<<<<<< HEAD
-        uses: actions/upload-artifact@b4b15b8c7c6ac21ea08fcf65892d2ee8f75cf882 # v4.4.3
-=======
         uses: actions/upload-artifact@6f51ac03b9356f520e9adb1b1b7802705f340c2b # v4.5.0
->>>>>>> edf258eb
         with:
           name: SARIF file
           path: results.sarif
