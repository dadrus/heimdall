# This workflow uses actions that are not certified by GitHub. They are provided
# by a third-party and are governed by separate terms of service, privacy
# policy, and support documentation.

name: Scorecard supply-chain security
on:
  # For Branch-Protection check. Only the default branch is supported. See
  # https://github.com/ossf/scorecard/blob/main/docs/checks.md#branch-protection
  branch_protection_rule:
  # To guarantee Maintained check is occasionally updated. See
  # https://github.com/ossf/scorecard/blob/main/docs/checks.md#maintained
  schedule:
    # Weekly on Saturdays.
    - cron: '30 1 * * 6'
  push:
    branches: [ "main" ]

# Declare default permissions as read only.
permissions: read-all

jobs:
  analysis:
    name: Scorecard analysis
    runs-on: ubuntu-latest
    permissions:
      # Needed to upload the results to code-scanning dashboard.
      security-events: write
      # Needed to publish results and get a badge (see publish_results below).
      id-token: write
      # Uncomment the permissions below if installing in a private repository.
      # contents: read
      # actions: read

    steps:
      - name: Harden Runner
        uses: step-security/harden-runner@cb605e52c26070c328afc4562f0b4ada7618a84e # v2.10.4
        with:
          egress-policy: audit
      - name: "Checkout code"
        uses: actions/checkout@11bd71901bbe5b1630ceea73d27597364c9af683 # v4
        with:
          persist-credentials: false
      - name: "Run analysis"
        uses: ossf/scorecard-action@62b2cac7ed8198b15735ed49ab1e5cf35480ba46 # v2.4.0
        with:
          results_file: results.sarif
          results_format: sarif
          # (Optional) "write" PAT token. Uncomment the `repo_token` line below if:
          # - you want to enable the Branch-Protection check on a *public* repository, or
          # - you are installing Scorecard on a *private* repository
          # To create the PAT, follow the steps in https://github.com/ossf/scorecard-action#authentication-with-pat.
          # repo_token: ${{ secrets.SCORECARD_TOKEN }}

          # Public repositories:
          #   - Publish results to OpenSSF REST API for easy access by consumers
          #   - Allows the repository to include the Scorecard badge.
          #   - See https://github.com/ossf/scorecard-action#publishing-results.
          # For private repositories:
          #   - `publish_results` will always be set to `false`, regardless
          #     of the value entered here.
          publish_results: true
      # Upload the results as artifacts (optional). Commenting out will disable uploads of run results in SARIF
      # format to the repository Actions tab.
      - name: "Upload artifact"
        uses: actions/upload-artifact@65c4c4a1ddee5b72f698fdd19549f0f0fb45cf08 # v4.6.0
        with:
          name: SARIF file
          path: results.sarif
          retention-days: 5
      # Upload the results to GitHub's code scanning dashboard.
      - name: "Upload to code-scanning"
<<<<<<< HEAD
        uses: github/codeql-action/upload-sarif@b6a472f63d85b9c78a3ac5e89422239fc15e9b3c # v3.28.1
=======
        uses: github/codeql-action/upload-sarif@9e8d0789d4a0fa9ceb6b1738f7e269594bdd67f0 # v3.28.9
>>>>>>> f024e396
        with:
          sarif_file: results.sarif<|MERGE_RESOLUTION|>--- conflicted
+++ resolved
@@ -69,10 +69,6 @@
           retention-days: 5
       # Upload the results to GitHub's code scanning dashboard.
       - name: "Upload to code-scanning"
-<<<<<<< HEAD
-        uses: github/codeql-action/upload-sarif@b6a472f63d85b9c78a3ac5e89422239fc15e9b3c # v3.28.1
-=======
         uses: github/codeql-action/upload-sarif@9e8d0789d4a0fa9ceb6b1738f7e269594bdd67f0 # v3.28.9
->>>>>>> f024e396
         with:
           sarif_file: results.sarif