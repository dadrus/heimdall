--- conflicted
+++ resolved
@@ -33,11 +33,7 @@
 
     steps:
       - name: Harden Runner
-<<<<<<< HEAD
-        uses: step-security/harden-runner@4d991eb9b905ef189e4c376166672c3f2f230481 # v2.11.0
-=======
         uses: step-security/harden-runner@c6295a65d1254861815972266d5933fd6e532bdf # v2.11.1
->>>>>>> 6c6dfb71
         with:
           egress-policy: audit
       - name: "Checkout code"
@@ -73,10 +69,6 @@
           retention-days: 5
       # Upload the results to GitHub's code scanning dashboard.
       - name: "Upload to code-scanning"
-<<<<<<< HEAD
-        uses: github/codeql-action/upload-sarif@1b549b9259bda1cb5ddde3b41741a82a2d15a841 # v3.28.13
-=======
         uses: github/codeql-action/upload-sarif@45775bd8235c68ba998cffa5171334d58593da47 # v3.28.15
->>>>>>> 6c6dfb71
         with:
           sarif_file: results.sarif