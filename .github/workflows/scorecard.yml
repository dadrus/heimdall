--- conflicted
+++ resolved
@@ -33,11 +33,7 @@
 
     steps:
       - name: Harden Runner
-<<<<<<< HEAD
-        uses: step-security/harden-runner@6c439dc8bdf85cadbbce9ed30d1c7b959517bc49 # v2.12.2
-=======
         uses: step-security/harden-runner@ec9f2d5744a09debf3a187a3f4f675c53b671911 # v2.13.0
->>>>>>> 76afbe12
         with:
           egress-policy: audit
       - name: "Checkout code"
@@ -73,10 +69,6 @@
           retention-days: 5
       # Upload the results to GitHub's code scanning dashboard.
       - name: "Upload to code-scanning"
-<<<<<<< HEAD
-        uses: github/codeql-action/upload-sarif@181d5eefc20863364f96762470ba6f862bdef56b # v3.29.2
-=======
         uses: github/codeql-action/upload-sarif@51f77329afa6477de8c49fc9c7046c15b9a4e79d # v3.29.5
->>>>>>> 76afbe12
         with:
           sarif_file: results.sarif