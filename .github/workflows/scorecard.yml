--- conflicted
+++ resolved
@@ -33,11 +33,7 @@
 
     steps:
       - name: Harden Runner
-<<<<<<< HEAD
-        uses: step-security/harden-runner@0634a2670c59f64b4a01f0f96f84700a4088b9f0 # v2.12.0
-=======
         uses: step-security/harden-runner@002fdce3c6a235733a90a27c80493a3241e56863 # v2.12.1
->>>>>>> edb3c6f3
         with:
           egress-policy: audit
       - name: "Checkout code"
@@ -73,10 +69,6 @@
           retention-days: 5
       # Upload the results to GitHub's code scanning dashboard.
       - name: "Upload to code-scanning"
-<<<<<<< HEAD
-        uses: github/codeql-action/upload-sarif@fca7ace96b7d713c7035871441bd52efbe39e27e # v3.28.19
-=======
         uses: github/codeql-action/upload-sarif@39edc492dbe16b1465b0cafca41432d857bdb31a # v3.29.1
->>>>>>> edb3c6f3
         with:
           sarif_file: results.sarif