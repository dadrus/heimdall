# This workflow uses actions that are not certified by GitHub. They are provided
# by a third-party and are governed by separate terms of service, privacy
# policy, and support documentation.

name: Scorecard supply-chain security
on:
  # For Branch-Protection check. Only the default branch is supported. See
  # https://github.com/ossf/scorecard/blob/main/docs/checks.md#branch-protection
  branch_protection_rule:
  # To guarantee Maintained check is occasionally updated. See
  # https://github.com/ossf/scorecard/blob/main/docs/checks.md#maintained
  schedule:
    # Weekly on Saturdays.
    - cron: '30 1 * * 6'
  push:
    branches: [ "main" ]

# Declare default permissions as read only.
permissions: read-all

jobs:
  analysis:
    name: Scorecard analysis
    runs-on: ubuntu-latest
    permissions:
      # Needed to upload the results to code-scanning dashboard.
      security-events: write
      # Needed to publish results and get a badge (see publish_results below).
      id-token: write
      # Uncomment the permissions below if installing in a private repository.
      # contents: read
      # actions: read

    steps:
      - name: Harden Runner
        uses: step-security/harden-runner@0634a2670c59f64b4a01f0f96f84700a4088b9f0 # v2.12.0
        with:
          egress-policy: audit
      - name: "Checkout code"
        uses: actions/checkout@11bd71901bbe5b1630ceea73d27597364c9af683 # v4
        with:
          persist-credentials: false
      - name: "Run analysis"
        uses: ossf/scorecard-action@05b42c624433fc40578a4040d5cf5e36ddca8cde # v2.4.2
        with:
          results_file: results.sarif
          results_format: sarif
          # (Optional) "write" PAT token. Uncomment the `repo_token` line below if:
          # - you want to enable the Branch-Protection check on a *public* repository, or
          # - you are installing Scorecard on a *private* repository
          # To create the PAT, follow the steps in https://github.com/ossf/scorecard-action#authentication-with-pat.
          # repo_token: ${{ secrets.SCORECARD_TOKEN }}

          # Public repositories:
          #   - Publish results to OpenSSF REST API for easy access by consumers
          #   - Allows the repository to include the Scorecard badge.
          #   - See https://github.com/ossf/scorecard-action#publishing-results.
          # For private repositories:
          #   - `publish_results` will always be set to `false`, regardless
          #     of the value entered here.
          publish_results: true
      # Upload the results as artifacts (optional). Commenting out will disable uploads of run results in SARIF
      # format to the repository Actions tab.
      - name: "Upload artifact"
        uses: actions/upload-artifact@ea165f8d65b6e75b540449e92b4886f43607fa02 # v4.6.2
        with:
          name: SARIF file
          path: results.sarif
          retention-days: 5
      # Upload the results to GitHub's code scanning dashboard.
      - name: "Upload to code-scanning"
<<<<<<< HEAD
        uses: github/codeql-action/upload-sarif@ff0a06e83cb2de871e5a09832bc6a81e7276941f # v3.28.18
=======
        uses: github/codeql-action/upload-sarif@fca7ace96b7d713c7035871441bd52efbe39e27e # v3.28.19
>>>>>>> e60d0866
        with:
          sarif_file: results.sarif<|MERGE_RESOLUTION|>--- conflicted
+++ resolved
@@ -69,10 +69,6 @@
           retention-days: 5
       # Upload the results to GitHub's code scanning dashboard.
       - name: "Upload to code-scanning"
-<<<<<<< HEAD
-        uses: github/codeql-action/upload-sarif@ff0a06e83cb2de871e5a09832bc6a81e7276941f # v3.28.18
-=======
         uses: github/codeql-action/upload-sarif@fca7ace96b7d713c7035871441bd52efbe39e27e # v3.28.19
->>>>>>> e60d0866
         with:
           sarif_file: results.sarif