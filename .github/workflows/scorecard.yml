# This workflow uses actions that are not certified by GitHub. They are provided
# by a third-party and are governed by separate terms of service, privacy
# policy, and support documentation.

name: Scorecard supply-chain security
on:
  # For Branch-Protection check. Only the default branch is supported. See
  # https://github.com/ossf/scorecard/blob/main/docs/checks.md#branch-protection
  branch_protection_rule:
  # To guarantee Maintained check is occasionally updated. See
  # https://github.com/ossf/scorecard/blob/main/docs/checks.md#maintained
  schedule:
    # Weekly on Saturdays.
    - cron: '30 1 * * 6'
  push:
    branches: [ "main" ]

# Declare default permissions as read only.
permissions: read-all

jobs:
  analysis:
    name: Scorecard analysis
    runs-on: ubuntu-latest
    permissions:
      # Needed to upload the results to code-scanning dashboard.
      security-events: write
      # Needed to publish results and get a badge (see publish_results below).
      id-token: write
      # Uncomment the permissions below if installing in a private repository.
      # contents: read
      # actions: read

    steps:
      - name: Harden Runner
<<<<<<< HEAD
        uses: step-security/harden-runner@f4a75cfd619ee5ce8d5b864b0d183aff3c69b55a # v2.13.1
=======
        uses: step-security/harden-runner@95d9a5deda9de15063e7595e9719c11c38c90ae2 # v2.13.2
>>>>>>> 3b768db7
        with:
          egress-policy: audit
      - name: "Checkout code"
        uses: actions/checkout@08c6903cd8c0fde910a37f88322edcfb5dd907a8 # v5
        with:
          persist-credentials: false
      - name: "Run analysis"
        uses: ossf/scorecard-action@4eaacf0543bb3f2c246792bd56e8cdeffafb205a # v2.4.3
        with:
          results_file: results.sarif
          results_format: sarif
          # (Optional) "write" PAT token. Uncomment the `repo_token` line below if:
          # - you want to enable the Branch-Protection check on a *public* repository, or
          # - you are installing Scorecard on a *private* repository
          # To create the PAT, follow the steps in https://github.com/ossf/scorecard-action#authentication-with-pat.
          # repo_token: ${{ secrets.SCORECARD_TOKEN }}

          # Public repositories:
          #   - Publish results to OpenSSF REST API for easy access by consumers
          #   - Allows the repository to include the Scorecard badge.
          #   - See https://github.com/ossf/scorecard-action#publishing-results.
          # For private repositories:
          #   - `publish_results` will always be set to `false`, regardless
          #     of the value entered here.
          publish_results: true
      # Upload the results as artifacts (optional). Commenting out will disable uploads of run results in SARIF
      # format to the repository Actions tab.
      - name: "Upload artifact"
        uses: actions/upload-artifact@330a01c490aca151604b8cf639adc76d48f6c5d4 # v5.0.0
        with:
          name: SARIF file
          path: results.sarif
          retention-days: 5
      # Upload the results to GitHub's code scanning dashboard.
      - name: "Upload to code-scanning"
<<<<<<< HEAD
        uses: github/codeql-action/upload-sarif@f443b600d91635bebf5b0d9ebc620189c0d6fba5 # v4.30.8
=======
        uses: github/codeql-action/upload-sarif@0499de31b99561a6d14a36a5f662c2a54f91beee # v4.31.2
>>>>>>> 3b768db7
        with:
          sarif_file: results.sarif<|MERGE_RESOLUTION|>--- conflicted
+++ resolved
@@ -33,11 +33,7 @@
 
     steps:
       - name: Harden Runner
-<<<<<<< HEAD
-        uses: step-security/harden-runner@f4a75cfd619ee5ce8d5b864b0d183aff3c69b55a # v2.13.1
-=======
         uses: step-security/harden-runner@95d9a5deda9de15063e7595e9719c11c38c90ae2 # v2.13.2
->>>>>>> 3b768db7
         with:
           egress-policy: audit
       - name: "Checkout code"
@@ -73,10 +69,6 @@
           retention-days: 5
       # Upload the results to GitHub's code scanning dashboard.
       - name: "Upload to code-scanning"
-<<<<<<< HEAD
-        uses: github/codeql-action/upload-sarif@f443b600d91635bebf5b0d9ebc620189c0d6fba5 # v4.30.8
-=======
         uses: github/codeql-action/upload-sarif@0499de31b99561a6d14a36a5f662c2a54f91beee # v4.31.2
->>>>>>> 3b768db7
         with:
           sarif_file: results.sarif