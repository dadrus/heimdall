--- conflicted
+++ resolved
@@ -69,10 +69,6 @@
           retention-days: 5
       # Upload the results to GitHub's code scanning dashboard.
       - name: "Upload to code-scanning"
-<<<<<<< HEAD
-        uses: github/codeql-action/upload-sarif@51f77329afa6477de8c49fc9c7046c15b9a4e79d # v3.29.5
-=======
         uses: github/codeql-action/upload-sarif@76621b61decf072c1cee8dd1ce2d2a82d33c17ed # v3.29.8
->>>>>>> cfa1c084
         with:
           sarif_file: results.sarif