name: "Security Scan"

env:
<<<<<<< HEAD
  GO_VERSION: "1.24.4"
=======
  GO_VERSION: "1.24.5"
>>>>>>> a365f7bb

on:
  push:
    branches:
      - main
  pull_request:
    branches:
      - main
  schedule:
    - cron: '34 0 * * 6'

permissions: read-all

jobs:
  trivy-scan:
    runs-on: ubuntu-24.04

    permissions:
      security-events: write

    steps:
      - name: Harden Runner
<<<<<<< HEAD
        uses: step-security/harden-runner@002fdce3c6a235733a90a27c80493a3241e56863 # v2.12.1
=======
        uses: step-security/harden-runner@6c439dc8bdf85cadbbce9ed30d1c7b959517bc49 # v2.12.2
>>>>>>> a365f7bb
        with:
          egress-policy: audit
      - name: Checkout repository
        uses: actions/checkout@11bd71901bbe5b1630ceea73d27597364c9af683 # v4
      - name: Run Trivy vulnerability scanner in repo mode
<<<<<<< HEAD
        uses: aquasecurity/trivy-action@76071ef0d7ec797419534a183b498b4d6366cf37 # master
=======
        uses: aquasecurity/trivy-action@77137e9dc3ab1b329b7c8a38c2eb7475850a14e8 # master
>>>>>>> a365f7bb
        with:
          scan-type: 'fs'
          ignore-unfixed: true
          format: 'sarif'
          output: 'trivy-results.sarif'
          severity: 'CRITICAL,HIGH'
          skip-dirs: 'docs/content/docs,docs/build'
      - name: Upload Trivy scan results to GitHub Security tab
<<<<<<< HEAD
        uses: github/codeql-action/upload-sarif@39edc492dbe16b1465b0cafca41432d857bdb31a # v3.29.1
=======
        uses: github/codeql-action/upload-sarif@181d5eefc20863364f96762470ba6f862bdef56b # v3.29.2
>>>>>>> a365f7bb
        with:
          sarif_file: 'trivy-results.sarif'

  codeql-scan:
    runs-on: ubuntu-24.04

    permissions:
      security-events: write

    steps:
      - name: Harden Runner
<<<<<<< HEAD
        uses: step-security/harden-runner@002fdce3c6a235733a90a27c80493a3241e56863 # v2.12.1
=======
        uses: step-security/harden-runner@6c439dc8bdf85cadbbce9ed30d1c7b959517bc49 # v2.12.2
>>>>>>> a365f7bb
        with:
          egress-policy: audit
      - name: Checkout repository
        uses: actions/checkout@11bd71901bbe5b1630ceea73d27597364c9af683 # v4
      - name: Set up Go
        uses: actions/setup-go@d35c59abb061a4a6fb18e82ac0862c26744d6ab5 # v5.5.0
        with:
          go-version: "${{ env.GO_VERSION }}"
      - name: Initialize CodeQL
<<<<<<< HEAD
        uses: github/codeql-action/init@39edc492dbe16b1465b0cafca41432d857bdb31a # v3.29.1
=======
        uses: github/codeql-action/init@181d5eefc20863364f96762470ba6f862bdef56b # v3.29.2
>>>>>>> a365f7bb
        with:
          languages: go
          queries: security-and-quality
      - name: Perform CodeQL Analysis
<<<<<<< HEAD
        uses: github/codeql-action/analyze@39edc492dbe16b1465b0cafca41432d857bdb31a # v3.29.1
=======
        uses: github/codeql-action/analyze@181d5eefc20863364f96762470ba6f862bdef56b # v3.29.2
>>>>>>> a365f7bb
        with:
          category: "/language:go"<|MERGE_RESOLUTION|>--- conflicted
+++ resolved
@@ -1,11 +1,7 @@
 name: "Security Scan"
 
 env:
-<<<<<<< HEAD
-  GO_VERSION: "1.24.4"
-=======
   GO_VERSION: "1.24.5"
->>>>>>> a365f7bb
 
 on:
   push:
@@ -28,21 +24,13 @@
 
     steps:
       - name: Harden Runner
-<<<<<<< HEAD
-        uses: step-security/harden-runner@002fdce3c6a235733a90a27c80493a3241e56863 # v2.12.1
-=======
         uses: step-security/harden-runner@6c439dc8bdf85cadbbce9ed30d1c7b959517bc49 # v2.12.2
->>>>>>> a365f7bb
         with:
           egress-policy: audit
       - name: Checkout repository
         uses: actions/checkout@11bd71901bbe5b1630ceea73d27597364c9af683 # v4
       - name: Run Trivy vulnerability scanner in repo mode
-<<<<<<< HEAD
-        uses: aquasecurity/trivy-action@76071ef0d7ec797419534a183b498b4d6366cf37 # master
-=======
         uses: aquasecurity/trivy-action@77137e9dc3ab1b329b7c8a38c2eb7475850a14e8 # master
->>>>>>> a365f7bb
         with:
           scan-type: 'fs'
           ignore-unfixed: true
@@ -51,11 +39,7 @@
           severity: 'CRITICAL,HIGH'
           skip-dirs: 'docs/content/docs,docs/build'
       - name: Upload Trivy scan results to GitHub Security tab
-<<<<<<< HEAD
-        uses: github/codeql-action/upload-sarif@39edc492dbe16b1465b0cafca41432d857bdb31a # v3.29.1
-=======
         uses: github/codeql-action/upload-sarif@181d5eefc20863364f96762470ba6f862bdef56b # v3.29.2
->>>>>>> a365f7bb
         with:
           sarif_file: 'trivy-results.sarif'
 
@@ -67,11 +51,7 @@
 
     steps:
       - name: Harden Runner
-<<<<<<< HEAD
-        uses: step-security/harden-runner@002fdce3c6a235733a90a27c80493a3241e56863 # v2.12.1
-=======
         uses: step-security/harden-runner@6c439dc8bdf85cadbbce9ed30d1c7b959517bc49 # v2.12.2
->>>>>>> a365f7bb
         with:
           egress-policy: audit
       - name: Checkout repository
@@ -81,19 +61,11 @@
         with:
           go-version: "${{ env.GO_VERSION }}"
       - name: Initialize CodeQL
-<<<<<<< HEAD
-        uses: github/codeql-action/init@39edc492dbe16b1465b0cafca41432d857bdb31a # v3.29.1
-=======
         uses: github/codeql-action/init@181d5eefc20863364f96762470ba6f862bdef56b # v3.29.2
->>>>>>> a365f7bb
         with:
           languages: go
           queries: security-and-quality
       - name: Perform CodeQL Analysis
-<<<<<<< HEAD
-        uses: github/codeql-action/analyze@39edc492dbe16b1465b0cafca41432d857bdb31a # v3.29.1
-=======
         uses: github/codeql-action/analyze@181d5eefc20863364f96762470ba6f862bdef56b # v3.29.2
->>>>>>> a365f7bb
         with:
           category: "/language:go"