--- conflicted
+++ resolved
@@ -1,11 +1,7 @@
 name: "Security Scan"
 
 env:
-<<<<<<< HEAD
-  GO_VERSION: "1.24.3"
-=======
   GO_VERSION: "1.24.4"
->>>>>>> e60d0866
 
 on:
   push:
@@ -34,11 +30,7 @@
       - name: Checkout repository
         uses: actions/checkout@11bd71901bbe5b1630ceea73d27597364c9af683 # v4
       - name: Run Trivy vulnerability scanner in repo mode
-<<<<<<< HEAD
-        uses: aquasecurity/trivy-action@26d71e622b84d103f86fb33a5a42c558e11f4ae0 # master
-=======
         uses: aquasecurity/trivy-action@76071ef0d7ec797419534a183b498b4d6366cf37 # master
->>>>>>> e60d0866
         with:
           scan-type: 'fs'
           ignore-unfixed: true
@@ -47,11 +39,7 @@
           severity: 'CRITICAL,HIGH'
           skip-dirs: 'docs/content/docs,docs/build'
       - name: Upload Trivy scan results to GitHub Security tab
-<<<<<<< HEAD
-        uses: github/codeql-action/upload-sarif@ff0a06e83cb2de871e5a09832bc6a81e7276941f # v3.28.18
-=======
         uses: github/codeql-action/upload-sarif@fca7ace96b7d713c7035871441bd52efbe39e27e # v3.28.19
->>>>>>> e60d0866
         with:
           sarif_file: 'trivy-results.sarif'
 
@@ -73,19 +61,11 @@
         with:
           go-version: "${{ env.GO_VERSION }}"
       - name: Initialize CodeQL
-<<<<<<< HEAD
-        uses: github/codeql-action/init@ff0a06e83cb2de871e5a09832bc6a81e7276941f # v3.28.18
-=======
         uses: github/codeql-action/init@fca7ace96b7d713c7035871441bd52efbe39e27e # v3.28.19
->>>>>>> e60d0866
         with:
           languages: go
           queries: security-and-quality
       - name: Perform CodeQL Analysis
-<<<<<<< HEAD
-        uses: github/codeql-action/analyze@ff0a06e83cb2de871e5a09832bc6a81e7276941f # v3.28.18
-=======
         uses: github/codeql-action/analyze@fca7ace96b7d713c7035871441bd52efbe39e27e # v3.28.19
->>>>>>> e60d0866
         with:
           category: "/language:go"