--- conflicted
+++ resolved
@@ -1,11 +1,7 @@
 name: "Security Scan"
 
 env:
-<<<<<<< HEAD
-  GO_VERSION: "1.22.5"
-=======
   GO_VERSION: "1.23.0"
->>>>>>> 48d6d101
 
 on:
   push:
@@ -28,11 +24,7 @@
 
     steps:
       - name: Harden Runner
-<<<<<<< HEAD
-        uses: step-security/harden-runner@0d381219ddf674d61a7572ddd19d7941e271515c # v2.9.0
-=======
         uses: step-security/harden-runner@5c7944e73c4c2a096b17a9cb74d65b6c2bbafbde # v2.9.1
->>>>>>> 48d6d101
         with:
           egress-policy: audit
 
@@ -48,11 +40,7 @@
           severity: 'CRITICAL,HIGH'
           skip-dirs: 'docs/content/docs,docs/build'
       - name: Upload Trivy scan results to GitHub Security tab
-<<<<<<< HEAD
-        uses: github/codeql-action/upload-sarif@5cf07d8b700b67e235fbb65cbc84f69c0cf10464 # v3.25.14
-=======
         uses: github/codeql-action/upload-sarif@2c779ab0d087cd7fe7b826087247c2c81f27bfa6 # v3.26.5
->>>>>>> 48d6d101
         with:
           sarif_file: 'trivy-results.sarif'
 
@@ -64,11 +52,7 @@
 
     steps:
       - name: Harden Runner
-<<<<<<< HEAD
-        uses: step-security/harden-runner@0d381219ddf674d61a7572ddd19d7941e271515c # v2.9.0
-=======
         uses: step-security/harden-runner@5c7944e73c4c2a096b17a9cb74d65b6c2bbafbde # v2.9.1
->>>>>>> 48d6d101
         with:
           egress-policy: audit
 
@@ -79,19 +63,11 @@
         with:
           go-version: "${{ env.GO_VERSION }}"
       - name: Initialize CodeQL
-<<<<<<< HEAD
-        uses: github/codeql-action/init@5cf07d8b700b67e235fbb65cbc84f69c0cf10464 # v3.25.14
-=======
         uses: github/codeql-action/init@2c779ab0d087cd7fe7b826087247c2c81f27bfa6 # v3.26.5
->>>>>>> 48d6d101
         with:
           languages: go
           queries: security-and-quality
       - name: Perform CodeQL Analysis
-<<<<<<< HEAD
-        uses: github/codeql-action/analyze@5cf07d8b700b67e235fbb65cbc84f69c0cf10464 # v3.25.14
-=======
         uses: github/codeql-action/analyze@2c779ab0d087cd7fe7b826087247c2c81f27bfa6 # v3.26.5
->>>>>>> 48d6d101
         with:
           category: "/language:go"
