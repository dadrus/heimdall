name: "Security Scan"

env:
  GO_VERSION: "1.23.2"

on:
  push:
    branches:
      - main
  pull_request:
    branches:
      - main
  schedule:
    - cron: '34 0 * * 6'

permissions: read-all

jobs:
  trivy-scan:
    runs-on: ubuntu-24.04

    permissions:
      security-events: write

    steps:
      - name: Harden Runner
        uses: step-security/harden-runner@91182cccc01eb5e619899d80e4e971d6181294a7 # v2.10.1
        with:
          egress-policy: audit

      - name: Checkout repository
<<<<<<< HEAD
        uses: actions/checkout@eef61447b9ff4aafe5dcd4e0bbf5d482be7e7871 # v4
      - name: Run Trivy vulnerability scanner in repo mode
        uses: aquasecurity/trivy-action@fc1500abdcdc9fc681e98d8912a52fa70dbc67de # master
=======
        uses: actions/checkout@11bd71901bbe5b1630ceea73d27597364c9af683 # v4
      - name: Run Trivy vulnerability scanner in repo mode
        uses: aquasecurity/trivy-action@d2a392a13760cb64cb6bbd31d4bed2a7d9a5298d # master
>>>>>>> 64c6a321
        with:
          scan-type: 'fs'
          ignore-unfixed: true
          format: 'sarif'
          output: 'trivy-results.sarif'
          severity: 'CRITICAL,HIGH'
          skip-dirs: 'docs/content/docs,docs/build'
      - name: Upload Trivy scan results to GitHub Security tab
<<<<<<< HEAD
        uses: github/codeql-action/upload-sarif@f779452ac5af1c261dce0346a8f964149f49322b # v3.26.13
=======
        uses: github/codeql-action/upload-sarif@4f3212b61783c3c68e8309a0f18a699764811cda # v3.27.1
>>>>>>> 64c6a321
        with:
          sarif_file: 'trivy-results.sarif'

  codeql-scan:
    runs-on: ubuntu-24.04

    permissions:
      security-events: write

    steps:
      - name: Harden Runner
        uses: step-security/harden-runner@91182cccc01eb5e619899d80e4e971d6181294a7 # v2.10.1
        with:
          egress-policy: audit

      - name: Checkout repository
<<<<<<< HEAD
        uses: actions/checkout@eef61447b9ff4aafe5dcd4e0bbf5d482be7e7871 # v4
=======
        uses: actions/checkout@11bd71901bbe5b1630ceea73d27597364c9af683 # v4
>>>>>>> 64c6a321
      - name: Set up Go
        uses: actions/setup-go@41dfa10bad2bb2ae585af6ee5bb4d7d973ad74ed # v5.1.0
        with:
          go-version: "${{ env.GO_VERSION }}"
      - name: Initialize CodeQL
<<<<<<< HEAD
        uses: github/codeql-action/init@f779452ac5af1c261dce0346a8f964149f49322b # v3.26.13
=======
        uses: github/codeql-action/init@4f3212b61783c3c68e8309a0f18a699764811cda # v3.27.1
>>>>>>> 64c6a321
        with:
          languages: go
          queries: security-and-quality
      - name: Perform CodeQL Analysis
<<<<<<< HEAD
        uses: github/codeql-action/analyze@f779452ac5af1c261dce0346a8f964149f49322b # v3.26.13
=======
        uses: github/codeql-action/analyze@4f3212b61783c3c68e8309a0f18a699764811cda # v3.27.1
>>>>>>> 64c6a321
        with:
          category: "/language:go"
<|MERGE_RESOLUTION|>--- conflicted
+++ resolved
@@ -29,15 +29,9 @@
           egress-policy: audit
 
       - name: Checkout repository
-<<<<<<< HEAD
-        uses: actions/checkout@eef61447b9ff4aafe5dcd4e0bbf5d482be7e7871 # v4
-      - name: Run Trivy vulnerability scanner in repo mode
-        uses: aquasecurity/trivy-action@fc1500abdcdc9fc681e98d8912a52fa70dbc67de # master
-=======
         uses: actions/checkout@11bd71901bbe5b1630ceea73d27597364c9af683 # v4
       - name: Run Trivy vulnerability scanner in repo mode
         uses: aquasecurity/trivy-action@d2a392a13760cb64cb6bbd31d4bed2a7d9a5298d # master
->>>>>>> 64c6a321
         with:
           scan-type: 'fs'
           ignore-unfixed: true
@@ -46,11 +40,7 @@
           severity: 'CRITICAL,HIGH'
           skip-dirs: 'docs/content/docs,docs/build'
       - name: Upload Trivy scan results to GitHub Security tab
-<<<<<<< HEAD
-        uses: github/codeql-action/upload-sarif@f779452ac5af1c261dce0346a8f964149f49322b # v3.26.13
-=======
         uses: github/codeql-action/upload-sarif@4f3212b61783c3c68e8309a0f18a699764811cda # v3.27.1
->>>>>>> 64c6a321
         with:
           sarif_file: 'trivy-results.sarif'
 
@@ -67,29 +57,17 @@
           egress-policy: audit
 
       - name: Checkout repository
-<<<<<<< HEAD
-        uses: actions/checkout@eef61447b9ff4aafe5dcd4e0bbf5d482be7e7871 # v4
-=======
         uses: actions/checkout@11bd71901bbe5b1630ceea73d27597364c9af683 # v4
->>>>>>> 64c6a321
       - name: Set up Go
         uses: actions/setup-go@41dfa10bad2bb2ae585af6ee5bb4d7d973ad74ed # v5.1.0
         with:
           go-version: "${{ env.GO_VERSION }}"
       - name: Initialize CodeQL
-<<<<<<< HEAD
-        uses: github/codeql-action/init@f779452ac5af1c261dce0346a8f964149f49322b # v3.26.13
-=======
         uses: github/codeql-action/init@4f3212b61783c3c68e8309a0f18a699764811cda # v3.27.1
->>>>>>> 64c6a321
         with:
           languages: go
           queries: security-and-quality
       - name: Perform CodeQL Analysis
-<<<<<<< HEAD
-        uses: github/codeql-action/analyze@f779452ac5af1c261dce0346a8f964149f49322b # v3.26.13
-=======
         uses: github/codeql-action/analyze@4f3212b61783c3c68e8309a0f18a699764811cda # v3.27.1
->>>>>>> 64c6a321
         with:
           category: "/language:go"
