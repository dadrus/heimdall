name: "Security Scan"

env:
  GO_VERSION: "1.24.0"

on:
  push:
    branches:
      - main
  pull_request:
    branches:
      - main
  schedule:
    - cron: '34 0 * * 6'

permissions: read-all

jobs:
  trivy-scan:
    runs-on: ubuntu-24.04

    permissions:
      security-events: write

    steps:
      - name: Harden Runner
<<<<<<< HEAD
        uses: step-security/harden-runner@cb605e52c26070c328afc4562f0b4ada7618a84e # v2.10.4
=======
        uses: step-security/harden-runner@4d991eb9b905ef189e4c376166672c3f2f230481 # v2.11.0
>>>>>>> 5fc4e547
        with:
          egress-policy: audit
      - name: Checkout repository
        uses: actions/checkout@11bd71901bbe5b1630ceea73d27597364c9af683 # v4
      - name: Run Trivy vulnerability scanner in repo mode
        uses: aquasecurity/trivy-action@a11da62073708815958ea6d84f5650c78a3ef85b # master
        with:
          scan-type: 'fs'
          ignore-unfixed: true
          format: 'sarif'
          output: 'trivy-results.sarif'
          severity: 'CRITICAL,HIGH'
          skip-dirs: 'docs/content/docs,docs/build'
      - name: Upload Trivy scan results to GitHub Security tab
<<<<<<< HEAD
        uses: github/codeql-action/upload-sarif@9e8d0789d4a0fa9ceb6b1738f7e269594bdd67f0 # v3.28.9
=======
        uses: github/codeql-action/upload-sarif@b56ba49b26e50535fa1e7f7db0f4f7b4bf65d80d # v3.28.10
>>>>>>> 5fc4e547
        with:
          sarif_file: 'trivy-results.sarif'

  codeql-scan:
    runs-on: ubuntu-24.04

    permissions:
      security-events: write

    steps:
      - name: Harden Runner
<<<<<<< HEAD
        uses: step-security/harden-runner@cb605e52c26070c328afc4562f0b4ada7618a84e # v2.10.4
=======
        uses: step-security/harden-runner@4d991eb9b905ef189e4c376166672c3f2f230481 # v2.11.0
>>>>>>> 5fc4e547
        with:
          egress-policy: audit
      - name: Checkout repository
        uses: actions/checkout@11bd71901bbe5b1630ceea73d27597364c9af683 # v4
      - name: Set up Go
        uses: actions/setup-go@f111f3307d8850f501ac008e886eec1fd1932a34 # v5.3.0
        with:
          go-version: "${{ env.GO_VERSION }}"
      - name: Initialize CodeQL
<<<<<<< HEAD
        uses: github/codeql-action/init@9e8d0789d4a0fa9ceb6b1738f7e269594bdd67f0 # v3.28.9
=======
        uses: github/codeql-action/init@b56ba49b26e50535fa1e7f7db0f4f7b4bf65d80d # v3.28.10
>>>>>>> 5fc4e547
        with:
          languages: go
          queries: security-and-quality
      - name: Perform CodeQL Analysis
<<<<<<< HEAD
        uses: github/codeql-action/analyze@9e8d0789d4a0fa9ceb6b1738f7e269594bdd67f0 # v3.28.9
=======
        uses: github/codeql-action/analyze@b56ba49b26e50535fa1e7f7db0f4f7b4bf65d80d # v3.28.10
>>>>>>> 5fc4e547
        with:
          category: "/language:go"<|MERGE_RESOLUTION|>--- conflicted
+++ resolved
@@ -24,11 +24,7 @@
 
     steps:
       - name: Harden Runner
-<<<<<<< HEAD
-        uses: step-security/harden-runner@cb605e52c26070c328afc4562f0b4ada7618a84e # v2.10.4
-=======
         uses: step-security/harden-runner@4d991eb9b905ef189e4c376166672c3f2f230481 # v2.11.0
->>>>>>> 5fc4e547
         with:
           egress-policy: audit
       - name: Checkout repository
@@ -43,11 +39,7 @@
           severity: 'CRITICAL,HIGH'
           skip-dirs: 'docs/content/docs,docs/build'
       - name: Upload Trivy scan results to GitHub Security tab
-<<<<<<< HEAD
-        uses: github/codeql-action/upload-sarif@9e8d0789d4a0fa9ceb6b1738f7e269594bdd67f0 # v3.28.9
-=======
         uses: github/codeql-action/upload-sarif@b56ba49b26e50535fa1e7f7db0f4f7b4bf65d80d # v3.28.10
->>>>>>> 5fc4e547
         with:
           sarif_file: 'trivy-results.sarif'
 
@@ -59,11 +51,7 @@
 
     steps:
       - name: Harden Runner
-<<<<<<< HEAD
-        uses: step-security/harden-runner@cb605e52c26070c328afc4562f0b4ada7618a84e # v2.10.4
-=======
         uses: step-security/harden-runner@4d991eb9b905ef189e4c376166672c3f2f230481 # v2.11.0
->>>>>>> 5fc4e547
         with:
           egress-policy: audit
       - name: Checkout repository
@@ -73,19 +61,11 @@
         with:
           go-version: "${{ env.GO_VERSION }}"
       - name: Initialize CodeQL
-<<<<<<< HEAD
-        uses: github/codeql-action/init@9e8d0789d4a0fa9ceb6b1738f7e269594bdd67f0 # v3.28.9
-=======
         uses: github/codeql-action/init@b56ba49b26e50535fa1e7f7db0f4f7b4bf65d80d # v3.28.10
->>>>>>> 5fc4e547
         with:
           languages: go
           queries: security-and-quality
       - name: Perform CodeQL Analysis
-<<<<<<< HEAD
-        uses: github/codeql-action/analyze@9e8d0789d4a0fa9ceb6b1738f7e269594bdd67f0 # v3.28.9
-=======
         uses: github/codeql-action/analyze@b56ba49b26e50535fa1e7f7db0f4f7b4bf65d80d # v3.28.10
->>>>>>> 5fc4e547
         with:
           category: "/language:go"