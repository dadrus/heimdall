name: "Security Scan"

env:
<<<<<<< HEAD
  GO_VERSION: "1.23.0"
=======
  GO_VERSION: "1.23.1"
>>>>>>> 05bfe3d3

on:
  push:
    branches:
      - main
  pull_request:
    branches:
      - main
  schedule:
    - cron: '34 0 * * 6'

permissions: read-all

jobs:
  trivy-scan:
    runs-on: ubuntu-22.04

    permissions:
      security-events: write

    steps:
      - name: Harden Runner
<<<<<<< HEAD
        uses: step-security/harden-runner@5c7944e73c4c2a096b17a9cb74d65b6c2bbafbde # v2.9.1
=======
        uses: step-security/harden-runner@91182cccc01eb5e619899d80e4e971d6181294a7 # v2.10.1
>>>>>>> 05bfe3d3
        with:
          egress-policy: audit

      - name: Checkout repository
        uses: actions/checkout@692973e3d937129bcbf40652eb9f2f61becf3332 # v4
      - name: Run Trivy vulnerability scanner in repo mode
        uses: aquasecurity/trivy-action@d9cd5b1c23aaf8cb31bb09141028215828364bbb # master
        with:
          scan-type: 'fs'
          ignore-unfixed: true
          format: 'sarif'
          output: 'trivy-results.sarif'
          severity: 'CRITICAL,HIGH'
          skip-dirs: 'docs/content/docs,docs/build'
      - name: Upload Trivy scan results to GitHub Security tab
<<<<<<< HEAD
        uses: github/codeql-action/upload-sarif@2c779ab0d087cd7fe7b826087247c2c81f27bfa6 # v3.26.5
=======
        uses: github/codeql-action/upload-sarif@8214744c546c1e5c8f03dde8fab3a7353211988d # v3.26.7
>>>>>>> 05bfe3d3
        with:
          sarif_file: 'trivy-results.sarif'

  codeql-scan:
    runs-on: ubuntu-22.04

    permissions:
      security-events: write

    steps:
      - name: Harden Runner
<<<<<<< HEAD
        uses: step-security/harden-runner@5c7944e73c4c2a096b17a9cb74d65b6c2bbafbde # v2.9.1
=======
        uses: step-security/harden-runner@91182cccc01eb5e619899d80e4e971d6181294a7 # v2.10.1
>>>>>>> 05bfe3d3
        with:
          egress-policy: audit

      - name: Checkout repository
        uses: actions/checkout@692973e3d937129bcbf40652eb9f2f61becf3332 # v4
      - name: Set up Go
        uses: actions/setup-go@0a12ed9d6a96ab950c8f026ed9f722fe0da7ef32 # v5.0.2
        with:
          go-version: "${{ env.GO_VERSION }}"
      - name: Initialize CodeQL
<<<<<<< HEAD
        uses: github/codeql-action/init@2c779ab0d087cd7fe7b826087247c2c81f27bfa6 # v3.26.5
=======
        uses: github/codeql-action/init@8214744c546c1e5c8f03dde8fab3a7353211988d # v3.26.7
>>>>>>> 05bfe3d3
        with:
          languages: go
          queries: security-and-quality
      - name: Perform CodeQL Analysis
<<<<<<< HEAD
        uses: github/codeql-action/analyze@2c779ab0d087cd7fe7b826087247c2c81f27bfa6 # v3.26.5
=======
        uses: github/codeql-action/analyze@8214744c546c1e5c8f03dde8fab3a7353211988d # v3.26.7
>>>>>>> 05bfe3d3
        with:
          category: "/language:go"
<|MERGE_RESOLUTION|>--- conflicted
+++ resolved
@@ -1,11 +1,7 @@
 name: "Security Scan"
 
 env:
-<<<<<<< HEAD
-  GO_VERSION: "1.23.0"
-=======
   GO_VERSION: "1.23.1"
->>>>>>> 05bfe3d3
 
 on:
   push:
@@ -28,11 +24,7 @@
 
     steps:
       - name: Harden Runner
-<<<<<<< HEAD
-        uses: step-security/harden-runner@5c7944e73c4c2a096b17a9cb74d65b6c2bbafbde # v2.9.1
-=======
         uses: step-security/harden-runner@91182cccc01eb5e619899d80e4e971d6181294a7 # v2.10.1
->>>>>>> 05bfe3d3
         with:
           egress-policy: audit
 
@@ -48,11 +40,7 @@
           severity: 'CRITICAL,HIGH'
           skip-dirs: 'docs/content/docs,docs/build'
       - name: Upload Trivy scan results to GitHub Security tab
-<<<<<<< HEAD
-        uses: github/codeql-action/upload-sarif@2c779ab0d087cd7fe7b826087247c2c81f27bfa6 # v3.26.5
-=======
         uses: github/codeql-action/upload-sarif@8214744c546c1e5c8f03dde8fab3a7353211988d # v3.26.7
->>>>>>> 05bfe3d3
         with:
           sarif_file: 'trivy-results.sarif'
 
@@ -64,11 +52,7 @@
 
     steps:
       - name: Harden Runner
-<<<<<<< HEAD
-        uses: step-security/harden-runner@5c7944e73c4c2a096b17a9cb74d65b6c2bbafbde # v2.9.1
-=======
         uses: step-security/harden-runner@91182cccc01eb5e619899d80e4e971d6181294a7 # v2.10.1
->>>>>>> 05bfe3d3
         with:
           egress-policy: audit
 
@@ -79,19 +63,11 @@
         with:
           go-version: "${{ env.GO_VERSION }}"
       - name: Initialize CodeQL
-<<<<<<< HEAD
-        uses: github/codeql-action/init@2c779ab0d087cd7fe7b826087247c2c81f27bfa6 # v3.26.5
-=======
         uses: github/codeql-action/init@8214744c546c1e5c8f03dde8fab3a7353211988d # v3.26.7
->>>>>>> 05bfe3d3
         with:
           languages: go
           queries: security-and-quality
       - name: Perform CodeQL Analysis
-<<<<<<< HEAD
-        uses: github/codeql-action/analyze@2c779ab0d087cd7fe7b826087247c2c81f27bfa6 # v3.26.5
-=======
         uses: github/codeql-action/analyze@8214744c546c1e5c8f03dde8fab3a7353211988d # v3.26.7
->>>>>>> 05bfe3d3
         with:
           category: "/language:go"
