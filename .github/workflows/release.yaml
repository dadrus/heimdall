name: release

on:
  push:
    tags: [ "v*" ]

env:
<<<<<<< HEAD
  GO_VERSION: "1.25.1"
=======
  GO_VERSION: "1.25.3"
>>>>>>> d55fd6b8
  COSIGN_VERSION: "v2.4.3"
  CYCLONEDX_GOMOD_VERSION: "v1.9.0"
  HELM_VERSION: "3.18.5"
  NODE_VERSION: "24.8.0"
  RUBY_VERSION: "3.4"
  HUGO_VERSION: "0.150.0"
  DOCUMENTATION_URL: "https://dadrus.github.io/heimdall/"

permissions:
  contents: read

jobs:
  release-binaries:
    runs-on: ubuntu-24.04
    permissions:
      contents: write
      id-token: write
    outputs:
      hashes: ${{ steps.hash.outputs.result }}
    steps:
      - name: Harden Runner
        uses: step-security/harden-runner@f4a75cfd619ee5ce8d5b864b0d183aff3c69b55a # v2.13.1
        with:
          egress-policy: audit
      - name: Checkout repository
        uses: actions/checkout@08c6903cd8c0fde910a37f88322edcfb5dd907a8 # v5
      - name: Set up Go
        uses: actions/setup-go@44694675825211faa026b3c33043df3e48a5fa00 # v6.0.0
        with:
          go-version: "${{ env.GO_VERSION }}"
      - name: Install Cosign
<<<<<<< HEAD
        uses: sigstore/cosign-installer@d7543c93d881b35a8faa02e8e3605f69b7a1ce62 # v3.10.0
=======
        uses: sigstore/cosign-installer@faadad0cce49287aee09b3a48701e75088a2c6ad # v4.0.0
>>>>>>> d55fd6b8
        with:
          cosign-release: "${{ env.COSIGN_VERSION }}"
      - name: Install CycloneDX gomod
        run: go install github.com/CycloneDX/cyclonedx-gomod/cmd/cyclonedx-gomod@v1.4.1
      - name: Generate SBOM
        uses: CycloneDX/gh-gomod-generate-sbom@efc74245d6802c8cefd925620515442756c70d8f # v2.0.0
        with:
          version: "${{ env.CYCLONEDX_GOMOD_VERSION }}"
          args: app -licenses -assert-licenses -json -std -output CycloneDX-SBOM.json -main .
      - name: Run GoReleaser
        id: goreleaser
        uses: goreleaser/goreleaser-action@e435ccd777264be153ace6237001ef4d979d3a7a # v6.4.0
        with:
          args: release --clean
        env:
          GITHUB_TOKEN: ${{ secrets.GITHUB_TOKEN }}
      - name: Generate provenance subject
        id: hash
        env:
          ARTIFACTS: "${{ steps.goreleaser.outputs.artifacts }}"
        run: |
          set -euo pipefail
          hashes=$(echo $ARTIFACTS | jq --raw-output '.[] | {name, "digest": (.extra.Digest // .extra.Checksum)} | select(.digest) | {digest} + {name} | join("  ") | sub("^sha256:";"")' | base64 -w0)
          echo "result=$hashes" >> $GITHUB_OUTPUT


  create-binaries-provenance:
    needs:
      - release-binaries
    permissions:
      actions: read
      id-token: write
      contents: write
    # Note: this _must_ be referenced by tag. See: https://github.com/slsa-framework/slsa-verifier/issues/12
    uses: slsa-framework/slsa-github-generator/.github/workflows/generator_generic_slsa3.yml@v2.1.0
    with:
      base64-subjects: "${{ needs.release-binaries.outputs.hashes }}"
      upload-assets: true
      provenance-name: "${{ github.event.repository.name }}_${{ github.ref_name }}.intoto.jsonl"


  release-container-image:
    runs-on: ubuntu-24.04
    permissions:
      packages: write
      id-token: write
    outputs:
      ghcr_image_digest: ${{ steps.ghcr-image.outputs.digest }}
      dockerhub_image_digest: ${{ steps.dockerhub-image.outputs.digest }}
    steps:
      - name: Harden Runner
        uses: step-security/harden-runner@f4a75cfd619ee5ce8d5b864b0d183aff3c69b55a # v2.13.1
        with:
          egress-policy: audit
      - name: Checkout repository
        uses: actions/checkout@08c6903cd8c0fde910a37f88322edcfb5dd907a8 # v5
      - name: Prepare image version
        id: image-version
        run: |
          set -euo pipefail
          export version=$(echo ${{ github.ref_name }} | sed 's/v//g')
          echo "result=$version" >> $GITHUB_OUTPUT
      - name: Install Cosign
<<<<<<< HEAD
        uses: sigstore/cosign-installer@d7543c93d881b35a8faa02e8e3605f69b7a1ce62 # v3.10.0
=======
        uses: sigstore/cosign-installer@faadad0cce49287aee09b3a48701e75088a2c6ad # v4.0.0
>>>>>>> d55fd6b8
        with:
          cosign-release: "${{ env.COSIGN_VERSION }}"
      - name: Set up Go # required as the sbom generator is compiled using go < 1.21
        uses: actions/setup-go@44694675825211faa026b3c33043df3e48a5fa00 # v6.0.0
        with:
          go-version: "${{ env.GO_VERSION }}"
      - name: Generate SBOM
        uses: CycloneDX/gh-gomod-generate-sbom@efc74245d6802c8cefd925620515442756c70d8f # v2.0.0
        with:
          version: "${{ env.CYCLONEDX_GOMOD_VERSION }}"
          args: app -licenses -assert-licenses -json -std -output CycloneDX-SBOM.json -main .
      - name: Set up QEMU
        uses: docker/setup-qemu-action@29109295f81e9208d7d86ff1c6c12d2833863392 # v3.6.0
      - name: Set up Docker Buildx
        uses: docker/setup-buildx-action@e468171a9de216ec08956ac3ada2f0791b6bd435 # v3.11.1
      - name: Login to DockerHub
        uses: docker/login-action@5e57cd118135c172c3672efd75eb46360885c0ef # v3.6.0
        with:
          username: ${{ secrets.DOCKERHUB_USER }}
          password: ${{ secrets.DOCKERHUB_TOKEN }}
      - name: Login to GitHub
        uses: docker/login-action@5e57cd118135c172c3672efd75eb46360885c0ef # v3.6.0
        with:
          registry: ghcr.io
          username: ${{ github.actor }}
          password: ${{ secrets.GITHUB_TOKEN }}
      - name: Collect meta-info for DockerHub
        id: dockerhub-meta
        uses: docker/metadata-action@c1e51972afc2121e065aed6d45c65596fe445f3f # v5.8.0
        with:
          images: ${{ github.repository }}
          labels: |
            org.opencontainers.image.version=${{ steps.image-version.outputs.result }}
            org.opencontainers.image.documentation=${{ env.DOCUMENTATION_URL }}
      - name: Build and push images to DockerHub
        id: dockerhub-image
        uses: docker/build-push-action@263435318d21b8e681c14492fe198d362a7d2c83 # v6.18.0
        with:
          context: .
          file: ./docker/Dockerfile
          platforms: linux/amd64,linux/arm64,linux/arm
          push: true
          build-args: VERSION=${{ github.ref_name }}
          labels: ${{ steps.dockerhub-meta.outputs.labels }}
          tags: |
            ${{ github.repository }}:latest
            ${{ github.repository }}:${{ steps.image-version.outputs.result }}
      - name: Update DockerHub repository description & readme
        if: steps.dockerhub-image.conclusion == 'success'
        uses: peter-evans/dockerhub-description@1b9a80c056b620d92cedb9d9b5a223409c68ddfa # v5.0.0
        with:
          username: ${{ secrets.DOCKERHUB_USER }}
          password: ${{ secrets.DOCKERHUB_TOKEN }}
          repository: ${{ github.repository }}
          short-description: ${{ github.event.repository.description }}
          readme-filepath: ./DockerHub-README.md
      - name: Collect meta-info for GHCR
        id: ghcr-meta
        uses: docker/metadata-action@c1e51972afc2121e065aed6d45c65596fe445f3f # v5.8.0
        with:
          images: ghcr.io/${{ github.repository }}
          labels: |
            org.opencontainers.image.version=${{ steps.image-version.outputs.result }}
            org.opencontainers.image.documentation=${{ env.DOCUMENTATION_URL }}
      - name: Build and push images to GHCR
        id: ghcr-image
        uses: docker/build-push-action@263435318d21b8e681c14492fe198d362a7d2c83 # v6.18.0
        with:
          context: .
          file: ./docker/Dockerfile
          platforms: linux/amd64,linux/arm64,linux/arm
          push: true
          build-args: VERSION=${{ github.ref_name }}
          labels: ${{ steps.ghcr-meta.outputs.labels }}
          tags: |
            ghcr.io/${{ github.repository }}:latest
            ghcr.io/${{ github.repository }}:${{ steps.image-version.outputs.result }}
      - name: Sign the image published in DockerHub
        if: steps.dockerhub-image.conclusion == 'success'
        env:
          GITHUB_TOKEN: ${{ secrets.GITHUB_TOKEN }}
          COSIGN_REPOSITORY: ${{ github.repository }}-signatures
        run: cosign sign --yes ${{ github.repository }}@${{ steps.dockerhub-image.outputs.digest }}
      - name: Attest and attach SBOM to the image published in DockerHub
        if: steps.dockerhub-image.conclusion == 'success'
        env:
          GITHUB_TOKEN: ${{ secrets.GITHUB_TOKEN }}
          COSIGN_REPOSITORY: ${{ github.repository }}-sbom
        run: cosign attest --yes --predicate CycloneDX-SBOM.json --type cyclonedx ${{ github.repository }}@${{ steps.dockerhub-image.outputs.digest }}
      - name: Sign the image published in GitHub
        if: steps.ghcr-image.conclusion == 'success'
        env:
          GITHUB_TOKEN: ${{ secrets.GITHUB_TOKEN }}
          COSIGN_REPOSITORY: ghcr.io/${{ github.repository }}-signatures
        run: cosign sign --yes ghcr.io/${{ github.repository }}@${{ steps.ghcr-image.outputs.digest }}
      - name: Attest and attach SBOM to the image published in GitHub
        if: steps.ghcr-image.conclusion == 'success'
        env:
          GITHUB_TOKEN: ${{ secrets.GITHUB_TOKEN }}
          COSIGN_REPOSITORY: ghcr.io/${{ github.repository }}-sbom
        run: cosign attest --yes --predicate CycloneDX-SBOM.json --type cyclonedx ghcr.io/${{ github.repository }}@${{ steps.ghcr-image.outputs.digest }}


  create-dockerhub-image-provenance:
    needs:
      - release-container-image
    permissions:
      actions: read
      id-token: write
      packages: write
    # Note: this _must_ be referenced by tag. See: https://github.com/slsa-framework/slsa-verifier/issues/12
    uses: slsa-framework/slsa-github-generator/.github/workflows/generator_container_slsa3.yml@v2.1.0
    with:
      image: ${{ github.repository }}
      digest: ${{ needs.release-container-image.outputs.dockerhub_image_digest }}
    secrets:
      registry-username: ${{ secrets.DOCKERHUB_USER }}
      registry-password: ${{ secrets.DOCKERHUB_TOKEN }}

  create-ghcr-image-provenance:
    needs:
      - release-container-image
    permissions:
      actions: read
      id-token: write
      packages: write
    # Note: this _must_ be referenced by tag. See: https://github.com/slsa-framework/slsa-verifier/issues/12
    uses: slsa-framework/slsa-github-generator/.github/workflows/generator_container_slsa3.yml@v2.1.0
    with:
      image: ghcr.io/${{ github.repository }}
      digest: ${{ needs.release-container-image.outputs.ghcr_image_digest }}
    secrets:
      registry-username: ${{ github.actor }}
      registry-password: ${{ secrets.GITHUB_TOKEN }}


  release-helm-chart:
    runs-on: ubuntu-24.04
    permissions:
      contents: write
      packages: write
      id-token: write
    needs:
      - release-container-image
    outputs:
      digest: ${{ steps.publish-ghcr.outputs.digest }}
      image_name: ${{ steps.publish-ghcr.outputs.image_name }}
    steps:
      - name: Harden Runner
        uses: step-security/harden-runner@f4a75cfd619ee5ce8d5b864b0d183aff3c69b55a # v2.13.1
        with:
          egress-policy: audit
      - name: Checkout repository
        uses: actions/checkout@08c6903cd8c0fde910a37f88322edcfb5dd907a8 # v5
      - name: Prepare versions and chart name
        id: prepare
        run: |
          set -euo pipefail
          APP_VERSION=$(echo ${{ github.ref_name }} | sed 's/v//g')
          CHART_NAME=$(yq '.name' charts/*/Chart.yaml)
          CHART_VERSION=$(yq '.version' charts/*/Chart.yaml)
          echo "app_version=$APP_VERSION" >> $GITHUB_OUTPUT
          echo "chart_name=$CHART_NAME" >> $GITHUB_OUTPUT
          echo "chart_version=$CHART_VERSION" >> $GITHUB_OUTPUT
      - name: Publish Helm Chart to GH Pages
        uses: stefanprodan/helm-gh-pages@0ad2bb377311d61ac04ad9eb6f252fb68e207260 # v1.7.0
        with:
          token: ${{ secrets.GITHUB_TOKEN }}
          target_dir: charts
          linting: off
          chart_version: ${{ steps.prepare.outputs.chart_version }}
          app_version: ${{ steps.prepare.outputs.app_version }}
      - name: Publish Chart to GHCR
        id: publish-ghcr
        uses: ./.github/actions/helm-chart-oci-publisher
        with:
          name: ${{ github.event.repository.name }}
          repository: ${{ github.repository }}/chart
          chart_version: ${{ steps.prepare.outputs.chart_version }}
          app_version: ${{ steps.prepare.outputs.app_version }}
          registry: ghcr.io
          registry_username: ${{ github.actor }}
          registry_password: ${{ secrets.GITHUB_TOKEN }}
      - name: Install Cosign
<<<<<<< HEAD
        uses: sigstore/cosign-installer@d7543c93d881b35a8faa02e8e3605f69b7a1ce62 # v3.10.0
=======
        uses: sigstore/cosign-installer@faadad0cce49287aee09b3a48701e75088a2c6ad # v4.0.0
>>>>>>> d55fd6b8
        with:
          cosign-release: "${{ env.COSIGN_VERSION }}"
      - name: Login to GitHub
        uses: docker/login-action@5e57cd118135c172c3672efd75eb46360885c0ef # v3.6.0
        with:
          registry: ghcr.io
          username: ${{ github.actor }}
          password: ${{ secrets.GITHUB_TOKEN }}
      - name: Sign the Helm chart in GHCR
        env:
          GITHUB_TOKEN: ${{ secrets.GITHUB_TOKEN }}
        run: |
          set -euo pipefail
          cosign sign --yes ${{ steps.publish-ghcr.outputs.image_name }}@${{ steps.publish-ghcr.outputs.digest }}

  create-ghcr-helm-provenance:
    needs:
      - release-helm-chart
    permissions:
      actions: read
      id-token: write
      packages: write
    # Note: this _must_ be referenced by tag. See: https://github.com/slsa-framework/slsa-verifier/issues/12
    uses: slsa-framework/slsa-github-generator/.github/workflows/generator_container_slsa3.yml@v2.1.0
    with:
      image: ${{ needs.release-helm-chart.outputs.image_name }}
      digest: ${{ needs.release-helm-chart.outputs.digest }}
    secrets:
      registry-username: ${{ github.actor }}
      registry-password: ${{ secrets.GITHUB_TOKEN }}


  verify-provenance:
    needs:
      - release-container-image
      - release-helm-chart
      - create-binaries-provenance
      - create-dockerhub-image-provenance
      - create-ghcr-image-provenance
      - create-ghcr-helm-provenance
    runs-on: ubuntu-24.04
    permissions: read-all
    steps:
      - name: Harden Runner
        uses: step-security/harden-runner@f4a75cfd619ee5ce8d5b864b0d183aff3c69b55a # v2.13.1
        with:
          egress-policy: audit
      - name: Install SLSA verifier
        uses: slsa-framework/slsa-verifier/actions/installer@ea584f4502babc6f60d9bc799dbbb13c1caa9ee6 # v2.7.1
      - name: Download released binaries
        env:
          GH_TOKEN: ${{ secrets.GITHUB_TOKEN }}
        run: |
          set -euo pipefail
          gh -R "${{ github.repository }}" release download "${{ github.ref_name }}" \
             -p "${{ needs.create-binaries-provenance.outputs.provenance-name }}" -p "*.tar.gz" -p "*.zip"
      - name: Verify released binaries
        run: |
          slsa-verifier verify-artifact \
            --provenance-path "${{ needs.create-binaries-provenance.outputs.provenance-name }}" \
            --source-uri "github.com/${{ github.repository }}" \
            --source-tag "${{ github.ref_name }}" \
            *.tar.gz *.zip
      - name: Login to DockerHub
        uses: docker/login-action@5e57cd118135c172c3672efd75eb46360885c0ef # v3.6.0
        with:
          username: ${{ secrets.DOCKERHUB_USER }}
          password: ${{ secrets.DOCKERHUB_TOKEN }}
      - name: Login to GitHub
        uses: docker/login-action@5e57cd118135c172c3672efd75eb46360885c0ef # v3.6.0
        with:
          registry: ghcr.io
          username: ${{ github.actor }}
          password: ${{ secrets.GITHUB_TOKEN }}
      - name: Prepare version
        id: version
        run: |
          export version=$(echo ${{ github.ref_name }} |  sed 's/v//g')
          echo "result=$version" >> $GITHUB_OUTPUT
      - name: Verify image released to DockerHub
        run: |
          IMAGE=${{ github.repository }}:${{ steps.version.outputs.result }}@${{ needs.release-container-image.outputs.dockerhub_image_digest }}
          slsa-verifier verify-image "${IMAGE}" --source-uri github.com/${{ github.repository }} --source-tag ${{ github.ref_name }}
      - name: Verify image released to GitHub
        run: |
          IMAGE=ghcr.io/${{ github.repository }}:${{ steps.version.outputs.result }}@${{ needs.release-container-image.outputs.ghcr_image_digest }}
          slsa-verifier verify-image "${IMAGE}" --source-uri github.com/${{ github.repository }} --source-tag ${{ github.ref_name }}
      - name: Verify helm chart released to GitHub
        run: |
          IMAGE=${{ needs.release-helm-chart.outputs.image_name }}@${{ needs.release-helm-chart.outputs.digest }}
          slsa-verifier verify-image "${IMAGE}" --source-uri github.com/${{ github.repository }} --source-tag ${{ github.ref_name }}

  release-documentation:
    runs-on: ubuntu-24.04
    permissions:
      contents: write
      id-token: write
      pull-requests: write
    steps:
      - name: Harden Runner
        uses: step-security/harden-runner@f4a75cfd619ee5ce8d5b864b0d183aff3c69b55a # v2.13.1
        with:
          egress-policy: audit
      - name: Checkout repository
        uses: actions/checkout@08c6903cd8c0fde910a37f88322edcfb5dd907a8 # v5
        with:
          submodules: true  # Fetch Hugo themes (true OR recursive)
          fetch-depth: 0    # Fetch all history for .GitInfo and .Lastmod
      - name: Setup Hugo
        uses: peaceiris/actions-hugo@75d2e84710de30f6ff7268e08f310b60ef14033f # v3.0.0
        with:
          hugo-version: ${{ env.HUGO_VERSION }}
          extended: true
      - name: Setup Node
<<<<<<< HEAD
        uses: actions/setup-node@a0853c24544627f65ddf259abe73b1d18a591444 # v5.0.0
        with:
          node-version: ${{ env.NODE_VERSION }}
      - name: Setup ruby
        uses: ruby/setup-ruby@cf7216d52fba1017929b4d7162fabe2b30af5b49 # v1.262.0
=======
        uses: actions/setup-node@2028fbc5c25fe9cf00d9f06a71cc4710d4507903 # v6.0.0
        with:
          node-version: ${{ env.NODE_VERSION }}
      - name: Setup ruby
        uses: ruby/setup-ruby@ab177d40ee5483edb974554986f56b33477e21d0 # v1.265.0
>>>>>>> d55fd6b8
        with:
          ruby-version: ${{ env.RUBY_VERSION }}
      - name: Install asciidoctor
        run: gem install asciidoctor asciidoctor-diagram asciidoctor-html5s asciidoctor-diagram-ditaamini rouge
      - name: Install dependencies
        working-directory: ./docs
        run: npm ci
      - name: Update version string to new released version
        uses: jacobtomlinson/gha-find-replace@2ff30f644d2e0078fc028beb9193f5ff0dcad39e # v3
        with:
          find: "x-current-version"
          replace: "${{ github.ref_name }}"
          regex: false
          include: docs/**
      - name: Update uri for redirecting to new version
        uses: jacobtomlinson/gha-find-replace@2ff30f644d2e0078fc028beb9193f5ff0dcad39e # v3
        with:
          find: "x-released-version"
          replace: "${{ github.ref_name }}"
          regex: false
          include: docs/**
      - name: Prepare image version
        id: image-version
        run: |
          export version=$(echo ${{ github.ref_name }} |  sed 's/v//g')
          echo "result=$version" >> $GITHUB_OUTPUT
      - name: Update used image tags to the released version
        uses: jacobtomlinson/gha-find-replace@2ff30f644d2e0078fc028beb9193f5ff0dcad39e # v3
        with:
          find: "heimdall:dev"
          replace: "heimdall:${{ steps.image-version.outputs.result }}"
          regex: false
          include: docs/**
      - name: Build documentation
        working-directory: ./docs
        run: hugo --minify -d ./public
      - name: Update versions JSON document
        id: update-version-json
        run: |
          cat ./docs/versions/data.json | jq '. + [{ "version": "${{ github.ref_name }}", "path": "/heimdall/${{ github.ref_name }}" }]' | tee ./docs/versions/data.json
      - name: Deploy documentation
        uses: peaceiris/actions-gh-pages@4f9cc6602d3f66b9c108549d475ec49e8ef4d45e # v4.0.0
        with:
          github_token: ${{ secrets.GITHUB_TOKEN }}
          publish_dir: ./docs/public
          destination_dir: ${{ github.ref_name }}
      - name: Deploy redirect to new released version
        uses: peaceiris/actions-gh-pages@4f9cc6602d3f66b9c108549d475ec49e8ef4d45e # v4.0.0
        with:
          github_token: ${{ secrets.GITHUB_TOKEN }}
          publish_dir: ./docs/redirect
          keep_files: true
      - name: Deploy versions JSON document
        uses: peaceiris/actions-gh-pages@4f9cc6602d3f66b9c108549d475ec49e8ef4d45e # v4.0.0
        with:
          github_token: ${{ secrets.GITHUB_TOKEN }}
          publish_dir: ./docs/versions
          keep_files: true
      - name: Get branch of the tag
        id: base-branch
        run: |
          branch_name=$(git for-each-ref | grep ^${{ github.sha }} | grep origin | grep -v HEAD | head -n1 | sed "s/.*\///")
          echo "result=$branch_name" >> $GITHUB_OUTPUT
      - name: Create a PR for the updated versions JSON document
        if: steps.update-version-json.outcome == 'success'
        uses: peter-evans/create-pull-request@271a8d0340265f705b14b6d32b9829c1cb33d45e # v7.0.8
        with:
          title: 'chore(${{ github.ref_name }}): Update to data.json to include the new released documentation version'
          commit-message: 'chore(${{ github.ref_name }}): Update to data.json to include the new released documentation version'
          base: ${{ steps.base-branch.outputs.result }}
          sign-commits: true
          body: >
            data.json updated by the release-documentation job to include the entry 
            referencing the released ${{ github.ref_name }} documentation version
          add-paths: |
            docs/versions/*.json<|MERGE_RESOLUTION|>--- conflicted
+++ resolved
@@ -5,11 +5,7 @@
     tags: [ "v*" ]
 
 env:
-<<<<<<< HEAD
-  GO_VERSION: "1.25.1"
-=======
   GO_VERSION: "1.25.3"
->>>>>>> d55fd6b8
   COSIGN_VERSION: "v2.4.3"
   CYCLONEDX_GOMOD_VERSION: "v1.9.0"
   HELM_VERSION: "3.18.5"
@@ -41,11 +37,7 @@
         with:
           go-version: "${{ env.GO_VERSION }}"
       - name: Install Cosign
-<<<<<<< HEAD
-        uses: sigstore/cosign-installer@d7543c93d881b35a8faa02e8e3605f69b7a1ce62 # v3.10.0
-=======
         uses: sigstore/cosign-installer@faadad0cce49287aee09b3a48701e75088a2c6ad # v4.0.0
->>>>>>> d55fd6b8
         with:
           cosign-release: "${{ env.COSIGN_VERSION }}"
       - name: Install CycloneDX gomod
@@ -109,11 +101,7 @@
           export version=$(echo ${{ github.ref_name }} | sed 's/v//g')
           echo "result=$version" >> $GITHUB_OUTPUT
       - name: Install Cosign
-<<<<<<< HEAD
-        uses: sigstore/cosign-installer@d7543c93d881b35a8faa02e8e3605f69b7a1ce62 # v3.10.0
-=======
         uses: sigstore/cosign-installer@faadad0cce49287aee09b3a48701e75088a2c6ad # v4.0.0
->>>>>>> d55fd6b8
         with:
           cosign-release: "${{ env.COSIGN_VERSION }}"
       - name: Set up Go # required as the sbom generator is compiled using go < 1.21
@@ -298,11 +286,7 @@
           registry_username: ${{ github.actor }}
           registry_password: ${{ secrets.GITHUB_TOKEN }}
       - name: Install Cosign
-<<<<<<< HEAD
-        uses: sigstore/cosign-installer@d7543c93d881b35a8faa02e8e3605f69b7a1ce62 # v3.10.0
-=======
         uses: sigstore/cosign-installer@faadad0cce49287aee09b3a48701e75088a2c6ad # v4.0.0
->>>>>>> d55fd6b8
         with:
           cosign-release: "${{ env.COSIGN_VERSION }}"
       - name: Login to GitHub
@@ -417,19 +401,11 @@
           hugo-version: ${{ env.HUGO_VERSION }}
           extended: true
       - name: Setup Node
-<<<<<<< HEAD
-        uses: actions/setup-node@a0853c24544627f65ddf259abe73b1d18a591444 # v5.0.0
-        with:
-          node-version: ${{ env.NODE_VERSION }}
-      - name: Setup ruby
-        uses: ruby/setup-ruby@cf7216d52fba1017929b4d7162fabe2b30af5b49 # v1.262.0
-=======
         uses: actions/setup-node@2028fbc5c25fe9cf00d9f06a71cc4710d4507903 # v6.0.0
         with:
           node-version: ${{ env.NODE_VERSION }}
       - name: Setup ruby
         uses: ruby/setup-ruby@ab177d40ee5483edb974554986f56b33477e21d0 # v1.265.0
->>>>>>> d55fd6b8
         with:
           ruby-version: ${{ env.RUBY_VERSION }}
       - name: Install asciidoctor
