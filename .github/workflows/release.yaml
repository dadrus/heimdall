--- conflicted
+++ resolved
@@ -5,11 +5,7 @@
     tags: [ "v*" ]
 
 env:
-<<<<<<< HEAD
-  GO_VERSION: "1.25.3"
-=======
   GO_VERSION: "1.25.4"
->>>>>>> 3b768db7
   COSIGN_VERSION: "v2.4.3"
   CYCLONEDX_GOMOD_VERSION: "v1.9.0"
   HELM_VERSION: "3.18.5"
@@ -31,11 +27,7 @@
       hashes: ${{ steps.hash.outputs.result }}
     steps:
       - name: Harden Runner
-<<<<<<< HEAD
-        uses: step-security/harden-runner@f4a75cfd619ee5ce8d5b864b0d183aff3c69b55a # v2.13.1
-=======
         uses: step-security/harden-runner@95d9a5deda9de15063e7595e9719c11c38c90ae2 # v2.13.2
->>>>>>> 3b768db7
         with:
           egress-policy: audit
       - name: Checkout repository
@@ -97,11 +89,7 @@
       dockerhub_image_digest: ${{ steps.dockerhub-image.outputs.digest }}
     steps:
       - name: Harden Runner
-<<<<<<< HEAD
-        uses: step-security/harden-runner@f4a75cfd619ee5ce8d5b864b0d183aff3c69b55a # v2.13.1
-=======
         uses: step-security/harden-runner@95d9a5deda9de15063e7595e9719c11c38c90ae2 # v2.13.2
->>>>>>> 3b768db7
         with:
           egress-policy: audit
       - name: Checkout repository
@@ -263,11 +251,7 @@
       image_name: ${{ steps.publish-ghcr.outputs.image_name }}
     steps:
       - name: Harden Runner
-<<<<<<< HEAD
-        uses: step-security/harden-runner@f4a75cfd619ee5ce8d5b864b0d183aff3c69b55a # v2.13.1
-=======
         uses: step-security/harden-runner@95d9a5deda9de15063e7595e9719c11c38c90ae2 # v2.13.2
->>>>>>> 3b768db7
         with:
           egress-policy: audit
       - name: Checkout repository
@@ -347,11 +331,7 @@
     permissions: read-all
     steps:
       - name: Harden Runner
-<<<<<<< HEAD
-        uses: step-security/harden-runner@f4a75cfd619ee5ce8d5b864b0d183aff3c69b55a # v2.13.1
-=======
         uses: step-security/harden-runner@95d9a5deda9de15063e7595e9719c11c38c90ae2 # v2.13.2
->>>>>>> 3b768db7
         with:
           egress-policy: audit
       - name: Install SLSA verifier
@@ -407,11 +387,7 @@
       pull-requests: write
     steps:
       - name: Harden Runner
-<<<<<<< HEAD
-        uses: step-security/harden-runner@f4a75cfd619ee5ce8d5b864b0d183aff3c69b55a # v2.13.1
-=======
         uses: step-security/harden-runner@95d9a5deda9de15063e7595e9719c11c38c90ae2 # v2.13.2
->>>>>>> 3b768db7
         with:
           egress-policy: audit
       - name: Checkout repository
@@ -429,11 +405,7 @@
         with:
           node-version: ${{ env.NODE_VERSION }}
       - name: Setup ruby
-<<<<<<< HEAD
-        uses: ruby/setup-ruby@ab177d40ee5483edb974554986f56b33477e21d0 # v1.265.0
-=======
         uses: ruby/setup-ruby@d5126b9b3579e429dd52e51e68624dda2e05be25 # v1.267.0
->>>>>>> 3b768db7
         with:
           ruby-version: ${{ env.RUBY_VERSION }}
       - name: Install asciidoctor
