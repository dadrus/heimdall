name: release

on:
  push:
    tags: [ "v*" ]

env:
  GO_VERSION: "1.24.3"
  COSIGN_VERSION: "v2.4.3"
  CYCLONEDX_GOMOD_VERSION: "v1.9.0"
  HELM_VERSION: "3.17.2"
  NODE_VERSION: "23.11"
  RUBY_VERSION: "3.4"
  HUGO_VERSION: "0.145.0"
  DOCUMENTATION_URL: "https://dadrus.github.io/heimdall/"

permissions:
  contents: read

jobs:
  release-binaries:
    runs-on: ubuntu-24.04
    permissions:
      contents: write
      id-token: write
    outputs:
      hashes: ${{ steps.hash.outputs.result }}
    steps:
      - name: Harden Runner
        uses: step-security/harden-runner@0634a2670c59f64b4a01f0f96f84700a4088b9f0 # v2.12.0
        with:
          egress-policy: audit
      - name: Checkout repository
        uses: actions/checkout@11bd71901bbe5b1630ceea73d27597364c9af683 # v4
      - name: Set up Go
        uses: actions/setup-go@d35c59abb061a4a6fb18e82ac0862c26744d6ab5 # v5.5.0
        with:
          go-version: "${{ env.GO_VERSION }}"
      - name: Install Cosign
        uses: sigstore/cosign-installer@3454372f43399081ed03b604cb2d021dabca52bb # v3.8.2
        with:
          cosign-release: "${{ env.COSIGN_VERSION }}"
      - name: Install CycloneDX gomod
        run: go install github.com/CycloneDX/cyclonedx-gomod/cmd/cyclonedx-gomod@v1.4.1
      - name: Generate SBOM
        uses: CycloneDX/gh-gomod-generate-sbom@efc74245d6802c8cefd925620515442756c70d8f # v2.0.0
        with:
          version: "${{ env.CYCLONEDX_GOMOD_VERSION }}"
          args: app -licenses -assert-licenses -json -std -output CycloneDX-SBOM.json -main .
      - name: Run GoReleaser
        id: goreleaser
        uses: goreleaser/goreleaser-action@9c156ee8a17a598857849441385a2041ef570552 # v6.3.0
        with:
          args: release --clean
        env:
          GITHUB_TOKEN: ${{ secrets.GITHUB_TOKEN }}
      - name: Generate provenance subject
        id: hash
        env:
          ARTIFACTS: "${{ steps.goreleaser.outputs.artifacts }}"
        run: |
          set -euo pipefail
          hashes=$(echo $ARTIFACTS | jq --raw-output '.[] | {name, "digest": (.extra.Digest // .extra.Checksum)} | select(.digest) | {digest} + {name} | join("  ") | sub("^sha256:";"")' | base64 -w0)
          echo "result=$hashes" >> $GITHUB_OUTPUT


  create-binaries-provenance:
    needs:
      - release-binaries
    permissions:
      actions: read
      id-token: write
      contents: write
    # Note: this _must_ be referenced by tag. See: https://github.com/slsa-framework/slsa-verifier/issues/12
    uses: slsa-framework/slsa-github-generator/.github/workflows/generator_generic_slsa3.yml@v2.1.0
    with:
      base64-subjects: "${{ needs.release-binaries.outputs.hashes }}"
      upload-assets: true
      provenance-name: "${{ github.event.repository.name }}_${{ github.ref_name }}.intoto.jsonl"


  release-container-image:
    runs-on: ubuntu-24.04
    permissions:
      packages: write
      id-token: write
    outputs:
      ghcr_image_digest: ${{ steps.ghcr-image.outputs.digest }}
      dockerhub_image_digest: ${{ steps.dockerhub-image.outputs.digest }}
    steps:
      - name: Harden Runner
        uses: step-security/harden-runner@0634a2670c59f64b4a01f0f96f84700a4088b9f0 # v2.12.0
        with:
          egress-policy: audit
      - name: Checkout repository
        uses: actions/checkout@11bd71901bbe5b1630ceea73d27597364c9af683 # v4
      - name: Prepare image version
        id: image-version
        run: |
          set -euo pipefail
          export version=$(echo ${{ github.ref_name }} | sed 's/v//g')
          echo "result=$version" >> $GITHUB_OUTPUT
      - name: Install Cosign
        uses: sigstore/cosign-installer@3454372f43399081ed03b604cb2d021dabca52bb # v3.8.2
        with:
          cosign-release: "${{ env.COSIGN_VERSION }}"
      - name: Set up Go # required as the sbom generator is compiled using go < 1.21
        uses: actions/setup-go@d35c59abb061a4a6fb18e82ac0862c26744d6ab5 # v5.5.0
        with:
          go-version: "${{ env.GO_VERSION }}"
      - name: Generate SBOM
        uses: CycloneDX/gh-gomod-generate-sbom@efc74245d6802c8cefd925620515442756c70d8f # v2.0.0
        with:
          version: "${{ env.CYCLONEDX_GOMOD_VERSION }}"
          args: app -licenses -assert-licenses -json -std -output CycloneDX-SBOM.json -main .
      - name: Set up QEMU
        uses: docker/setup-qemu-action@29109295f81e9208d7d86ff1c6c12d2833863392 # v3.6.0
      - name: Set up Docker Buildx
        uses: docker/setup-buildx-action@b5ca514318bd6ebac0fb2aedd5d36ec1b5c232a2 # v3.10.0
      - name: Login to DockerHub
        uses: docker/login-action@74a5d142397b4f367a81961eba4e8cd7edddf772 # v3.4.0
        with:
          username: ${{ secrets.DOCKERHUB_USER }}
          password: ${{ secrets.DOCKERHUB_TOKEN }}
      - name: Login to GitHub
        uses: docker/login-action@74a5d142397b4f367a81961eba4e8cd7edddf772 # v3.4.0
        with:
          registry: ghcr.io
          username: ${{ github.actor }}
          password: ${{ secrets.GITHUB_TOKEN }}
      - name: Collect meta-info for DockerHub
        id: dockerhub-meta
        uses: docker/metadata-action@902fa8ec7d6ecbf8d84d538b9b233a880e428804 # v5.7.0
        with:
          images: ${{ github.repository }}
          labels: |
            org.opencontainers.image.version=${{ steps.image-version.outputs.result }}
            org.opencontainers.image.documentation=${{ env.DOCUMENTATION_URL }}
      - name: Build and push images to DockerHub
        id: dockerhub-image
        uses: docker/build-push-action@14487ce63c7a62a4a324b0bfb37086795e31c6c1 # v6.16.0
        with:
          context: .
          file: ./docker/Dockerfile
          platforms: linux/amd64,linux/arm64,linux/arm
          push: true
          build-args: VERSION=${{ github.ref_name }}
          labels: ${{ steps.dockerhub-meta.outputs.labels }}
          tags: |
            ${{ github.repository }}:latest
            ${{ github.repository }}:${{ steps.image-version.outputs.result }}
      - name: Update DockerHub repository description & readme
        if: steps.dockerhub-image.conclusion == 'success'
        uses: peter-evans/dockerhub-description@432a30c9e07499fd01da9f8a49f0faf9e0ca5b77 # v4.0.2
        with:
          username: ${{ secrets.DOCKERHUB_USER }}
          password: ${{ secrets.DOCKERHUB_TOKEN }}
          repository: ${{ github.repository }}
          short-description: ${{ github.event.repository.description }}
          readme-filepath: ./DockerHub-README.md
      - name: Collect meta-info for GHCR
        id: ghcr-meta
        uses: docker/metadata-action@902fa8ec7d6ecbf8d84d538b9b233a880e428804 # v5.7.0
        with:
          images: ghcr.io/${{ github.repository }}
          labels: |
            org.opencontainers.image.version=${{ steps.image-version.outputs.result }}
            org.opencontainers.image.documentation=${{ env.DOCUMENTATION_URL }}
      - name: Build and push images to GHCR
        id: ghcr-image
        uses: docker/build-push-action@14487ce63c7a62a4a324b0bfb37086795e31c6c1 # v6.16.0
        with:
          context: .
          file: ./docker/Dockerfile
          platforms: linux/amd64,linux/arm64,linux/arm
          push: true
          build-args: VERSION=${{ github.ref_name }}
          labels: ${{ steps.ghcr-meta.outputs.labels }}
          tags: |
            ghcr.io/${{ github.repository }}:latest
            ghcr.io/${{ github.repository }}:${{ steps.image-version.outputs.result }}
      - name: Sign the image published in DockerHub
        if: steps.dockerhub-image.conclusion == 'success'
        env:
          GITHUB_TOKEN: ${{ secrets.GITHUB_TOKEN }}
          COSIGN_REPOSITORY: ${{ github.repository }}-signatures
        run: cosign sign --yes ${{ github.repository }}@${{ steps.dockerhub-image.outputs.digest }}
      - name: Attest and attach SBOM to the image published in DockerHub
        if: steps.dockerhub-image.conclusion == 'success'
        env:
          GITHUB_TOKEN: ${{ secrets.GITHUB_TOKEN }}
          COSIGN_REPOSITORY: ${{ github.repository }}-sbom
        run: cosign attest --yes --predicate CycloneDX-SBOM.json --type cyclonedx ${{ github.repository }}@${{ steps.dockerhub-image.outputs.digest }}
      - name: Sign the image published in GitHub
        if: steps.ghcr-image.conclusion == 'success'
        env:
          GITHUB_TOKEN: ${{ secrets.GITHUB_TOKEN }}
          COSIGN_REPOSITORY: ghcr.io/${{ github.repository }}-signatures
        run: cosign sign --yes ghcr.io/${{ github.repository }}@${{ steps.ghcr-image.outputs.digest }}
      - name: Attest and attach SBOM to the image published in GitHub
        if: steps.ghcr-image.conclusion == 'success'
        env:
          GITHUB_TOKEN: ${{ secrets.GITHUB_TOKEN }}
          COSIGN_REPOSITORY: ghcr.io/${{ github.repository }}-sbom
        run: cosign attest --yes --predicate CycloneDX-SBOM.json --type cyclonedx ghcr.io/${{ github.repository }}@${{ steps.ghcr-image.outputs.digest }}


  create-dockerhub-image-provenance:
    needs:
      - release-container-image
    permissions:
      actions: read
      id-token: write
      packages: write
    # Note: this _must_ be referenced by tag. See: https://github.com/slsa-framework/slsa-verifier/issues/12
    uses: slsa-framework/slsa-github-generator/.github/workflows/generator_container_slsa3.yml@v2.1.0
    with:
      image: ${{ github.repository }}
      digest: ${{ needs.release-container-image.outputs.dockerhub_image_digest }}
    secrets:
      registry-username: ${{ secrets.DOCKERHUB_USER }}
      registry-password: ${{ secrets.DOCKERHUB_TOKEN }}

  create-ghcr-image-provenance:
    needs:
      - release-container-image
    permissions:
      actions: read
      id-token: write
      packages: write
    # Note: this _must_ be referenced by tag. See: https://github.com/slsa-framework/slsa-verifier/issues/12
    uses: slsa-framework/slsa-github-generator/.github/workflows/generator_container_slsa3.yml@v2.1.0
    with:
      image: ghcr.io/${{ github.repository }}
      digest: ${{ needs.release-container-image.outputs.ghcr_image_digest }}
    secrets:
      registry-username: ${{ github.actor }}
      registry-password: ${{ secrets.GITHUB_TOKEN }}


  release-helm-chart:
    runs-on: ubuntu-24.04
    permissions:
      contents: write
      packages: write
      id-token: write
    needs:
      - release-container-image
    outputs:
      digest: ${{ steps.publish-ghcr.outputs.digest }}
      image_name: ${{ steps.publish-ghcr.outputs.image_name }}
    steps:
      - name: Harden Runner
        uses: step-security/harden-runner@0634a2670c59f64b4a01f0f96f84700a4088b9f0 # v2.12.0
        with:
          egress-policy: audit
      - name: Checkout repository
        uses: actions/checkout@11bd71901bbe5b1630ceea73d27597364c9af683 # v4
      - name: Prepare versions and chart name
        id: prepare
        run: |
          set -euo pipefail
          APP_VERSION=$(echo ${{ github.ref_name }} | sed 's/v//g')
          CHART_NAME=$(yq '.name' charts/*/Chart.yaml)
          CHART_VERSION=$(yq '.version' charts/*/Chart.yaml)
          echo "app_version=$APP_VERSION" >> $GITHUB_OUTPUT
          echo "chart_name=$CHART_NAME" >> $GITHUB_OUTPUT
          echo "chart_version=$CHART_VERSION" >> $GITHUB_OUTPUT
      - name: Publish Helm Chart to GH Pages
        uses: stefanprodan/helm-gh-pages@0ad2bb377311d61ac04ad9eb6f252fb68e207260 # v1.7.0
        with:
          token: ${{ secrets.GITHUB_TOKEN }}
          target_dir: charts
          linting: off
          chart_version: ${{ steps.prepare.outputs.chart_version }}
          app_version: ${{ steps.prepare.outputs.app_version }}
      - name: Publish Chart to GHCR
        id: publish-ghcr
        uses: ./.github/actions/helm-chart-oci-publisher
        with:
          name: ${{ github.event.repository.name }}
          repository: ${{ github.repository }}/chart
          chart_version: ${{ steps.prepare.outputs.chart_version }}
          app_version: ${{ steps.prepare.outputs.app_version }}
          registry: ghcr.io
          registry_username: ${{ github.actor }}
          registry_password: ${{ secrets.GITHUB_TOKEN }}
      - name: Install Cosign
        uses: sigstore/cosign-installer@3454372f43399081ed03b604cb2d021dabca52bb # v3.8.2
        with:
          cosign-release: "${{ env.COSIGN_VERSION }}"
      - name: Login to GitHub
        uses: docker/login-action@74a5d142397b4f367a81961eba4e8cd7edddf772 # v3.4.0
        with:
          registry: ghcr.io
          username: ${{ github.actor }}
          password: ${{ secrets.GITHUB_TOKEN }}
      - name: Sign the Helm chart in GHCR
        env:
          GITHUB_TOKEN: ${{ secrets.GITHUB_TOKEN }}
        run: |
          set -euo pipefail
          cosign sign --yes ${{ steps.publish-ghcr.outputs.image_name }}@${{ steps.publish-ghcr.outputs.digest }}

  create-ghcr-helm-provenance:
    needs:
      - release-helm-chart
    permissions:
      actions: read
      id-token: write
      packages: write
    # Note: this _must_ be referenced by tag. See: https://github.com/slsa-framework/slsa-verifier/issues/12
    uses: slsa-framework/slsa-github-generator/.github/workflows/generator_container_slsa3.yml@v2.1.0
    with:
      image: ${{ needs.release-helm-chart.outputs.image_name }}
      digest: ${{ needs.release-helm-chart.outputs.digest }}
    secrets:
      registry-username: ${{ github.actor }}
      registry-password: ${{ secrets.GITHUB_TOKEN }}


  verify-provenance:
    needs:
      - release-container-image
      - release-helm-chart
      - create-binaries-provenance
      - create-dockerhub-image-provenance
      - create-ghcr-image-provenance
      - create-ghcr-helm-provenance
    runs-on: ubuntu-24.04
    permissions: read-all
    steps:
      - name: Harden Runner
        uses: step-security/harden-runner@0634a2670c59f64b4a01f0f96f84700a4088b9f0 # v2.12.0
        with:
          egress-policy: audit
      - name: Install SLSA verifier
        uses: slsa-framework/slsa-verifier/actions/installer@6657aada084353c65e5dde35394b1a010289fab0 # v2.7.0
      - name: Download released binaries
        env:
          GH_TOKEN: ${{ secrets.GITHUB_TOKEN }}
        run: |
          set -euo pipefail
          gh -R "${{ github.repository }}" release download "${{ github.ref_name }}" \
             -p "${{ needs.create-binaries-provenance.outputs.provenance-name }}" -p "*.tar.gz" -p "*.zip"
      - name: Verify released binaries
        run: |
          slsa-verifier verify-artifact \
            --provenance-path "${{ needs.create-binaries-provenance.outputs.provenance-name }}" \
            --source-uri "github.com/${{ github.repository }}" \
            --source-tag "${{ github.ref_name }}" \
            *.tar.gz *.zip
      - name: Login to DockerHub
        uses: docker/login-action@74a5d142397b4f367a81961eba4e8cd7edddf772 # v3.4.0
        with:
          username: ${{ secrets.DOCKERHUB_USER }}
          password: ${{ secrets.DOCKERHUB_TOKEN }}
      - name: Login to GitHub
        uses: docker/login-action@74a5d142397b4f367a81961eba4e8cd7edddf772 # v3.4.0
        with:
          registry: ghcr.io
          username: ${{ github.actor }}
          password: ${{ secrets.GITHUB_TOKEN }}
      - name: Prepare version
        id: version
        run: |
          export version=$(echo ${{ github.ref_name }} |  sed 's/v//g')
          echo "result=$version" >> $GITHUB_OUTPUT
      - name: Verify image released to DockerHub
        run: |
          IMAGE=${{ github.repository }}:${{ steps.version.outputs.result }}@${{ needs.release-container-image.outputs.dockerhub_image_digest }}
          slsa-verifier verify-image "${IMAGE}" --source-uri github.com/${{ github.repository }} --source-tag ${{ github.ref_name }}
      - name: Verify image released to GitHub
        run: |
          IMAGE=ghcr.io/${{ github.repository }}:${{ steps.version.outputs.result }}@${{ needs.release-container-image.outputs.ghcr_image_digest }}
          slsa-verifier verify-image "${IMAGE}" --source-uri github.com/${{ github.repository }} --source-tag ${{ github.ref_name }}
      - name: Verify helm chart released to GitHub
        run: |
          IMAGE=${{ needs.release-helm-chart.outputs.image_name }}@${{ needs.release-helm-chart.outputs.digest }}
          slsa-verifier verify-image "${IMAGE}" --source-uri github.com/${{ github.repository }} --source-tag ${{ github.ref_name }}

  release-documentation:
    runs-on: ubuntu-24.04
    permissions:
      contents: write
      id-token: write
      pull-requests: write
    steps:
      - name: Harden Runner
        uses: step-security/harden-runner@0634a2670c59f64b4a01f0f96f84700a4088b9f0 # v2.12.0
        with:
          egress-policy: audit
      - name: Checkout repository
        uses: actions/checkout@11bd71901bbe5b1630ceea73d27597364c9af683 # v4
        with:
          submodules: true  # Fetch Hugo themes (true OR recursive)
          fetch-depth: 0    # Fetch all history for .GitInfo and .Lastmod
      - name: Setup Hugo
        uses: peaceiris/actions-hugo@75d2e84710de30f6ff7268e08f310b60ef14033f # v3.0.0
        with:
          hugo-version: ${{ env.HUGO_VERSION }}
          extended: true
      - name: Setup Node
        uses: actions/setup-node@49933ea5288caeca8642d1e84afbd3f7d6820020 # v4.4.0
        with:
          node-version: ${{ env.NODE_VERSION }}
      - name: Setup ruby
<<<<<<< HEAD
        uses: ruby/setup-ruby@eaecf785f6a34567a6d97f686bbb7bccc1ac1e5c # v1.237.0
=======
        uses: ruby/setup-ruby@e34163cd15f4bb403dcd72d98e295997e6a55798 # v1.238.0
>>>>>>> 3b851c57
        with:
          ruby-version: ${{ env.RUBY_VERSION }}
      - name: Install asciidoctor
        run: gem install asciidoctor asciidoctor-diagram asciidoctor-html5s rouge
      - name: Install dependencies
        working-directory: ./docs
        run: npm install
      - name: Update version string to new released version
        uses: jacobtomlinson/gha-find-replace@2ff30f644d2e0078fc028beb9193f5ff0dcad39e # v3
        with:
          find: "x-current-version"
          replace: "${{ github.ref_name }}"
          regex: false
          include: docs/**
      - name: Update uri for redirecting to new version
        uses: jacobtomlinson/gha-find-replace@2ff30f644d2e0078fc028beb9193f5ff0dcad39e # v3
        with:
          find: "x-released-version"
          replace: "${{ github.ref_name }}"
          regex: false
          include: docs/**
      - name: Prepare image version
        id: image-version
        run: |
          export version=$(echo {{ github.ref_name }} |  sed 's/v//g')
          echo "result=$version" >> $GITHUB_OUTPUT
      - name: Update used image tags to the released version
        uses: jacobtomlinson/gha-find-replace@2ff30f644d2e0078fc028beb9193f5ff0dcad39e # v3
        with:
          find: "heimdall:dev"
          replace: "heimdall:${{ steps.image-version.outputs.result }}"
          regex: false
          include: docs/**
      - name: Build documentation
        working-directory: ./docs
        run: hugo --minify -d ./public
      - name: Update versions JSON document
        id: update-version-json
        run: |
          cat ./docs/versions/data.json | jq '. + [{ "version": "${{ github.ref_name }}", "path": "/heimdall/${{ github.ref_name }}" }]' | tee ./docs/versions/data.json
      - name: Deploy documentation
        uses: peaceiris/actions-gh-pages@4f9cc6602d3f66b9c108549d475ec49e8ef4d45e # v4.0.0
        with:
          github_token: ${{ secrets.GITHUB_TOKEN }}
          publish_dir: ./docs/public
          destination_dir: ${{ github.ref_name }}
      - name: Deploy redirect to new released version
        uses: peaceiris/actions-gh-pages@4f9cc6602d3f66b9c108549d475ec49e8ef4d45e # v4.0.0
        with:
          github_token: ${{ secrets.GITHUB_TOKEN }}
          publish_dir: ./docs/redirect
          keep_files: true
      - name: Deploy versions JSON document
        uses: peaceiris/actions-gh-pages@4f9cc6602d3f66b9c108549d475ec49e8ef4d45e # v4.0.0
        with:
          github_token: ${{ secrets.GITHUB_TOKEN }}
          publish_dir: ./docs/versions
          keep_files: true
      - name: Get branch of the tag
        id: base-branch
        run: |
          branch_name=$(git for-each-ref | grep ^${{ github.sha }} | grep origin | grep -v HEAD | head -n1 | sed "s/.*\///")
          echo "result=$branch_name" >> $GITHUB_OUTPUT
      - name: Create a PR for the updated versions JSON document
        if: steps.update-version-json.outcome == 'success'
        uses: peter-evans/create-pull-request@271a8d0340265f705b14b6d32b9829c1cb33d45e # v7.0.8
        with:
          title: 'chore(${{ github.ref_name }}): Update to data.json to include the new released documentation version'
          commit-message: 'chore(${{ github.ref_name }}): Update to data.json to include the new released documentation version'
          base: ${{ steps.base-branch.outputs.result }}
          sign-commits: true
          body: >
            data.json updated by the release-documentation job to include the entry 
            referencing the released ${{ github.ref_name }} documentation version
          add-paths: |
            docs/versions/*.json<|MERGE_RESOLUTION|>--- conflicted
+++ resolved
@@ -405,11 +405,7 @@
         with:
           node-version: ${{ env.NODE_VERSION }}
       - name: Setup ruby
-<<<<<<< HEAD
-        uses: ruby/setup-ruby@eaecf785f6a34567a6d97f686bbb7bccc1ac1e5c # v1.237.0
-=======
         uses: ruby/setup-ruby@e34163cd15f4bb403dcd72d98e295997e6a55798 # v1.238.0
->>>>>>> 3b851c57
         with:
           ruby-version: ${{ env.RUBY_VERSION }}
       - name: Install asciidoctor
