--- conflicted
+++ resolved
@@ -5,11 +5,7 @@
     tags: [ "v*" ]
 
 env:
-<<<<<<< HEAD
-  GO_VERSION: "1.25.4"
-=======
   GO_VERSION: "1.25.5"
->>>>>>> 599b6cd6
   COSIGN_VERSION: "v2.4.3"
   CYCLONEDX_GOMOD_VERSION: "v1.9.0"
   HELM_VERSION: "3.18.5"
@@ -31,21 +27,13 @@
       hashes: ${{ steps.hash.outputs.result }}
     steps:
       - name: Harden Runner
-<<<<<<< HEAD
-        uses: step-security/harden-runner@95d9a5deda9de15063e7595e9719c11c38c90ae2 # v2.13.2
-=======
         uses: step-security/harden-runner@df199fb7be9f65074067a9eb93f12bb4c5547cf2 # v2.13.3
->>>>>>> 599b6cd6
         with:
           egress-policy: audit
       - name: Checkout repository
         uses: actions/checkout@8e8c483db84b4bee98b60c0593521ed34d9990e8 # v6
       - name: Set up Go
-<<<<<<< HEAD
-        uses: actions/setup-go@44694675825211faa026b3c33043df3e48a5fa00 # v6.0.0
-=======
         uses: actions/setup-go@4dc6199c7b1a012772edbd06daecab0f50c9053c # v6.1.0
->>>>>>> 599b6cd6
         with:
           go-version: "${{ env.GO_VERSION }}"
       - name: Install Cosign
@@ -101,11 +89,7 @@
       dockerhub_image_digest: ${{ steps.dockerhub-image.outputs.digest }}
     steps:
       - name: Harden Runner
-<<<<<<< HEAD
-        uses: step-security/harden-runner@95d9a5deda9de15063e7595e9719c11c38c90ae2 # v2.13.2
-=======
         uses: step-security/harden-runner@df199fb7be9f65074067a9eb93f12bb4c5547cf2 # v2.13.3
->>>>>>> 599b6cd6
         with:
           egress-policy: audit
       - name: Checkout repository
@@ -121,11 +105,7 @@
         with:
           cosign-release: "${{ env.COSIGN_VERSION }}"
       - name: Set up Go # required as the sbom generator is compiled using go < 1.21
-<<<<<<< HEAD
-        uses: actions/setup-go@44694675825211faa026b3c33043df3e48a5fa00 # v6.0.0
-=======
         uses: actions/setup-go@4dc6199c7b1a012772edbd06daecab0f50c9053c # v6.1.0
->>>>>>> 599b6cd6
         with:
           go-version: "${{ env.GO_VERSION }}"
       - name: Generate SBOM
@@ -150,11 +130,7 @@
           password: ${{ secrets.GITHUB_TOKEN }}
       - name: Collect meta-info for DockerHub
         id: dockerhub-meta
-<<<<<<< HEAD
-        uses: docker/metadata-action@318604b99e75e41977312d83839a89be02ca4893 # v5.9.0
-=======
         uses: docker/metadata-action@c299e40c65443455700f0fdfc63efafe5b349051 # v5.10.0
->>>>>>> 599b6cd6
         with:
           images: ${{ github.repository }}
           labels: |
@@ -184,11 +160,7 @@
           readme-filepath: ./DockerHub-README.md
       - name: Collect meta-info for GHCR
         id: ghcr-meta
-<<<<<<< HEAD
-        uses: docker/metadata-action@318604b99e75e41977312d83839a89be02ca4893 # v5.9.0
-=======
         uses: docker/metadata-action@c299e40c65443455700f0fdfc63efafe5b349051 # v5.10.0
->>>>>>> 599b6cd6
         with:
           images: ghcr.io/${{ github.repository }}
           labels: |
@@ -279,11 +251,7 @@
       image_name: ${{ steps.publish-ghcr.outputs.image_name }}
     steps:
       - name: Harden Runner
-<<<<<<< HEAD
-        uses: step-security/harden-runner@95d9a5deda9de15063e7595e9719c11c38c90ae2 # v2.13.2
-=======
         uses: step-security/harden-runner@df199fb7be9f65074067a9eb93f12bb4c5547cf2 # v2.13.3
->>>>>>> 599b6cd6
         with:
           egress-policy: audit
       - name: Checkout repository
@@ -363,11 +331,7 @@
     permissions: read-all
     steps:
       - name: Harden Runner
-<<<<<<< HEAD
-        uses: step-security/harden-runner@95d9a5deda9de15063e7595e9719c11c38c90ae2 # v2.13.2
-=======
         uses: step-security/harden-runner@df199fb7be9f65074067a9eb93f12bb4c5547cf2 # v2.13.3
->>>>>>> 599b6cd6
         with:
           egress-policy: audit
       - name: Install SLSA verifier
@@ -423,11 +387,7 @@
       pull-requests: write
     steps:
       - name: Harden Runner
-<<<<<<< HEAD
-        uses: step-security/harden-runner@95d9a5deda9de15063e7595e9719c11c38c90ae2 # v2.13.2
-=======
         uses: step-security/harden-runner@df199fb7be9f65074067a9eb93f12bb4c5547cf2 # v2.13.3
->>>>>>> 599b6cd6
         with:
           egress-policy: audit
       - name: Checkout repository
@@ -441,19 +401,11 @@
           hugo-version: ${{ env.HUGO_VERSION }}
           extended: true
       - name: Setup Node
-<<<<<<< HEAD
-        uses: actions/setup-node@2028fbc5c25fe9cf00d9f06a71cc4710d4507903 # v6.0.0
-        with:
-          node-version: ${{ env.NODE_VERSION }}
-      - name: Setup ruby
-        uses: ruby/setup-ruby@d5126b9b3579e429dd52e51e68624dda2e05be25 # v1.267.0
-=======
         uses: actions/setup-node@395ad3262231945c25e8478fd5baf05154b1d79f # v6.1.0
         with:
           node-version: ${{ env.NODE_VERSION }}
       - name: Setup ruby
         uses: ruby/setup-ruby@8aeb6ff8030dd539317f8e1769a044873b56ea71 # v1.268.0
->>>>>>> 599b6cd6
         with:
           ruby-version: ${{ env.RUBY_VERSION }}
       - name: Install asciidoctor
