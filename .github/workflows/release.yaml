name: release

on:
  push:
    tags: [ "v*" ]

env:
<<<<<<< HEAD
  GO_VERSION: "1.25.0"
=======
  GO_VERSION: "1.25.1"
>>>>>>> 89606e91
  COSIGN_VERSION: "v2.4.3"
  CYCLONEDX_GOMOD_VERSION: "v1.9.0"
  HELM_VERSION: "3.18.5"
  NODE_VERSION: "24.8.0"
  RUBY_VERSION: "3.4"
  HUGO_VERSION: "0.150.0"
  DOCUMENTATION_URL: "https://dadrus.github.io/heimdall/"

permissions:
  contents: read

jobs:
  release-binaries:
    runs-on: ubuntu-24.04
    permissions:
      contents: write
      id-token: write
    outputs:
      hashes: ${{ steps.hash.outputs.result }}
    steps:
      - name: Harden Runner
        uses: step-security/harden-runner@f4a75cfd619ee5ce8d5b864b0d183aff3c69b55a # v2.13.1
        with:
          egress-policy: audit
      - name: Checkout repository
        uses: actions/checkout@08c6903cd8c0fde910a37f88322edcfb5dd907a8 # v5
      - name: Set up Go
        uses: actions/setup-go@44694675825211faa026b3c33043df3e48a5fa00 # v6.0.0
        with:
          go-version: "${{ env.GO_VERSION }}"
      - name: Install Cosign
        uses: sigstore/cosign-installer@d7543c93d881b35a8faa02e8e3605f69b7a1ce62 # v3.10.0
        with:
          cosign-release: "${{ env.COSIGN_VERSION }}"
      - name: Install CycloneDX gomod
        run: go install github.com/CycloneDX/cyclonedx-gomod/cmd/cyclonedx-gomod@v1.4.1
      - name: Generate SBOM
        uses: CycloneDX/gh-gomod-generate-sbom@efc74245d6802c8cefd925620515442756c70d8f # v2.0.0
        with:
          version: "${{ env.CYCLONEDX_GOMOD_VERSION }}"
          args: app -licenses -assert-licenses -json -std -output CycloneDX-SBOM.json -main .
      - name: Run GoReleaser
        id: goreleaser
        uses: goreleaser/goreleaser-action@e435ccd777264be153ace6237001ef4d979d3a7a # v6.4.0
        with:
          args: release --clean
        env:
          GITHUB_TOKEN: ${{ secrets.GITHUB_TOKEN }}
      - name: Generate provenance subject
        id: hash
        env:
          ARTIFACTS: "${{ steps.goreleaser.outputs.artifacts }}"
        run: |
          set -euo pipefail
          hashes=$(echo $ARTIFACTS | jq --raw-output '.[] | {name, "digest": (.extra.Digest // .extra.Checksum)} | select(.digest) | {digest} + {name} | join("  ") | sub("^sha256:";"")' | base64 -w0)
          echo "result=$hashes" >> $GITHUB_OUTPUT


  create-binaries-provenance:
    needs:
      - release-binaries
    permissions:
      actions: read
      id-token: write
      contents: write
    # Note: this _must_ be referenced by tag. See: https://github.com/slsa-framework/slsa-verifier/issues/12
    uses: slsa-framework/slsa-github-generator/.github/workflows/generator_generic_slsa3.yml@v2.1.0
    with:
      base64-subjects: "${{ needs.release-binaries.outputs.hashes }}"
      upload-assets: true
      provenance-name: "${{ github.event.repository.name }}_${{ github.ref_name }}.intoto.jsonl"


  release-container-image:
    runs-on: ubuntu-24.04
    permissions:
      packages: write
      id-token: write
    outputs:
      ghcr_image_digest: ${{ steps.ghcr-image.outputs.digest }}
      dockerhub_image_digest: ${{ steps.dockerhub-image.outputs.digest }}
    steps:
      - name: Harden Runner
        uses: step-security/harden-runner@f4a75cfd619ee5ce8d5b864b0d183aff3c69b55a # v2.13.1
        with:
          egress-policy: audit
      - name: Checkout repository
        uses: actions/checkout@08c6903cd8c0fde910a37f88322edcfb5dd907a8 # v5
      - name: Prepare image version
        id: image-version
        run: |
          set -euo pipefail
          export version=$(echo ${{ github.ref_name }} | sed 's/v//g')
          echo "result=$version" >> $GITHUB_OUTPUT
      - name: Install Cosign
        uses: sigstore/cosign-installer@d7543c93d881b35a8faa02e8e3605f69b7a1ce62 # v3.10.0
        with:
          cosign-release: "${{ env.COSIGN_VERSION }}"
      - name: Set up Go # required as the sbom generator is compiled using go < 1.21
        uses: actions/setup-go@44694675825211faa026b3c33043df3e48a5fa00 # v6.0.0
        with:
          go-version: "${{ env.GO_VERSION }}"
      - name: Generate SBOM
        uses: CycloneDX/gh-gomod-generate-sbom@efc74245d6802c8cefd925620515442756c70d8f # v2.0.0
        with:
          version: "${{ env.CYCLONEDX_GOMOD_VERSION }}"
          args: app -licenses -assert-licenses -json -std -output CycloneDX-SBOM.json -main .
      - name: Set up QEMU
        uses: docker/setup-qemu-action@29109295f81e9208d7d86ff1c6c12d2833863392 # v3.6.0
      - name: Set up Docker Buildx
        uses: docker/setup-buildx-action@e468171a9de216ec08956ac3ada2f0791b6bd435 # v3.11.1
      - name: Login to DockerHub
        uses: docker/login-action@184bdaa0721073962dff0199f1fb9940f07167d1 # v3.5.0
        with:
          username: ${{ secrets.DOCKERHUB_USER }}
          password: ${{ secrets.DOCKERHUB_TOKEN }}
      - name: Login to GitHub
        uses: docker/login-action@184bdaa0721073962dff0199f1fb9940f07167d1 # v3.5.0
        with:
          registry: ghcr.io
          username: ${{ github.actor }}
          password: ${{ secrets.GITHUB_TOKEN }}
      - name: Collect meta-info for DockerHub
        id: dockerhub-meta
        uses: docker/metadata-action@c1e51972afc2121e065aed6d45c65596fe445f3f # v5.8.0
        with:
          images: ${{ github.repository }}
          labels: |
            org.opencontainers.image.version=${{ steps.image-version.outputs.result }}
            org.opencontainers.image.documentation=${{ env.DOCUMENTATION_URL }}
      - name: Build and push images to DockerHub
        id: dockerhub-image
        uses: docker/build-push-action@263435318d21b8e681c14492fe198d362a7d2c83 # v6.18.0
        with:
          context: .
          file: ./docker/Dockerfile
          platforms: linux/amd64,linux/arm64,linux/arm
          push: true
          build-args: VERSION=${{ github.ref_name }}
          labels: ${{ steps.dockerhub-meta.outputs.labels }}
          tags: |
            ${{ github.repository }}:latest
            ${{ github.repository }}:${{ steps.image-version.outputs.result }}
      - name: Update DockerHub repository description & readme
        if: steps.dockerhub-image.conclusion == 'success'
        uses: peter-evans/dockerhub-description@432a30c9e07499fd01da9f8a49f0faf9e0ca5b77 # v4.0.2
        with:
          username: ${{ secrets.DOCKERHUB_USER }}
          password: ${{ secrets.DOCKERHUB_TOKEN }}
          repository: ${{ github.repository }}
          short-description: ${{ github.event.repository.description }}
          readme-filepath: ./DockerHub-README.md
      - name: Collect meta-info for GHCR
        id: ghcr-meta
        uses: docker/metadata-action@c1e51972afc2121e065aed6d45c65596fe445f3f # v5.8.0
        with:
          images: ghcr.io/${{ github.repository }}
          labels: |
            org.opencontainers.image.version=${{ steps.image-version.outputs.result }}
            org.opencontainers.image.documentation=${{ env.DOCUMENTATION_URL }}
      - name: Build and push images to GHCR
        id: ghcr-image
        uses: docker/build-push-action@263435318d21b8e681c14492fe198d362a7d2c83 # v6.18.0
        with:
          context: .
          file: ./docker/Dockerfile
          platforms: linux/amd64,linux/arm64,linux/arm
          push: true
          build-args: VERSION=${{ github.ref_name }}
          labels: ${{ steps.ghcr-meta.outputs.labels }}
          tags: |
            ghcr.io/${{ github.repository }}:latest
            ghcr.io/${{ github.repository }}:${{ steps.image-version.outputs.result }}
      - name: Sign the image published in DockerHub
        if: steps.dockerhub-image.conclusion == 'success'
        env:
          GITHUB_TOKEN: ${{ secrets.GITHUB_TOKEN }}
          COSIGN_REPOSITORY: ${{ github.repository }}-signatures
        run: cosign sign --yes ${{ github.repository }}@${{ steps.dockerhub-image.outputs.digest }}
      - name: Attest and attach SBOM to the image published in DockerHub
        if: steps.dockerhub-image.conclusion == 'success'
        env:
          GITHUB_TOKEN: ${{ secrets.GITHUB_TOKEN }}
          COSIGN_REPOSITORY: ${{ github.repository }}-sbom
        run: cosign attest --yes --predicate CycloneDX-SBOM.json --type cyclonedx ${{ github.repository }}@${{ steps.dockerhub-image.outputs.digest }}
      - name: Sign the image published in GitHub
        if: steps.ghcr-image.conclusion == 'success'
        env:
          GITHUB_TOKEN: ${{ secrets.GITHUB_TOKEN }}
          COSIGN_REPOSITORY: ghcr.io/${{ github.repository }}-signatures
        run: cosign sign --yes ghcr.io/${{ github.repository }}@${{ steps.ghcr-image.outputs.digest }}
      - name: Attest and attach SBOM to the image published in GitHub
        if: steps.ghcr-image.conclusion == 'success'
        env:
          GITHUB_TOKEN: ${{ secrets.GITHUB_TOKEN }}
          COSIGN_REPOSITORY: ghcr.io/${{ github.repository }}-sbom
        run: cosign attest --yes --predicate CycloneDX-SBOM.json --type cyclonedx ghcr.io/${{ github.repository }}@${{ steps.ghcr-image.outputs.digest }}


  create-dockerhub-image-provenance:
    needs:
      - release-container-image
    permissions:
      actions: read
      id-token: write
      packages: write
    # Note: this _must_ be referenced by tag. See: https://github.com/slsa-framework/slsa-verifier/issues/12
    uses: slsa-framework/slsa-github-generator/.github/workflows/generator_container_slsa3.yml@v2.1.0
    with:
      image: ${{ github.repository }}
      digest: ${{ needs.release-container-image.outputs.dockerhub_image_digest }}
    secrets:
      registry-username: ${{ secrets.DOCKERHUB_USER }}
      registry-password: ${{ secrets.DOCKERHUB_TOKEN }}

  create-ghcr-image-provenance:
    needs:
      - release-container-image
    permissions:
      actions: read
      id-token: write
      packages: write
    # Note: this _must_ be referenced by tag. See: https://github.com/slsa-framework/slsa-verifier/issues/12
    uses: slsa-framework/slsa-github-generator/.github/workflows/generator_container_slsa3.yml@v2.1.0
    with:
      image: ghcr.io/${{ github.repository }}
      digest: ${{ needs.release-container-image.outputs.ghcr_image_digest }}
    secrets:
      registry-username: ${{ github.actor }}
      registry-password: ${{ secrets.GITHUB_TOKEN }}


  release-helm-chart:
    runs-on: ubuntu-24.04
    permissions:
      contents: write
      packages: write
      id-token: write
    needs:
      - release-container-image
    outputs:
      digest: ${{ steps.publish-ghcr.outputs.digest }}
      image_name: ${{ steps.publish-ghcr.outputs.image_name }}
    steps:
      - name: Harden Runner
        uses: step-security/harden-runner@f4a75cfd619ee5ce8d5b864b0d183aff3c69b55a # v2.13.1
        with:
          egress-policy: audit
      - name: Checkout repository
        uses: actions/checkout@08c6903cd8c0fde910a37f88322edcfb5dd907a8 # v5
      - name: Prepare versions and chart name
        id: prepare
        run: |
          set -euo pipefail
          APP_VERSION=$(echo ${{ github.ref_name }} | sed 's/v//g')
          CHART_NAME=$(yq '.name' charts/*/Chart.yaml)
          CHART_VERSION=$(yq '.version' charts/*/Chart.yaml)
          echo "app_version=$APP_VERSION" >> $GITHUB_OUTPUT
          echo "chart_name=$CHART_NAME" >> $GITHUB_OUTPUT
          echo "chart_version=$CHART_VERSION" >> $GITHUB_OUTPUT
      - name: Publish Helm Chart to GH Pages
        uses: stefanprodan/helm-gh-pages@0ad2bb377311d61ac04ad9eb6f252fb68e207260 # v1.7.0
        with:
          token: ${{ secrets.GITHUB_TOKEN }}
          target_dir: charts
          linting: off
          chart_version: ${{ steps.prepare.outputs.chart_version }}
          app_version: ${{ steps.prepare.outputs.app_version }}
      - name: Publish Chart to GHCR
        id: publish-ghcr
        uses: ./.github/actions/helm-chart-oci-publisher
        with:
          name: ${{ github.event.repository.name }}
          repository: ${{ github.repository }}/chart
          chart_version: ${{ steps.prepare.outputs.chart_version }}
          app_version: ${{ steps.prepare.outputs.app_version }}
          registry: ghcr.io
          registry_username: ${{ github.actor }}
          registry_password: ${{ secrets.GITHUB_TOKEN }}
      - name: Install Cosign
        uses: sigstore/cosign-installer@d7543c93d881b35a8faa02e8e3605f69b7a1ce62 # v3.10.0
        with:
          cosign-release: "${{ env.COSIGN_VERSION }}"
      - name: Login to GitHub
        uses: docker/login-action@184bdaa0721073962dff0199f1fb9940f07167d1 # v3.5.0
        with:
          registry: ghcr.io
          username: ${{ github.actor }}
          password: ${{ secrets.GITHUB_TOKEN }}
      - name: Sign the Helm chart in GHCR
        env:
          GITHUB_TOKEN: ${{ secrets.GITHUB_TOKEN }}
        run: |
          set -euo pipefail
          cosign sign --yes ${{ steps.publish-ghcr.outputs.image_name }}@${{ steps.publish-ghcr.outputs.digest }}

  create-ghcr-helm-provenance:
    needs:
      - release-helm-chart
    permissions:
      actions: read
      id-token: write
      packages: write
    # Note: this _must_ be referenced by tag. See: https://github.com/slsa-framework/slsa-verifier/issues/12
    uses: slsa-framework/slsa-github-generator/.github/workflows/generator_container_slsa3.yml@v2.1.0
    with:
      image: ${{ needs.release-helm-chart.outputs.image_name }}
      digest: ${{ needs.release-helm-chart.outputs.digest }}
    secrets:
      registry-username: ${{ github.actor }}
      registry-password: ${{ secrets.GITHUB_TOKEN }}


  verify-provenance:
    needs:
      - release-container-image
      - release-helm-chart
      - create-binaries-provenance
      - create-dockerhub-image-provenance
      - create-ghcr-image-provenance
      - create-ghcr-helm-provenance
    runs-on: ubuntu-24.04
    permissions: read-all
    steps:
      - name: Harden Runner
        uses: step-security/harden-runner@f4a75cfd619ee5ce8d5b864b0d183aff3c69b55a # v2.13.1
        with:
          egress-policy: audit
      - name: Install SLSA verifier
        uses: slsa-framework/slsa-verifier/actions/installer@ea584f4502babc6f60d9bc799dbbb13c1caa9ee6 # v2.7.1
      - name: Download released binaries
        env:
          GH_TOKEN: ${{ secrets.GITHUB_TOKEN }}
        run: |
          set -euo pipefail
          gh -R "${{ github.repository }}" release download "${{ github.ref_name }}" \
             -p "${{ needs.create-binaries-provenance.outputs.provenance-name }}" -p "*.tar.gz" -p "*.zip"
      - name: Verify released binaries
        run: |
          slsa-verifier verify-artifact \
            --provenance-path "${{ needs.create-binaries-provenance.outputs.provenance-name }}" \
            --source-uri "github.com/${{ github.repository }}" \
            --source-tag "${{ github.ref_name }}" \
            *.tar.gz *.zip
      - name: Login to DockerHub
        uses: docker/login-action@184bdaa0721073962dff0199f1fb9940f07167d1 # v3.5.0
        with:
          username: ${{ secrets.DOCKERHUB_USER }}
          password: ${{ secrets.DOCKERHUB_TOKEN }}
      - name: Login to GitHub
        uses: docker/login-action@184bdaa0721073962dff0199f1fb9940f07167d1 # v3.5.0
        with:
          registry: ghcr.io
          username: ${{ github.actor }}
          password: ${{ secrets.GITHUB_TOKEN }}
      - name: Prepare version
        id: version
        run: |
          export version=$(echo ${{ github.ref_name }} |  sed 's/v//g')
          echo "result=$version" >> $GITHUB_OUTPUT
      - name: Verify image released to DockerHub
        run: |
          IMAGE=${{ github.repository }}:${{ steps.version.outputs.result }}@${{ needs.release-container-image.outputs.dockerhub_image_digest }}
          slsa-verifier verify-image "${IMAGE}" --source-uri github.com/${{ github.repository }} --source-tag ${{ github.ref_name }}
      - name: Verify image released to GitHub
        run: |
          IMAGE=ghcr.io/${{ github.repository }}:${{ steps.version.outputs.result }}@${{ needs.release-container-image.outputs.ghcr_image_digest }}
          slsa-verifier verify-image "${IMAGE}" --source-uri github.com/${{ github.repository }} --source-tag ${{ github.ref_name }}
      - name: Verify helm chart released to GitHub
        run: |
          IMAGE=${{ needs.release-helm-chart.outputs.image_name }}@${{ needs.release-helm-chart.outputs.digest }}
          slsa-verifier verify-image "${IMAGE}" --source-uri github.com/${{ github.repository }} --source-tag ${{ github.ref_name }}

  release-documentation:
    runs-on: ubuntu-24.04
    permissions:
      contents: write
      id-token: write
      pull-requests: write
    steps:
      - name: Harden Runner
        uses: step-security/harden-runner@f4a75cfd619ee5ce8d5b864b0d183aff3c69b55a # v2.13.1
        with:
          egress-policy: audit
      - name: Checkout repository
        uses: actions/checkout@08c6903cd8c0fde910a37f88322edcfb5dd907a8 # v5
        with:
          submodules: true  # Fetch Hugo themes (true OR recursive)
          fetch-depth: 0    # Fetch all history for .GitInfo and .Lastmod
      - name: Setup Hugo
        uses: peaceiris/actions-hugo@75d2e84710de30f6ff7268e08f310b60ef14033f # v3.0.0
        with:
          hugo-version: ${{ env.HUGO_VERSION }}
          extended: true
      - name: Setup Node
        uses: actions/setup-node@a0853c24544627f65ddf259abe73b1d18a591444 # v5.0.0
        with:
          node-version: ${{ env.NODE_VERSION }}
      - name: Setup ruby
        uses: ruby/setup-ruby@cf7216d52fba1017929b4d7162fabe2b30af5b49 # v1.262.0
        with:
          ruby-version: ${{ env.RUBY_VERSION }}
      - name: Install asciidoctor
        run: gem install asciidoctor asciidoctor-diagram asciidoctor-html5s asciidoctor-diagram-ditaamini rouge
      - name: Install dependencies
        working-directory: ./docs
        run: npm ci
      - name: Update version string to new released version
        uses: jacobtomlinson/gha-find-replace@2ff30f644d2e0078fc028beb9193f5ff0dcad39e # v3
        with:
          find: "x-current-version"
          replace: "${{ github.ref_name }}"
          regex: false
          include: docs/**
      - name: Update uri for redirecting to new version
        uses: jacobtomlinson/gha-find-replace@2ff30f644d2e0078fc028beb9193f5ff0dcad39e # v3
        with:
          find: "x-released-version"
          replace: "${{ github.ref_name }}"
          regex: false
          include: docs/**
      - name: Prepare image version
        id: image-version
        run: |
          export version=$(echo {{ github.ref_name }} |  sed 's/v//g')
          echo "result=$version" >> $GITHUB_OUTPUT
      - name: Update used image tags to the released version
        uses: jacobtomlinson/gha-find-replace@2ff30f644d2e0078fc028beb9193f5ff0dcad39e # v3
        with:
          find: "heimdall:dev"
          replace: "heimdall:${{ steps.image-version.outputs.result }}"
          regex: false
          include: docs/**
      - name: Build documentation
        working-directory: ./docs
        run: hugo --minify -d ./public
      - name: Update versions JSON document
        id: update-version-json
        run: |
          cat ./docs/versions/data.json | jq '. + [{ "version": "${{ github.ref_name }}", "path": "/heimdall/${{ github.ref_name }}" }]' | tee ./docs/versions/data.json
      - name: Deploy documentation
        uses: peaceiris/actions-gh-pages@4f9cc6602d3f66b9c108549d475ec49e8ef4d45e # v4.0.0
        with:
          github_token: ${{ secrets.GITHUB_TOKEN }}
          publish_dir: ./docs/public
          destination_dir: ${{ github.ref_name }}
      - name: Deploy redirect to new released version
        uses: peaceiris/actions-gh-pages@4f9cc6602d3f66b9c108549d475ec49e8ef4d45e # v4.0.0
        with:
          github_token: ${{ secrets.GITHUB_TOKEN }}
          publish_dir: ./docs/redirect
          keep_files: true
      - name: Deploy versions JSON document
        uses: peaceiris/actions-gh-pages@4f9cc6602d3f66b9c108549d475ec49e8ef4d45e # v4.0.0
        with:
          github_token: ${{ secrets.GITHUB_TOKEN }}
          publish_dir: ./docs/versions
          keep_files: true
      - name: Get branch of the tag
        id: base-branch
        run: |
          branch_name=$(git for-each-ref | grep ^${{ github.sha }} | grep origin | grep -v HEAD | head -n1 | sed "s/.*\///")
          echo "result=$branch_name" >> $GITHUB_OUTPUT
      - name: Create a PR for the updated versions JSON document
        if: steps.update-version-json.outcome == 'success'
        uses: peter-evans/create-pull-request@271a8d0340265f705b14b6d32b9829c1cb33d45e # v7.0.8
        with:
          title: 'chore(${{ github.ref_name }}): Update to data.json to include the new released documentation version'
          commit-message: 'chore(${{ github.ref_name }}): Update to data.json to include the new released documentation version'
          base: ${{ steps.base-branch.outputs.result }}
          sign-commits: true
          body: >
            data.json updated by the release-documentation job to include the entry 
            referencing the released ${{ github.ref_name }} documentation version
          add-paths: |
            docs/versions/*.json<|MERGE_RESOLUTION|>--- conflicted
+++ resolved
@@ -5,11 +5,7 @@
     tags: [ "v*" ]
 
 env:
-<<<<<<< HEAD
-  GO_VERSION: "1.25.0"
-=======
   GO_VERSION: "1.25.1"
->>>>>>> 89606e91
   COSIGN_VERSION: "v2.4.3"
   CYCLONEDX_GOMOD_VERSION: "v1.9.0"
   HELM_VERSION: "3.18.5"
