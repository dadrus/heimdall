enabled: true
titleOnly: true
<<<<<<< HEAD
types: [feat, fix, docs, style, refactor, perf, test, build, ci, chore, revert, wip ]
=======
types: [ feat, fix, docs, style, refactor, perf, test, build, ci, chore, revert, wip ]
>>>>>>> cba8ce86
<|MERGE_RESOLUTION|>--- conflicted
+++ resolved
@@ -1,7 +1,3 @@
 enabled: true
 titleOnly: true
-<<<<<<< HEAD
-types: [feat, fix, docs, style, refactor, perf, test, build, ci, chore, revert, wip ]
-=======
-types: [ feat, fix, docs, style, refactor, perf, test, build, ci, chore, revert, wip ]
->>>>>>> cba8ce86
+types: [ feat, fix, docs, style, refactor, perf, test, build, ci, chore, revert, wip ]