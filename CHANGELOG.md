# Changelog

<<<<<<< HEAD
## [0.17.5](https://github.com/dadrus/heimdall/compare/v0.17.4...v0.17.5) (2025-12-05)

Even though this is a regular patch release, there are two noticeable updates:

* The gocloud.dev update in #2896 dropped support for the AWS v1 APIs. This means that if you were using the cloudblob provider to load your rulesets from S3 buckets and configured heimdall to use that API version, you will encounter a breaking change.
* The Kubernetes-based examples were migrated to Terraform/OpenTofu in #2886, which makes using them a breeze :)
=======
## [0.17.6](https://github.com/dadrus/heimdall/compare/v0.17.5...v0.17.6) (2025-12-12)


### Bug Fixes

* Ensure watcher reacts to atomic file updates in Kubernetes mounts ([#2928](https://github.com/dadrus/heimdall/issues/2928)) ([4800b05](https://github.com/dadrus/heimdall/commit/4800b05fe566d080ac9f4f7ca694fa38271af518))


### Dependencies

* update github.com/dadrus/httpsig digest to 72e0076 ([#2925](https://github.com/dadrus/heimdall/issues/2925)) ([f5d6312](https://github.com/dadrus/heimdall/commit/f5d631260f360ab2b1f3222f7ebfeab4d38ca9db))
* update kubernetes packages to v0.34.3 ([#2924](https://github.com/dadrus/heimdall/issues/2924)) ([5e38f33](https://github.com/dadrus/heimdall/commit/5e38f33ab95a7a7c4638bd2f963bf4005ff6f136))
* update module github.com/redis/rueidis to v1.0.69 ([#2914](https://github.com/dadrus/heimdall/issues/2914)) ([5078b0c](https://github.com/dadrus/heimdall/commit/5078b0c524ac2bc67462183d580e4c742e6bae09))
* update module github.com/redis/rueidis/rueidisotel to v1.0.69 ([#2914](https://github.com/dadrus/heimdall/issues/2914)) ([5078b0c](https://github.com/dadrus/heimdall/commit/5078b0c524ac2bc67462183d580e4c742e6bae09))
* update opentelemetry-go monorepo to v1.39.0 ([#2916](https://github.com/dadrus/heimdall/issues/2916)) ([c4aaeee](https://github.com/dadrus/heimdall/commit/c4aaeeea593aa0517cc5c3b245414294c90e3736))
* update opentelemetry-go-contrib monorepo to v0.64.0 ([#2917](https://github.com/dadrus/heimdall/issues/2917)) ([f19f2ed](https://github.com/dadrus/heimdall/commit/f19f2edbf55d4898eb2be3b9f2aa246d6af24cb7))

## [0.17.5](https://github.com/dadrus/heimdall/compare/v0.17.4...v0.17.5) (2025-12-05)

>>>>>>> 697f1ee2

### Documentation

* cert-manager helm chart version used in kubernetes examples updated to v1.19.1 ([#2874](https://github.com/dadrus/heimdall/issues/2874)) ([1b12e5a](https://github.com/dadrus/heimdall/commit/1b12e5a6807e08da799e903c4e9b9f4bf6ba7de2))
* envoy gateway helm chart version used in kubernetes examples updated to v1.6.0 ([#2876](https://github.com/dadrus/heimdall/issues/2876)) ([c319e7e](https://github.com/dadrus/heimdall/commit/c319e7efe3d6cda75d232095590886de98536ee7))
* haproxy helm chart version used in kubernetes examples updated to v0.15.0 ([#2872](https://github.com/dadrus/heimdall/issues/2872)) ([c781fd3](https://github.com/dadrus/heimdall/commit/c781fd3fcfa68f9fe39770777dfe978d5d1eeaed))
* istio helm chart version used in kubernetes examples updated to v1.28.0 ([#2886](https://github.com/dadrus/heimdall/issues/2886)) ([15a4cb1](https://github.com/dadrus/heimdall/commit/15a4cb1a063710351cf63b6988bd9fa1aac8825d))
* Kubernetes examples migrated to terraform/opentofu ([#2886](https://github.com/dadrus/heimdall/issues/2886)) ([15a4cb1](https://github.com/dadrus/heimdall/commit/15a4cb1a063710351cf63b6988bd9fa1aac8825d))
* metallb helm chart version used in kubernetes examples updated to v0.15.2 ([#2870](https://github.com/dadrus/heimdall/issues/2870)) ([e34e3c1](https://github.com/dadrus/heimdall/commit/e34e3c106b5f53a771c5641ee4ed7780674d6eb7))
* nginx helm chart version used in kubernetes examples updated to v4.14.0 ([#2871](https://github.com/dadrus/heimdall/issues/2871)) ([d93c70b](https://github.com/dadrus/heimdall/commit/d93c70bb44eb3695a7260314e4d0f1f244025cdb))
* traefik helm chart version used in kubernetes examples updated to v37.3.0 ([#2873](https://github.com/dadrus/heimdall/issues/2873)) ([d5a8675](https://github.com/dadrus/heimdall/commit/d5a8675d0293e1cb00aadfacff7e3d69e8e531f7))
* trust-manager helm chart version used in kubernetes examples updated to v0.20.2 ([#2874](https://github.com/dadrus/heimdall/issues/2874)) ([1b12e5a](https://github.com/dadrus/heimdall/commit/1b12e5a6807e08da799e903c4e9b9f4bf6ba7de2))
* Using the official helm chart from the contour project instead of the one from bitnami in examples ([#2869](https://github.com/dadrus/heimdall/issues/2869)) ([9260360](https://github.com/dadrus/heimdall/commit/9260360b03196dd92e114b582cacbd65699f2d1e))


### Dependencies

* update github.com/dadrus/httpsig digest to 2baa34b ([#2902](https://github.com/dadrus/heimdall/issues/2902)) ([047833d](https://github.com/dadrus/heimdall/commit/047833d98795c72e9deda641d80698979ed01656))
* update golang to v1.25.5 ([#2899](https://github.com/dadrus/heimdall/issues/2899)) ([23c8a92](https://github.com/dadrus/heimdall/commit/23c8a92e5197780ca60a730ed83c199d3ec76c8f))
* update google.golang.org/genproto/googleapis/rpc digest to ff82c1b ([#2900](https://github.com/dadrus/heimdall/issues/2900)) ([87ac757](https://github.com/dadrus/heimdall/commit/87ac757ab9e7cf0893beb12de8d9abf394f49c53))
* update kubernetes packages to v0.34.2 ([#2868](https://github.com/dadrus/heimdall/issues/2868)) ([9197d95](https://github.com/dadrus/heimdall/commit/9197d95db6827b522faf13d6460ad6b54ed3f367))
* update module github.com/go-co-op/gocron/v2 to v2.18.2 ([#2890](https://github.com/dadrus/heimdall/issues/2890)) ([dd3e9b6](https://github.com/dadrus/heimdall/commit/dd3e9b6cfe557888e28cb4f868526c5405786cbd))
* update module github.com/redis/rueidis to v1.0.68 ([#2865](https://github.com/dadrus/heimdall/issues/2865)) ([9119bbd](https://github.com/dadrus/heimdall/commit/9119bbda2a512832629d7e2a3a27dd33f97257da))
* update module github.com/redis/rueidis/rueidisotel to v1.0.68 ([#2865](https://github.com/dadrus/heimdall/issues/2865)) ([9119bbd](https://github.com/dadrus/heimdall/commit/9119bbda2a512832629d7e2a3a27dd33f97257da))
* update module github.com/spf13/cobra to v1.10.2 ([#2906](https://github.com/dadrus/heimdall/issues/2906)) ([ee05617](https://github.com/dadrus/heimdall/commit/ee0561721cacff75316403b717d5e7d59dcee73c))
* update module gocloud.dev to v0.44.0 ([#2896](https://github.com/dadrus/heimdall/issues/2896)) ([3533ca7](https://github.com/dadrus/heimdall/commit/3533ca72acb1483533cda60deb90bc94fff81b5b))
* update module google.golang.org/grpc to v1.77.0 ([#2880](https://github.com/dadrus/heimdall/issues/2880)) ([805261d](https://github.com/dadrus/heimdall/commit/805261d2f25938409b2c9982bef21d609435155a))

<<<<<<< HEAD

=======
>>>>>>> 697f1ee2
## [0.17.4](https://github.com/dadrus/heimdall/compare/v0.17.3...v0.17.4) (2025-11-10)


### Bug Fixes

* Configured keystores must contain at least one key entry ([#2857](https://github.com/dadrus/heimdall/issues/2857)) ([e1a4c27](https://github.com/dadrus/heimdall/commit/e1a4c27d6d1ebe7be0bd4ecc5fc96bfa728cadfe))
* Prevent loss of `Request.URL.Captures` with Envoy `ext_auth` integration ([#2859](https://github.com/dadrus/heimdall/issues/2859)) ([bedbed2](https://github.com/dadrus/heimdall/commit/bedbed2aa8091e1fe80b869e78847e8df5fce91e))


### Dependencies

* update github.com/dadrus/httpsig digest to a4e2c1d ([#2824](https://github.com/dadrus/heimdall/issues/2824)) ([8ccfacb](https://github.com/dadrus/heimdall/commit/8ccfacb8d016dd4187e9ae6da724a8e5afba7c0f))
* update golang to v1.25.4 ([#2856](https://github.com/dadrus/heimdall/issues/2856)) ([5ba0506](https://github.com/dadrus/heimdall/commit/5ba050628ef7b7456d603cf760891482918b404f))
* update google.golang.org/genproto/googleapis/rpc digest to 83f4791 ([#2860](https://github.com/dadrus/heimdall/issues/2860)) ([21aeec6](https://github.com/dadrus/heimdall/commit/21aeec68d36b54f7802eb21e393d85e796c0804e))
* update module github.com/ccoveille/go-safecast to v2 ([#2845](https://github.com/dadrus/heimdall/issues/2845)) ([27e50c4](https://github.com/dadrus/heimdall/commit/27e50c4894c98b38f31d2e807bee0030072e7383))
* update module github.com/envoyproxy/go-control-plane/envoy to v1.36.0 ([#2852](https://github.com/dadrus/heimdall/issues/2852)) ([47b200f](https://github.com/dadrus/heimdall/commit/47b200f757c499ce1039c61a4bf3e09dc24a50c3))
* update module github.com/go-co-op/gocron/v2 to v2.18.0 ([#2855](https://github.com/dadrus/heimdall/issues/2855)) ([b68e414](https://github.com/dadrus/heimdall/commit/b68e414992dff534c923c881eb393dcd1ad3803e))
* update module github.com/grpc-ecosystem/go-grpc-middleware/v2 to v2.3.3 ([#2850](https://github.com/dadrus/heimdall/issues/2850)) ([45c8885](https://github.com/dadrus/heimdall/commit/45c88852d5681bb0915024fcba6e7cdcd43884a8))

## [0.17.3](https://github.com/dadrus/heimdall/compare/v0.17.2...v0.17.3) (2025-10-17)


### Bug Fixes

* `generic` authenticator updated to raise authentication errors on 401 and 403 responses returned from the `identity_info_endpoint` ([#2807](https://github.com/dadrus/heimdall/issues/2807)) ([ee4b977](https://github.com/dadrus/heimdall/commit/ee4b977ee49138cb01125e3c9ecec6b9e66eef3c))
* Verbose errors always contain high level detail message ([#2809](https://github.com/dadrus/heimdall/issues/2809)) ([68e9a5c](https://github.com/dadrus/heimdall/commit/68e9a5cbbb9785cae90849380392d024b7f11b1a))


### Documentation

* Heimdall image version set in documentation generated during release builds fixed ([#2811](https://github.com/dadrus/heimdall/issues/2811)) ([002fef2](https://github.com/dadrus/heimdall/commit/002fef2a8c4f6568f6098f99ff76651d475525e8))
* OTEL disabled in Kubernetes examples (used bitnami images are not available anymore) ([#2815](https://github.com/dadrus/heimdall/issues/2815)) ([68684a6](https://github.com/dadrus/heimdall/commit/68684a6ac252875c4ae8ba0c431f90fb3be11967))


### Dependencies

* update golang to v1.25.3 ([#2802](https://github.com/dadrus/heimdall/issues/2802)) ([5634ac8](https://github.com/dadrus/heimdall/commit/5634ac8a4baad16c65cdab53b9d2f639256bb6b8))
* update google.golang.org/genproto/googleapis/rpc digest to 4626949 ([#2808](https://github.com/dadrus/heimdall/issues/2808)) ([b023955](https://github.com/dadrus/heimdall/commit/b0239557e7361b66281d17109e4591f6c1e8d7c0))
* update google.golang.org/genproto/googleapis/rpc digest to 49b9836 ([#2792](https://github.com/dadrus/heimdall/issues/2792)) ([6742ed6](https://github.com/dadrus/heimdall/commit/6742ed629b09dcd27d2c2e2671f9ac8fe121c864))
* update module github.com/ccoveille/go-safecast to v1.7.0 ([#2810](https://github.com/dadrus/heimdall/issues/2810)) ([c66ff1b](https://github.com/dadrus/heimdall/commit/c66ff1b418cd957ac471faa405a3953c782ff619))
* update module github.com/envoyproxy/go-control-plane/envoy to v1.35.0 ([#2783](https://github.com/dadrus/heimdall/issues/2783)) ([eaa3695](https://github.com/dadrus/heimdall/commit/eaa3695c91299c24dc116dff64b8646812ca4ef6))
* update module github.com/go-co-op/gocron/v2 to v2.17.0 ([#2798](https://github.com/dadrus/heimdall/issues/2798)) ([07ee22f](https://github.com/dadrus/heimdall/commit/07ee22f6fac165bdf5cc1f2c679ae1d3f3c344fe))
* update module github.com/go-jose/go-jose/v4 to v4.1.3 ([#2790](https://github.com/dadrus/heimdall/issues/2790)) ([1d1e649](https://github.com/dadrus/heimdall/commit/1d1e6496c467393e398deab298eea8964fef6c7e))
* update module github.com/go-playground/validator/v10 to v10.28.0 ([#2791](https://github.com/dadrus/heimdall/issues/2791)) ([1bff5cf](https://github.com/dadrus/heimdall/commit/1bff5cf39c6979587a56fc403984c648bbaff67f))
* update module github.com/redis/rueidis to v1.0.67 [#2801](https://github.com/dadrus/heimdall/issues/2801) ([3c146b3](https://github.com/dadrus/heimdall/commit/3c146b365ba14f751ee72e0f36449f672e28643e))
* update module github.com/redis/rueidis/rueidisotel to v1.0.67 ([#2801](https://github.com/dadrus/heimdall/issues/2801)) ([3c146b3](https://github.com/dadrus/heimdall/commit/3c146b365ba14f751ee72e0f36449f672e28643e))
* update module google.golang.org/grpc to v1.76.0 ([#2793](https://github.com/dadrus/heimdall/issues/2793)) ([c8a57b1](https://github.com/dadrus/heimdall/commit/c8a57b10a9c1001d32d509b1956c0650fa720f70))
* update module google.golang.org/protobuf to v1.36.10 ([#2787](https://github.com/dadrus/heimdall/issues/2787)) ([1e4b5df](https://github.com/dadrus/heimdall/commit/1e4b5dfd10e9ee84329210069ba09b537ae25883))

<<<<<<< HEAD

=======
>>>>>>> 697f1ee2
## [0.17.2](https://github.com/dadrus/heimdall/compare/v0.17.1...v0.17.2) (2025-09-21)


### Bug Fixes

* Helm Chart updated to set `appProtocol` to `kubernetes.io/h2c` if heimdall is integrted with Envoy proxy based solutions ([#2741](https://github.com/dadrus/heimdall/issues/2741)) ([2824e59](https://github.com/dadrus/heimdall/commit/2824e5994068750edbda2a9f43f51298cb37983c))


### Documentation

* "Protect an Application" chapter updated to make use of the most recent versions of nginx and opa ([#2750](https://github.com/dadrus/heimdall/issues/2750)) ([c000c04](https://github.com/dadrus/heimdall/commit/c000c0416e7bda127f018efea1ca8f63cfce99b7))
* contour helm chart version used in kubernetes examples updated to v21.1.4 ([#2743](https://github.com/dadrus/heimdall/issues/2743)) ([ebfde4c](https://github.com/dadrus/heimdall/commit/ebfde4c4fe488afc5d3738d3f4fc61edfd0ca95e))
* docker compose examples updated to use the most recent versions of caddy, traefik and envoy ([#2751](https://github.com/dadrus/heimdall/issues/2751)) ([501f246](https://github.com/dadrus/heimdall/commit/501f246834ee80d37a4acf5e57da6f9e49fe39a3))
* emissary helm chart version used in kubernetes examples updated to v8.12.2 ([#2745](https://github.com/dadrus/heimdall/issues/2745)) ([4908aa9](https://github.com/dadrus/heimdall/commit/4908aa9ef6887d0935da0894c1408bfe1690bb4d))
* haproxy helm chart version used in kubernetes examples updated to v0.14.9 ([#2746](https://github.com/dadrus/heimdall/issues/2746)) ([445b7cc](https://github.com/dadrus/heimdall/commit/445b7cc7b75cd381da19e3f3acf8194fd6b5a5dd))
* nginx helm chart version used in kubernetes examples updated to v4.13.2 ([#2742](https://github.com/dadrus/heimdall/issues/2742)) ([cd2f689](https://github.com/dadrus/heimdall/commit/cd2f68979357d09ffc6e12e1d747e25ae10c0397))
* traefik helm chart version used in kubernetes examples updated to v37.1.1 ([#2749](https://github.com/dadrus/heimdall/issues/2749)) ([971d195](https://github.com/dadrus/heimdall/commit/971d19513137997bec26a70411f88a2c14990e69))


### Dependencies

* update github.com/dadrus/httpsig digest to 5ddc1d6 ([#2738](https://github.com/dadrus/heimdall/issues/2738)) ([64308ca](https://github.com/dadrus/heimdall/commit/64308ca8157cb1bfa112680ee7f1d92708419a7d))
* update golang v1.25.1 ([#2725](https://github.com/dadrus/heimdall/issues/2725)) ([c3f02a9](https://github.com/dadrus/heimdall/commit/c3f02a997a3721cd55a65075d6eaafbc70931006))
* update google.golang.org/genproto/googleapis/rpc digest to 9702482 ([#2732](https://github.com/dadrus/heimdall/issues/2732)) ([f18651e](https://github.com/dadrus/heimdall/commit/f18651e445af66560355f50c6e82cc9b0f87d50b))
* update kubernetes packages to v0.34.1 ([#2736](https://github.com/dadrus/heimdall/issues/2736)) ([1839456](https://github.com/dadrus/heimdall/commit/183945691c8528a5a8f463dc5aba614803183dfb))
* update module github.com/go-co-op/gocron/v2 to v2.16.5 ([#2723](https://github.com/dadrus/heimdall/issues/2723)) ([b40b989](https://github.com/dadrus/heimdall/commit/b40b989f4352457e670593c90a79989a0c20ef06))
* update module github.com/google/cel-go to v0.26.1 ([#2711](https://github.com/dadrus/heimdall/issues/2711)) ([7541d97](https://github.com/dadrus/heimdall/commit/7541d978f9e09d1d03747095faf9ff290ea27c3e))
* update module github.com/knadh/koanf/v2 to v2.3.0 ([#2757](https://github.com/dadrus/heimdall/issues/2757)) ([3c693dd](https://github.com/dadrus/heimdall/commit/3c693dd84fd2bececf4a1a38bc49059bed7c5083))
* update module github.com/prometheus/client_golang to v1.23.2 ([#2731](https://github.com/dadrus/heimdall/issues/2731)) ([382fbd2](https://github.com/dadrus/heimdall/commit/382fbd237c41200691297d822db9ca05d4ad74cd))
* update module github.com/redis/rueidis to v1.0.65 ([#2763](https://github.com/dadrus/heimdall/issues/2763)) ([ab0ea94](https://github.com/dadrus/heimdall/commit/ab0ea94e92020f9406f3ca860098c692db5488a4))
* update module github.com/redis/rueidis/rueidisotel to v1.0.65 ([#2763](https://github.com/dadrus/heimdall/issues/2763)) ([ab0ea94](https://github.com/dadrus/heimdall/commit/ab0ea94e92020f9406f3ca860098c692db5488a4))
* update module github.com/spf13/cobra to v1.10.1 ([#2722](https://github.com/dadrus/heimdall/issues/2722)) ([a48a973](https://github.com/dadrus/heimdall/commit/a48a9730cdf36c0d018470830dc9f7fe41f117db))
* update module github.com/spf13/pflag to v1.0.10 ([#2724](https://github.com/dadrus/heimdall/issues/2724)) ([db0e2df](https://github.com/dadrus/heimdall/commit/db0e2df3a9213df3514317f78949192f1dfe9420))
* update module google.golang.org/grpc to v1.75.1 ([#2737](https://github.com/dadrus/heimdall/issues/2737)) ([4f266bc](https://github.com/dadrus/heimdall/commit/4f266bc730ad9b7bc4a3a5af5572830ca0ec16e2))
* update module google.golang.org/protobuf to v1.36.9 ([#2734](https://github.com/dadrus/heimdall/issues/2734)) ([91d6087](https://github.com/dadrus/heimdall/commit/91d6087ada11fd6d1a40a80c98cd1087eb33827e))
* update opentelemetry-go monorepo to v1.38.0 ([#2716](https://github.com/dadrus/heimdall/issues/2716)) ([b30ec47](https://github.com/dadrus/heimdall/commit/b30ec47ae6532ec15bb0da8d4ed0612366d221f7))
* update opentelemetry-go-contrib monorepo to v0.63.0 ([#2717](https://github.com/dadrus/heimdall/issues/2717)) ([759d7a7](https://github.com/dadrus/heimdall/commit/759d7a71d682cbc4375214fcc74095cb50ed3123))

## [0.17.1](https://github.com/dadrus/heimdall/compare/v0.17.0...v0.17.1) (2025-08-18)


### Bug Fixes

* CRD updated to include `wildcard` host expression type ([#2675](https://github.com/dadrus/heimdall/issues/2675)) ([ea69a03](https://github.com/dadrus/heimdall/commit/ea69a03fac7dfebc3ef53ecf071d5bb9558959e5))


### Dependencies

* update github.com/dadrus/httpsig digest to 05a2ee6 ([#2680](https://github.com/dadrus/heimdall/issues/2680)) ([4be7ef7](https://github.com/dadrus/heimdall/commit/4be7ef770cdd5e9314a5f40b19e8ee2d5462e519))
* update golang to v1.25.0 ([#2670](https://github.com/dadrus/heimdall/issues/2670)) ([1d79d2c](https://github.com/dadrus/heimdall/commit/1d79d2ce4e9de5a4caa918e57e0761ae12bd1210))
* update google.golang.org/genproto/googleapis/rpc digest to 5f3141c ([#2657](https://github.com/dadrus/heimdall/issues/2657)) ([9fdbd45](https://github.com/dadrus/heimdall/commit/9fdbd45ee8853f8b71f4309c303d86c54a401e37))
* update kubernetes packages to v0.33.4 ([#2671](https://github.com/dadrus/heimdall/issues/2671)) ([dfb3334](https://github.com/dadrus/heimdall/commit/dfb333474f1f709c668c6f2751e03acd872dd23c))

## [0.17.0](https://github.com/dadrus/heimdall/compare/v0.16.0...v0.17.0) (2025-08-11)


### ⚠ BREAKING CHANGES

* Backtracking happens automatically and is limited to a rule set ([#2544](https://github.com/dadrus/heimdall/issues/2544))

### Features

* `cel` authorizer extended to support "templating" via `values` property ([#2547](https://github.com/dadrus/heimdall/issues/2547)) ([c597712](https://github.com/dadrus/heimdall/commit/c597712ecff93a73b9499fce15515499f1c2b116))
* Backtracking happens automatically and is limited to a rule set ([#2544](https://github.com/dadrus/heimdall/issues/2544)) ([6abbf7f](https://github.com/dadrus/heimdall/commit/6abbf7fbf49e35631de016f6798728cd17b714c1))
* Better Host matching support ([#2544](https://github.com/dadrus/heimdall/issues/2544)) ([6abbf7f](https://github.com/dadrus/heimdall/commit/6abbf7fbf49e35631de016f6798728cd17b714c1))
* New `map` contextualizer ([#2537](https://github.com/dadrus/heimdall/issues/2537)) ([8c1fcab](https://github.com/dadrus/heimdall/commit/8c1fcab1b4f9fe1b653981043418bb48a00c955f))
* Overlapping rule matching expressions can be defined in the same rule set only ([#2544](https://github.com/dadrus/heimdall/issues/2544)) ([6abbf7f](https://github.com/dadrus/heimdall/commit/6abbf7fbf49e35631de016f6798728cd17b714c1))
* Steps in the pipeline can optionally have their own ids. ([#2645](https://github.com/dadrus/heimdall/issues/2645)) ([913e276](https://github.com/dadrus/heimdall/commit/913e2763de0892e4b96c7c324fe921261c0bf01f))


### Dependencies

* update golang to v1.24.6 ([#2653](https://github.com/dadrus/heimdall/issues/2653)) ([e70d5b7](https://github.com/dadrus/heimdall/commit/e70d5b7a7c917b2ee1762b52abb7c8b85b88c07f))
* update google.golang.org/genproto/googleapis/rpc digest to 6b04f9b ([#2653](https://github.com/dadrus/heimdall/issues/2653)) ([e70d5b7](https://github.com/dadrus/heimdall/commit/e70d5b7a7c917b2ee1762b52abb7c8b85b88c07f))
* update module google.golang.org/protobuf to v1.36.7 ([#2653](https://github.com/dadrus/heimdall/issues/2653)) ([e70d5b7](https://github.com/dadrus/heimdall/commit/e70d5b7a7c917b2ee1762b52abb7c8b85b88c07f))

## [0.16.8](https://github.com/dadrus/heimdall/compare/v0.16.7...v0.16.8) (2025-08-06)


### Dependencies

* update github.com/dadrus/httpsig digest to f7ecd42 ([#2611](https://github.com/dadrus/heimdall/issues/2611)) ([9f4de03](https://github.com/dadrus/heimdall/commit/9f4de03bf521f1cd5d1426627eec5e5c375e9ba0))
* update google.golang.org/genproto/googleapis/rpc digest to a7a43d2 ([#2632](https://github.com/dadrus/heimdall/issues/2632)) ([6bf40b4](https://github.com/dadrus/heimdall/commit/6bf40b4890a04886f56539628dd65d2c95a15da1))
* update kubernetes packages to v0.33.3 ([#2600](https://github.com/dadrus/heimdall/issues/2600)) ([0919fa5](https://github.com/dadrus/heimdall/commit/0919fa5ae6c22724059b3a2490e40bebd34b0d15))
* update module github.com/go-co-op/gocron/v2 to v2.16.3 ([#2627](https://github.com/dadrus/heimdall/issues/2627)) ([c9a0a46](https://github.com/dadrus/heimdall/commit/c9a0a46e67cdd2ed890a2aa76949207aa2a58661))
* update module github.com/go-jose/go-jose/v4 to v4.1.2 ([#2630](https://github.com/dadrus/heimdall/issues/2630)) ([bfd8f3e](https://github.com/dadrus/heimdall/commit/bfd8f3ebaadcf6651461753a89bef33020781434))
* update module github.com/go-viper/mapstructure/v2 to v2.4.0 ([#2596](https://github.com/dadrus/heimdall/issues/2596)) ([34bc499](https://github.com/dadrus/heimdall/commit/34bc499f82e7af5f8a5d8875e3d30262a32740bf))
* update module github.com/google/cel-go to v0.26.0 ([#2595](https://github.com/dadrus/heimdall/issues/2595)) ([5770ab4](https://github.com/dadrus/heimdall/commit/5770ab40199af1f22be8427015c3629978c11d21))
* update module github.com/prometheus/client_golang to v1.23.0 ([#2628](https://github.com/dadrus/heimdall/issues/2628)) ([15a0f77](https://github.com/dadrus/heimdall/commit/15a0f772b20099cbe055a534dcee0bab3285e802))
* update module github.com/redis/rueidis to v1.0.64 ([#2635](https://github.com/dadrus/heimdall/issues/2635)) ([b7579da](https://github.com/dadrus/heimdall/commit/b7579da826d71216a62c7b168087c867f590c118))
* update module github.com/redis/rueidis/rueidisotel to v1.0.64 ([#2635](https://github.com/dadrus/heimdall/issues/2635)) ([b7579da](https://github.com/dadrus/heimdall/commit/b7579da826d71216a62c7b168087c867f590c118))
* update module github.com/spf13/pflag to v1.0.7 ([#2604](https://github.com/dadrus/heimdall/issues/2604)) ([8a38675](https://github.com/dadrus/heimdall/commit/8a38675cc382b4a7103b4867d7419289d62fd76c))
* update module go.opentelemetry.io/otel/exporters/prometheus to v0.59.1 ([#2615](https://github.com/dadrus/heimdall/issues/2615)) ([84982d1](https://github.com/dadrus/heimdall/commit/84982d1fa173936b93dfcc2b1c202a2f807cbb9f))
* update module gocloud.dev to v0.43.0 ([#2610](https://github.com/dadrus/heimdall/issues/2610)) ([d81a540](https://github.com/dadrus/heimdall/commit/d81a540d2f9ba94b5705387e1aa0e65d6d2082f7))
* update module google.golang.org/grpc to v1.74.2 ([#2619](https://github.com/dadrus/heimdall/issues/2619)) ([4b9053a](https://github.com/dadrus/heimdall/commit/4b9053a810577632a7c57dce2465fcad0b38cbc0))

## [0.16.7](https://github.com/dadrus/heimdall/compare/v0.16.6...v0.16.7) (2025-07-10)


### Bug Fixes

* Correct evaluation of named path params in routes with trailing free wildcard ([#2586](https://github.com/dadrus/heimdall/issues/2586)) ([b75be67](https://github.com/dadrus/heimdall/commit/b75be67602dea1d2ce43cf0ea2c3c5ca75dd0f3d))
* TLS errors during mechanism execution always result in pipeline failure ([#2580](https://github.com/dadrus/heimdall/issues/2580)) ([adf1a83](https://github.com/dadrus/heimdall/commit/adf1a839befdddc56624cc63dcf02930855f16d3))


### Documentation

* Added missing description for the `--insecure-skip-all-tls-enforcement` flag ([#2578](https://github.com/dadrus/heimdall/issues/2578)) ([0728154](https://github.com/dadrus/heimdall/commit/07281543f8340d8ca876585ef945e45687836b8a))
* Clarifications that CORS related functionality is only supported if heimdall is operated as proxy ([#2588](https://github.com/dadrus/heimdall/issues/2588)) ([d4fe70d](https://github.com/dadrus/heimdall/commit/d4fe70de35ed05e54013c79e7ed0a675f9745066))


### Dependencies

* update github.com/dadrus/httpsig digest to 7390907 ([#2566](https://github.com/dadrus/heimdall/issues/2566)) ([49fc4dc](https://github.com/dadrus/heimdall/commit/49fc4dca46243b54ffeb22b404687a5dc377ae3a))
* update golang to v1.24.5 ([#2584](https://github.com/dadrus/heimdall/issues/2584)) ([af14f7a](https://github.com/dadrus/heimdall/commit/af14f7a97b7025295c196fdf3c4171d1a0b64ec6))
* update google.golang.org/genproto/googleapis/rpc digest to 8d1bb00 ([#2583](https://github.com/dadrus/heimdall/issues/2583)) ([d4a9298](https://github.com/dadrus/heimdall/commit/d4a929867afb9824e0ab96218ed1491a5144f5fc))
* update module github.com/go-playground/validator/v10 to v10.27.0 ([#2574](https://github.com/dadrus/heimdall/issues/2574)) ([0d71576](https://github.com/dadrus/heimdall/commit/0d71576d02afbc9b06e12482124542c36f4fd844))
* update module github.com/knadh/koanf/providers/env to v2 ([#2571](https://github.com/dadrus/heimdall/issues/2571)) ([2ad5e1c](https://github.com/dadrus/heimdall/commit/2ad5e1cd90ec4e47671a73bca44cbfe61c103cbc))
* update module github.com/knadh/koanf/v2 to v2.2.2 ([#2587](https://github.com/dadrus/heimdall/issues/2587)) ([1cdc739](https://github.com/dadrus/heimdall/commit/1cdc739c6116eb7cb4c87bcf584781b662dac5b1))
* update module gocloud.dev to v0.42.0 ([#2568](https://github.com/dadrus/heimdall/issues/2568)) ([7aa2365](https://github.com/dadrus/heimdall/commit/7aa2365c49949a1513b82241a466abb03284ba08))

## [0.16.6](https://github.com/dadrus/heimdall/compare/v0.16.5...v0.16.6) (2025-06-28)


### Bug Fixes

* Insecure trusted proxies handling covers all cases ([#2560](https://github.com/dadrus/heimdall/issues/2560)) ([32bf3cd](https://github.com/dadrus/heimdall/commit/32bf3cdecca1057c396f481fa8964bb637c22b2f))


### Dependencies

* update github.com/dadrus/httpsig digest to 3934645 ([#2536](https://github.com/dadrus/heimdall/issues/2536)) ([2542226](https://github.com/dadrus/heimdall/commit/2542226cd484ce6c263b526dcc6992d422c61234))
* update kubernetes packages to v0.33.2 ([#2549](https://github.com/dadrus/heimdall/issues/2549)) ([86e3c3f](https://github.com/dadrus/heimdall/commit/86e3c3f467e167817c2db9c97f1296c801144d7d))
* update module github.com/go-jose/go-jose/v4 to v4.1.1 ([#2554](https://github.com/dadrus/heimdall/issues/2554)) ([1b20fe5](https://github.com/dadrus/heimdall/commit/1b20fe5c81d7cbd86fe4b01f3933fc2e87242fbe))
* update module github.com/go-viper/mapstructure/v2 to v2.3.0 ([#2540](https://github.com/dadrus/heimdall/issues/2540)) ([11925fd](https://github.com/dadrus/heimdall/commit/11925fd91c88e09e0a657ec8e6057260242a32a8))
* update module github.com/jellydator/ttlcache/v3 to v3.4.0 ([#2546](https://github.com/dadrus/heimdall/issues/2546)) ([7ede4ab](https://github.com/dadrus/heimdall/commit/7ede4ab802109ad817cfc8e3c7d55c23a487b4cf))
* update module github.com/knadh/koanf/parsers/yaml to v1.1.0 ([#2555](https://github.com/dadrus/heimdall/issues/2555)) ([9d5b1a6](https://github.com/dadrus/heimdall/commit/9d5b1a65276045f51c03f16dc72461df63b74f00))
* update module github.com/redis/rueidis to v1.0.62 ([#2557](https://github.com/dadrus/heimdall/issues/2557)) ([63d0b04](https://github.com/dadrus/heimdall/commit/63d0b04b445be06587d68610ec986d0d131f0e1b))
* update module github.com/redis/rueidis/rueidisotel to v1.0.62 ([#2557](https://github.com/dadrus/heimdall/issues/2557)) ([63d0b04](https://github.com/dadrus/heimdall/commit/63d0b04b445be06587d68610ec986d0d131f0e1b))
* update opentelemetry-go monorepo to v1.37.0 ([#2552](https://github.com/dadrus/heimdall/issues/2552)) ([f8ba183](https://github.com/dadrus/heimdall/commit/f8ba183206c31e660b51833f5bef8dc194efb5a8))
* update opentelemetry-go-contrib monorepo to v0.62.0 ([#2553](https://github.com/dadrus/heimdall/issues/2553)) ([c057f1b](https://github.com/dadrus/heimdall/commit/c057f1b0ea6ed5dbed738169baa68330a0e80e0e))

## [0.16.5](https://github.com/dadrus/heimdall/compare/v0.16.4...v0.16.5) (2025-06-10)


### Bug Fixes

* Authenticator errors are now logged as warnings ([#2525](https://github.com/dadrus/heimdall/issues/2525)) ([c005f92](https://github.com/dadrus/heimdall/commit/c005f9210f09306b0c5814cd190f36c1d18dfd1d))
* **docs:** networks CEL extension documented ([#2522](https://github.com/dadrus/heimdall/issues/2522)) ([5a34078](https://github.com/dadrus/heimdall/commit/5a34078f597c6e7a0d459ee2bc0bdc3879c83234))
* RuleSet resource status shows correct activeIn values ([#2524](https://github.com/dadrus/heimdall/issues/2524)) ([44d873e](https://github.com/dadrus/heimdall/commit/44d873e88c9d6d23828861071f10e90062810cf6))
* Truncate RuleSet status condition messages exceeding max length ([#2521](https://github.com/dadrus/heimdall/issues/2521)) ([b428b14](https://github.com/dadrus/heimdall/commit/b428b14117d86c5c27ad48dd3c2ec1971ca0298e))


### Dependencies

* update golang to v1.24.4 ([#2517](https://github.com/dadrus/heimdall/issues/2517)) ([480f5f5](https://github.com/dadrus/heimdall/commit/480f5f574ef55f8855bee2cacdd31e8973d10ffb))
* update google.golang.org/genproto/googleapis/rpc digest to 513f239 ([#2511](https://github.com/dadrus/heimdall/issues/2511)) ([f475027](https://github.com/dadrus/heimdall/commit/f475027af2816a5614239c940ccad8893ee068d4))
* update module github.com/knadh/koanf/v2 to v2.2.1 ([#2523](https://github.com/dadrus/heimdall/issues/2523)) ([56c12c9](https://github.com/dadrus/heimdall/commit/56c12c912c2ffc03e2c062262ab88465f5f7a3b4))
* update module github.com/redis/rueidis to v1.0.61 ([#2519](https://github.com/dadrus/heimdall/issues/2519)) ([379af98](https://github.com/dadrus/heimdall/commit/379af9883ca370ca65ecde1db228314df5773334))
* update module github.com/redis/rueidis/rueidisotel to v1.0.61 ([#2519](https://github.com/dadrus/heimdall/issues/2519)) ([379af98](https://github.com/dadrus/heimdall/commit/379af9883ca370ca65ecde1db228314df5773334))
* update module github.com/santhosh-tekuri/jsonschema/v6 to v6.0.2 ([#2501](https://github.com/dadrus/heimdall/issues/2501)) ([66111e1](https://github.com/dadrus/heimdall/commit/66111e1b7b504fc03974e30cbc5d09f4f1ecd16f))
* update module google.golang.org/grpc to v1.73.0 ([#2520](https://github.com/dadrus/heimdall/issues/2520)) ([9961531](https://github.com/dadrus/heimdall/commit/9961531fc6f755d21d71d27d01cfa5e7352a6445))

## [0.16.4](https://github.com/dadrus/heimdall/compare/v0.16.3...v0.16.4) (2025-05-23)


### Bug Fixes

* Include hostname in log output ([#2494](https://github.com/dadrus/heimdall/issues/2494)) ([365bb7b](https://github.com/dadrus/heimdall/commit/365bb7b54ac23c97b2f5b59d8eee9f14752eb86c))


### Dependencies

* update opentelemetry-go monorepo to v1.36.0 ([#2488](https://github.com/dadrus/heimdall/issues/2488)) ([f58e98d](https://github.com/dadrus/heimdall/commit/f58e98d64f5f0158c0dc23f0337284b0fab15862))
* update opentelemetry-go-contrib monorepo to v0.61.0 ([#2492](https://github.com/dadrus/heimdall/issues/2492)) ([7444669](https://github.com/dadrus/heimdall/commit/7444669b4ed4db8a7ef437adb602189b30d9021c))

## [0.16.3](https://github.com/dadrus/heimdall/compare/v0.16.2...v0.16.3) (2025-05-18)


### Bug Fixes

* In-Memory Cache deadlock resolved ([#2475](https://github.com/dadrus/heimdall/issues/2475)) ([2b99c54](https://github.com/dadrus/heimdall/commit/2b99c541ced3ec311251451c2eab03df27c7be92))


### Dependencies

* update google.golang.org/genproto/googleapis/rpc digest to 5a2f75b ([#2458](https://github.com/dadrus/heimdall/issues/2458)) ([50de6f2](https://github.com/dadrus/heimdall/commit/50de6f2a7ad3530954823c77bf9c5b741b32927c))
* update kubernetes packages to v0.33.1 ([#2465](https://github.com/dadrus/heimdall/issues/2465)) ([b530ac4](https://github.com/dadrus/heimdall/commit/b530ac4e38cedad88c70765b5d41de8d2d0ebee3))
* update module github.com/go-co-op/gocron/v2 to v2.16.2 ([#2471](https://github.com/dadrus/heimdall/issues/2471)) ([1bfbce5](https://github.com/dadrus/heimdall/commit/1bfbce59055a95526f97c272b944f6c07b74c912))
* update module github.com/redis/rueidis to v1.0.60 ([#2473](https://github.com/dadrus/heimdall/issues/2473)) ([286b4d3](https://github.com/dadrus/heimdall/commit/286b4d38e195050f2fc59418b067f23a59f50e67))
* update module github.com/redis/rueidis/rueidisotel to v1.0.60 ([#2473](https://github.com/dadrus/heimdall/issues/2473)) ([286b4d3](https://github.com/dadrus/heimdall/commit/286b4d38e195050f2fc59418b067f23a59f50e67))
* update module go.uber.org/fx to v1.24.0 ([#2459](https://github.com/dadrus/heimdall/issues/2459)) ([5e51028](https://github.com/dadrus/heimdall/commit/5e51028f45f43a71c13ff91d31552478659a89f3))
* update module google.golang.org/grpc to v1.72.1 ([#2460](https://github.com/dadrus/heimdall/issues/2460)) ([1595276](https://github.com/dadrus/heimdall/commit/15952761261a11527bc524d32436ecc107933f83))

## [0.16.2](https://github.com/dadrus/heimdall/compare/v0.16.1...v0.16.2) (2025-05-10)


### Bug Fixes

* Helm Chart updated to disable autoscaling by default and to check resource request configuration in HPA template ([#2448](https://github.com/dadrus/heimdall/issues/2448)) ([8046ef8](https://github.com/dadrus/heimdall/commit/8046ef8f26c33d0ceab285c20e058dc08d595c36))
* Kubernetes provider's reconciliation loop decoupled from the startup timeout ([#2447](https://github.com/dadrus/heimdall/issues/2447)) ([02b778f](https://github.com/dadrus/heimdall/commit/02b778f426f6ba0909c3799b21bb14f6b576e1db))


### Dependencies

* update golang to v1.24.3 ([#2439](https://github.com/dadrus/heimdall/issues/2439)) ([8183ad6](https://github.com/dadrus/heimdall/commit/8183ad6f4f4d089464cdf1eccb0be28064d535f8))
* update module github.com/wi2l/jsondiff to v0.7.0 ([#2443](https://github.com/dadrus/heimdall/issues/2443)) ([edbed46](https://github.com/dadrus/heimdall/commit/edbed466293a57b158039792e5115365b41a5cef))

## [0.16.1](https://github.com/dadrus/heimdall/compare/v0.16.0...v0.16.1) (2025-05-06)


### Dependencies

* update github.com/dadrus/httpsig digest to a798791 ([#2418](https://github.com/dadrus/heimdall/issues/2418)) ([3d03143](https://github.com/dadrus/heimdall/commit/3d031432c1f696faa468458ba33f8828358c4bdf))
* update github.com/jellydator/ttlcache/v3 digest to 27a3fdd ([#2414](https://github.com/dadrus/heimdall/issues/2414)) ([0d8f4a3](https://github.com/dadrus/heimdall/commit/0d8f4a3f7df3101d2c37302e9b2dd4e4116792fe))
* update google.golang.org/genproto/googleapis/rpc digest to f936aa4 ([#2424](https://github.com/dadrus/heimdall/issues/2424)) ([e64f145](https://github.com/dadrus/heimdall/commit/e64f1450ed8f471768d43a4bf9ff9b45dc51b606))
* update kubernetes packages to v0.33.0 ([#2407](https://github.com/dadrus/heimdall/issues/2407)) ([5233477](https://github.com/dadrus/heimdall/commit/5233477bf64b569e76ba995a76f9100766b006ac))
* update module github.com/google/cel-go to v0.25.0 ([#2404](https://github.com/dadrus/heimdall/issues/2404)) ([347b9ed](https://github.com/dadrus/heimdall/commit/347b9edb2671939fd472e1b75a7233a5e79838ac))
* update module github.com/grpc-ecosystem/go-grpc-middleware/v2 to v2.3.2 ([#2416](https://github.com/dadrus/heimdall/issues/2416)) ([6ec6836](https://github.com/dadrus/heimdall/commit/6ec6836d0994714400499ba6f576f12563b5a689))
* update module github.com/knadh/koanf/parsers/yaml to v1 ([#2395](https://github.com/dadrus/heimdall/issues/2395)) ([ac31375](https://github.com/dadrus/heimdall/commit/ac313752c961b246f720a65f803237904b9ef219))
* update module github.com/knadh/koanf/providers/confmap to v1 ([#2396](https://github.com/dadrus/heimdall/issues/2396)) ([fded14a](https://github.com/dadrus/heimdall/commit/fded14aaa6191df28b76816cb03f92beee78c9d2))
* update module github.com/knadh/koanf/providers/env to v1.1.0 ([#2393](https://github.com/dadrus/heimdall/issues/2393)) ([70b2332](https://github.com/dadrus/heimdall/commit/70b233204b7ccb5089d865bb63ca1586a3360084))
* update module github.com/knadh/koanf/providers/rawbytes to v1 ([#2397](https://github.com/dadrus/heimdall/issues/2397)) ([08daf52](https://github.com/dadrus/heimdall/commit/08daf52a58ddc3d35c9011e080e4983a74039877))
* update module github.com/knadh/koanf/providers/structs to v1 ([#2398](https://github.com/dadrus/heimdall/issues/2398)) ([dc9c623](https://github.com/dadrus/heimdall/commit/dc9c62343f03c316549c943c030e7dd3e26736d0))
* update module github.com/knadh/koanf/v2 to v2.2.0 ([#2394](https://github.com/dadrus/heimdall/issues/2394)) ([83349dd](https://github.com/dadrus/heimdall/commit/83349dd4b16c56694f13e905b9175bcfbfcc6618))
* update module github.com/redis/rueidis to v1.0.59 ([#2412](https://github.com/dadrus/heimdall/issues/2412)) ([08544b3](https://github.com/dadrus/heimdall/commit/08544b349b3b26e8b5a7f876eda29c4544bc2b5c))
* update module github.com/redis/rueidis/rueidisotel to v1.0.59 ([#2412](https://github.com/dadrus/heimdall/issues/2412)) ([08544b3](https://github.com/dadrus/heimdall/commit/08544b349b3b26e8b5a7f876eda29c4544bc2b5c))
* update module google.golang.org/grpc to v1.72.0 ([#2400](https://github.com/dadrus/heimdall/issues/2400)) ([3b69c88](https://github.com/dadrus/heimdall/commit/3b69c88ccbe59fbc77356968277af2d2602b7af7))

## [0.16.0](https://github.com/dadrus/heimdall/compare/v0.15.0...v0.16.0) (2025-04-08)


### ⚠ BREAKING CHANGES

* Default main port set to 4456 ([#2365](https://github.com/dadrus/heimdall/issues/2365))
* Configuration settings for services exposed by heimdall simplified ([#2089](https://github.com/dadrus/heimdall/issues/2089))

### Features

* `header` finalizer supports multiple headers with same name [#2244](https://github.com/dadrus/heimdall/issues/2244) ([0413eb9](https://github.com/dadrus/heimdall/commit/0413eb94388b6e8e166cc862d6fdde32795edc73))
* `jwt` finalizer extended to support templating via `values` property ([#2193](https://github.com/dadrus/heimdall/issues/2193)) ([bf833c4](https://github.com/dadrus/heimdall/commit/bf833c48fa62e2f8e3388980dcd306a16da8a019))
* Configurable limits for in-memory cache ([#2333](https://github.com/dadrus/heimdall/issues/2333)) ([c7a858a](https://github.com/dadrus/heimdall/commit/c7a858adbbe1951a42c0f6ef3ba758f442dfbd54))
* Configuraiton options for endpoints resolved via the OAuth2/OIDC metadata endpoint ([#2329](https://github.com/dadrus/heimdall/issues/2329)) ([c03bfae](https://github.com/dadrus/heimdall/commit/c03bfae9c8d4b42e29febc8277a1f2d1a1049a7a))
* Enforcement of secure configuration with Opt-Out ([#1972](https://github.com/dadrus/heimdall/issues/1972)) ([4d89e58](https://github.com/dadrus/heimdall/commit/4d89e580df7ebf30e8f124c2d853bdc2bd75c010))
* Helm Chart as OCI image ([#2327](https://github.com/dadrus/heimdall/issues/2327)) ([ad7558b](https://github.com/dadrus/heimdall/commit/ad7558b0c9c3f4657370eb84bd74ac2e61c9d6f2))
* More convenient `Host` header forwarding in proxy mode ([#2265](https://github.com/dadrus/heimdall/issues/2265)) ([c3ece0f](https://github.com/dadrus/heimdall/commit/c3ece0fbf7d1febd08bfd2a54358624eecb12422))
* Simpler auth stage fallbacks ([#2260](https://github.com/dadrus/heimdall/issues/2260)) ([87bf663](https://github.com/dadrus/heimdall/commit/87bf663b521ab2f599da238292ddbcb94f2667c1))
* Support complex values in env vars during substitution ([#2349](https://github.com/dadrus/heimdall/issues/2349)) ([a98dfc4](https://github.com/dadrus/heimdall/commit/a98dfc4a15f3c7c51357fd9768544ca9c9320e85))
* Support for SLSA L3 provenance ([#2321](https://github.com/dadrus/heimdall/issues/2321)) ([1959531](https://github.com/dadrus/heimdall/commit/1959531553ae727f6365f677eda1cbe0bd1dab47))


### Code Refactorings

* Configuration settings for services exposed by heimdall simplified ([#2089](https://github.com/dadrus/heimdall/issues/2089)) ([02d91d6](https://github.com/dadrus/heimdall/commit/02d91d658727e55e4dcb62801725ab8ef57b128f))
* Default main port set to 4456 ([#2365](https://github.com/dadrus/heimdall/issues/2365)) ([5e2c884](https://github.com/dadrus/heimdall/commit/5e2c88489c9c40070e43e291c9d1a0228c54d416))


### Documentation

* Caddy integration guide and demo examples ([#2191](https://github.com/dadrus/heimdall/issues/2191)) ([3ba8c7b](https://github.com/dadrus/heimdall/commit/3ba8c7b117b6730debc4f46a2346ebe36ac505a5))
* Extend installation section to include Heimdall installation via Nix package manager ([#2257](https://github.com/dadrus/heimdall/issues/2257)) ([6e9cbc6](https://github.com/dadrus/heimdall/commit/6e9cbc63e7a9821caf067b9c034d249ecd88c985))
* Integration guide and examples for Istio service mesh ([#1832](https://github.com/dadrus/heimdall/issues/1832)) ([35c2fe2](https://github.com/dadrus/heimdall/commit/35c2fe2bde64f2b3a52d76ea6f45c51e1f1fe373))


### Dependencies

* update golang to v1.24.2 ([#2366](https://github.com/dadrus/heimdall/issues/2366)) ([ace3916](https://github.com/dadrus/heimdall/commit/ace3916a4343f009741b3e0739a6113c90579377))
* update golang.org/x/exp digest to 7e4ce0a ([#2366](https://github.com/dadrus/heimdall/issues/2366)) ([ace3916](https://github.com/dadrus/heimdall/commit/ace3916a4343f009741b3e0739a6113c90579377))
* update google.golang.org/genproto/googleapis/rpc digest to ac9807e ([#2366](https://github.com/dadrus/heimdall/issues/2366)) ([ace3916](https://github.com/dadrus/heimdall/commit/ace3916a4343f009741b3e0739a6113c90579377))
* update module github.com/fsnotify/fsnotify to v1.9.0 ([#2366](https://github.com/dadrus/heimdall/issues/2366)) ([ace3916](https://github.com/dadrus/heimdall/commit/ace3916a4343f009741b3e0739a6113c90579377))
* update module github.com/go-jose/go-jose/v4 to v4.1.0 ([#2366](https://github.com/dadrus/heimdall/issues/2366)) ([ace3916](https://github.com/dadrus/heimdall/commit/ace3916a4343f009741b3e0739a6113c90579377))
* update module github.com/go-playground/validator/v10 to v10.26.0 ([#2366](https://github.com/dadrus/heimdall/issues/2366)) ([ace3916](https://github.com/dadrus/heimdall/commit/ace3916a4343f009741b3e0739a6113c90579377))
* update module github.com/knadh/koanf/maps to v0.1.2 ([#2366](https://github.com/dadrus/heimdall/issues/2366)) ([ace3916](https://github.com/dadrus/heimdall/commit/ace3916a4343f009741b3e0739a6113c90579377))
* update module github.com/prometheus/client_golang to v1.22.0 ([#2366](https://github.com/dadrus/heimdall/issues/2366)) ([ace3916](https://github.com/dadrus/heimdall/commit/ace3916a4343f009741b3e0739a6113c90579377))
* update module github.com/redis/rueidis to v1.0.57 ([#2366](https://github.com/dadrus/heimdall/issues/2366)) ([ace3916](https://github.com/dadrus/heimdall/commit/ace3916a4343f009741b3e0739a6113c90579377))
* update module github.com/redis/rueidis/rueidisotel to v1.0.57 ([#2366](https://github.com/dadrus/heimdall/issues/2366)) ([ace3916](https://github.com/dadrus/heimdall/commit/ace3916a4343f009741b3e0739a6113c90579377))
* update module gocloud.dev to v0.41.0 ([#2366](https://github.com/dadrus/heimdall/issues/2366)) ([ace3916](https://github.com/dadrus/heimdall/commit/ace3916a4343f009741b3e0739a6113c90579377))
* update module google.golang.org/grpc to v1.71.1 ([#2366](https://github.com/dadrus/heimdall/issues/2366)) ([ace3916](https://github.com/dadrus/heimdall/commit/ace3916a4343f009741b3e0739a6113c90579377))

## [0.15.10](https://github.com/dadrus/heimdall/compare/v0.15.9...v0.15.10) (2025-03-26)


### Dependencies

* update github.com/dadrus/httpsig digest to 9f6875a ([#2297](https://github.com/dadrus/heimdall/issues/2297)) ([02dfd44](https://github.com/dadrus/heimdall/commit/02dfd44b2c62a49cbf38ced618d8e2bd50c979fb))
* update google.golang.org/genproto/googleapis/rpc digest to b45e905 ([#2319](https://github.com/dadrus/heimdall/issues/2319)) ([feca831](https://github.com/dadrus/heimdall/commit/feca831fc735485c82da270bff1eed9b75fc8637))
* update kubernetes packages to v0.32.3 ([#2287](https://github.com/dadrus/heimdall/issues/2287)) ([99777ba](https://github.com/dadrus/heimdall/commit/99777ba03bcb7af1caca734510a725bae73c5f0e))
* update module github.com/go-co-op/gocron/v2 to v2.16.1 ([#2294](https://github.com/dadrus/heimdall/issues/2294)) ([ece112b](https://github.com/dadrus/heimdall/commit/ece112b935b0b7267361a446b7511bac2da5c821))
* update module github.com/redis/rueidis to v1.0.56 ([#2301](https://github.com/dadrus/heimdall/issues/2301)) ([9c3dfb5](https://github.com/dadrus/heimdall/commit/9c3dfb5e2ab61b20eba08e25d332e7fa5f7551dd))
* update module github.com/redis/rueidis/rueidisotel to v1.0.56 ([#2301](https://github.com/dadrus/heimdall/issues/2301)) ([9c3dfb5](https://github.com/dadrus/heimdall/commit/9c3dfb5e2ab61b20eba08e25d332e7fa5f7551dd))
* update module github.com/rs/zerolog to v1.34.0 ([#2316](https://github.com/dadrus/heimdall/issues/2316)) ([b38a032](https://github.com/dadrus/heimdall/commit/b38a032f50a160dcce6255c397827cb53ed588df))
* update module google.golang.org/protobuf to v1.36.6 ([#2318](https://github.com/dadrus/heimdall/issues/2318)) ([c1304d6](https://github.com/dadrus/heimdall/commit/c1304d6544a6990f091f604cc752278d702482b8))
* update opentelemetry-go-contrib monorepo to v0.60.0 ([#2280](https://github.com/dadrus/heimdall/issues/2280)) ([8017315](https://github.com/dadrus/heimdall/commit/801731589145825e89c2e8292ef333279e9eb9bd))


## [0.15.9](https://github.com/dadrus/heimdall/compare/v0.15.8...v0.15.9) (2025-03-06)


### Bug Fixes

* Resolved panic triggered by using an empty string as a template value ([#2274](https://github.com/dadrus/heimdall/issues/2274)) ([7b8eacc](https://github.com/dadrus/heimdall/commit/7b8eacc02648e64237ce0c33af3c70e9bd1034de))


### Dependencies

* update golang to v1.24.1 ([#2266](https://github.com/dadrus/heimdall/issues/2266)) ([0b1b1b3](https://github.com/dadrus/heimdall/commit/0b1b1b3abd8911bb84b38f29233d793863c6f30d))
* update golang.org/x/exp digest to 054e65f ([#2270](https://github.com/dadrus/heimdall/issues/2270)) ([f3ad941](https://github.com/dadrus/heimdall/commit/f3ad94157da67fe4971c11ea88b3f7257797ec41))
* update google.golang.org/genproto/googleapis/rpc digest to a0af3ef ([#2258](https://github.com/dadrus/heimdall/issues/2258)) ([bb7f477](https://github.com/dadrus/heimdall/commit/bb7f477b493b7cac7974575d43d59b57d8e8f31b))
* update module github.com/grpc-ecosystem/go-grpc-middleware/v2 to v2.3.1 ([#2271](https://github.com/dadrus/heimdall/issues/2271)) ([0700616](https://github.com/dadrus/heimdall/commit/07006167c46bbb0bf2d96974113d2201ebdcac64))
* update module github.com/prometheus/client_golang to v1.21.1 ([#2262](https://github.com/dadrus/heimdall/issues/2262)) ([2dd0df4](https://github.com/dadrus/heimdall/commit/2dd0df46cb973b42fbb589e7851ec2822bb78464))
* update module golang.org/x/oauth2 to 0.28.0 ([#2275](https://github.com/dadrus/heimdall/issues/2275)) ([df6f5bf](https://github.com/dadrus/heimdall/commit/df6f5bfd95238dedc1b85c5068a3a6cfa1ad8954))
* update module google.golang.org/grpc to v1.71.0 ([#2263](https://github.com/dadrus/heimdall/issues/2263)) ([b4fca46](https://github.com/dadrus/heimdall/commit/b4fca4663a5184cb7aac4727dbba07fa6e092a40))
* update opentelemetry-go monorepo to v1.35.0 ([#2269](https://github.com/dadrus/heimdall/issues/2269)) ([37c550f](https://github.com/dadrus/heimdall/commit/37c550ff83d204266d39d3e70c42fb528784c7bc))

## [0.15.8](https://github.com/dadrus/heimdall/compare/v0.15.7...v0.15.8) (2025-03-03)


### Bug Fixes

* `X-Forwarded-For`, `-Proto`, `-Host` and `Forwarded` are always send to the upstream in proxy mode ([#2250](https://github.com/dadrus/heimdall/issues/2250)) ([41ff9fa](https://github.com/dadrus/heimdall/commit/41ff9fa55c32673da2d297d48340fdcbc5d1b946))
* IPv6 address is properly encoded in the `for` directive of the `Forwarded` header ([#2250](https://github.com/dadrus/heimdall/issues/2250)) ([41ff9fa](https://github.com/dadrus/heimdall/commit/41ff9fa55c32673da2d297d48340fdcbc5d1b946))
* Matching multiple hosts implements OR logic now ([#2234](https://github.com/dadrus/heimdall/issues/2234)) ([521baf4](https://github.com/dadrus/heimdall/commit/521baf413727e3f375eb05869f299379bebb84e8))
* Multiple header with same name but different values ([#2242](https://github.com/dadrus/heimdall/issues/2242)) ([2c749b4](https://github.com/dadrus/heimdall/commit/2c749b447d21e7b15cb866f3a3478eddd44feda5))


### Dependencies

* update golang.org/x/exp digest to dead583 ([#2249](https://github.com/dadrus/heimdall/issues/2249)) ([664a117](https://github.com/dadrus/heimdall/commit/664a117f38efba0673559f061d2d91b9669995db))
* update google.golang.org/genproto/googleapis/rpc digest to 55c9018 ([#2247](https://github.com/dadrus/heimdall/issues/2247)) ([ab1fa42](https://github.com/dadrus/heimdall/commit/ab1fa425260e0d355ceb3a8e541626b70a100270))
* update module github.com/google/cel-go to v0.24.1 ([#2240](https://github.com/dadrus/heimdall/issues/2240)) ([9aa4632](https://github.com/dadrus/heimdall/commit/9aa4632fbf316a79fa48b987ca6ccc52701d20a1))


## [0.15.7](https://github.com/dadrus/heimdall/compare/v0.15.6...v0.15.7) (2025-02-25)


### Bug Fixes

* `oauth2_introspection` authenticator does not require issuer assertion configuration ([#2219](https://github.com/dadrus/heimdall/issues/2219)) ([6d95700](https://github.com/dadrus/heimdall/commit/6d957002d3136066ff67ab51ffdea114f01d615b))
* `www_authenticate` error handler schema typo ([#2201](https://github.com/dadrus/heimdall/issues/2201)) ([67be2d0](https://github.com/dadrus/heimdall/commit/67be2d0076b41ad25207e89b74383a1a850e2f06))


### Dependencies

* update golang.org/x/exp digest to aa4b98e ([#2194](https://github.com/dadrus/heimdall/issues/2194)) ([ec315dc](https://github.com/dadrus/heimdall/commit/ec315dc9357cee50298a32ad53dc3451091c60c6))
* update google.golang.org/genproto/googleapis/rpc digest to 546df14 ([#2213](https://github.com/dadrus/heimdall/issues/2213)) ([e7a98b1](https://github.com/dadrus/heimdall/commit/e7a98b12c40198065a115827fc246fdd7d01e1bf))
* update module github.com/go-co-op/gocron/v2 to v2.16.0 ([#2216](https://github.com/dadrus/heimdall/issues/2216)) ([a22a6f1](https://github.com/dadrus/heimdall/commit/a22a6f16b7d44231c82fe3be28bdb2dc6970b91f))
* update module github.com/go-jose/go-jose/v4 to v4.0.5 [security] ([#2214](https://github.com/dadrus/heimdall/issues/2214)) ([ae3d680](https://github.com/dadrus/heimdall/commit/ae3d68021739d8bb26e3d0d49283517b1c8480bb))
* update module github.com/grpc-ecosystem/go-grpc-middleware/v2 to v2.3.0 ([#2192](https://github.com/dadrus/heimdall/issues/2192)) ([d4c2d83](https://github.com/dadrus/heimdall/commit/d4c2d8387b0bcbd024db8293de8a19ca8508be7d))
* update module github.com/prometheus/client_golang to v1.21.0 ([#2197](https://github.com/dadrus/heimdall/issues/2197)) ([221cccc](https://github.com/dadrus/heimdall/commit/221cccc05dd4e6f9b05647bae6818861e13cc751))
* update module github.com/redis/rueidis to v1.0.55 ([#2210](https://github.com/dadrus/heimdall/issues/2210)) ([df2291f](https://github.com/dadrus/heimdall/commit/df2291f47a0dfbc3667561b6a8ca2546f7539422))
* update module github.com/redis/rueidis/rueidisotel to v1.0.55 ([#2211](https://github.com/dadrus/heimdall/issues/2211)) ([953722c](https://github.com/dadrus/heimdall/commit/953722c02019f446bca0b88230949a1b146ea579))
* update module github.com/spf13/cobra to v1.9.1 ([#2188](https://github.com/dadrus/heimdall/issues/2188)) ([c0590d6](https://github.com/dadrus/heimdall/commit/c0590d6c66a405f72a895606365ff1287d869491))

## [0.15.6](https://github.com/dadrus/heimdall/compare/v0.15.5...v0.15.6) (2025-02-16)


### Bug Fixes

* HTTPS scheme configured for the probes if the management service is configured with TLS ([#2176](https://github.com/dadrus/heimdall/issues/2176)) ([8eacfb2](https://github.com/dadrus/heimdall/commit/8eacfb2156f0fbde227bb179b086add7ac079f03))


### Dependencies

* update github.com/dadrus/httpsig digest to 523cd6a ([#2182](https://github.com/dadrus/heimdall/issues/2182)) ([6608472](https://github.com/dadrus/heimdall/commit/6608472ead9bc80b92c320faacb87c5d2ba42ff6))
* update golang to v1.24.0 ([#2170](https://github.com/dadrus/heimdall/issues/2170)) ([2de5e01](https://github.com/dadrus/heimdall/commit/2de5e015ca1a056e453f4025c357e06b3f78104b))
* update golang.org/x/exp digest to eff6e97 ([#2179](https://github.com/dadrus/heimdall/issues/2179)) ([c2046ed](https://github.com/dadrus/heimdall/commit/c2046ed64f3625893580895abfbc3b70bad1451c))
* update google.golang.org/genproto/googleapis/rpc digest to 5a70512 ([#2169](https://github.com/dadrus/heimdall/issues/2169)) ([1b82319](https://github.com/dadrus/heimdall/commit/1b82319f5b0d478a1bf2895a861fcf7af0ce62e9))
* update kubernetes packages to v0.32.2 ([#2172](https://github.com/dadrus/heimdall/issues/2172)) ([85dbb2a](https://github.com/dadrus/heimdall/commit/85dbb2a4639c019e8284728f792aea7fb2ab2dbd))
* update module github.com/dlclark/regexp2 to v1.11.5 ([#2163](https://github.com/dadrus/heimdall/issues/2163)) ([02005af](https://github.com/dadrus/heimdall/commit/02005af533dc86b2a5ae8cfba7501e194a3ca82c))
* update module github.com/envoyproxy/go-control-plane/envoy to v1.32.4 ([#2147](https://github.com/dadrus/heimdall/issues/2147)) ([5bdddee](https://github.com/dadrus/heimdall/commit/5bdddeebb6bf9cd92b8bbf3e8f1c44a50bb132de))
* update module github.com/evanphx/json-patch/v5 to v5.9.11 ([#2144](https://github.com/dadrus/heimdall/issues/2144)) ([ce30a8d](https://github.com/dadrus/heimdall/commit/ce30a8d0ee82d37797932b6b8efca97ba22470bf))
* update module github.com/go-co-op/gocron/v2 to v2.15.0 ([#2134](https://github.com/dadrus/heimdall/issues/2134)) ([6f38b20](https://github.com/dadrus/heimdall/commit/6f38b203217167b0864e7b3e6a455dd2b38163a3))
* update module github.com/go-playground/validator/v10 to v10.25.0 ([#2178](https://github.com/dadrus/heimdall/issues/2178)) ([ba12308](https://github.com/dadrus/heimdall/commit/ba1230859320cb2c955a3c65c7feff0c6431b1b7))
* update module github.com/goccy/go-json to v0.10.5 ([#2142](https://github.com/dadrus/heimdall/issues/2142)) ([bee7233](https://github.com/dadrus/heimdall/commit/bee72330d0ee5fe20bcd2bafe9dddb21eaaf3c04))
* update module github.com/google/cel-go to v0.23.2 ([#2145](https://github.com/dadrus/heimdall/issues/2145)) ([807fa38](https://github.com/dadrus/heimdall/commit/807fa38bf6f6d5fe36401dd2f2d8be166b89c78d))
* update module github.com/redis/rueidis to v1.0.54 ([#2148](https://github.com/dadrus/heimdall/issues/2148)) ([53eb595](https://github.com/dadrus/heimdall/commit/53eb5954a534803e8b08f13be72fa648d1146185))
* update module github.com/redis/rueidis/rueidisotel to v1.0.54 ([#2149](https://github.com/dadrus/heimdall/issues/2149)) ([0eec13c](https://github.com/dadrus/heimdall/commit/0eec13c4110326d7002d86b6959e55e2c6d01a1f))
* update module github.com/spf13/cobra to v1.9.0 ([#2180](https://github.com/dadrus/heimdall/issues/2180)) ([103bb9a](https://github.com/dadrus/heimdall/commit/103bb9a81949b89cb307260080e23cbef2d11550))
* update module google.golang.org/grpc to v1.70.0 ([#2127](https://github.com/dadrus/heimdall/issues/2127)) ([4eb855c](https://github.com/dadrus/heimdall/commit/4eb855c6e285bbb5904c482cca0ee5a69e34b102))
* update module google.golang.org/protobuf to v1.36.5 ([#2157](https://github.com/dadrus/heimdall/issues/2157)) ([812263a](https://github.com/dadrus/heimdall/commit/812263a194fae71167fb56c54bad3b6a304d6689))
* update module k8s.io/client-go to v0.32.2 ([#2173](https://github.com/dadrus/heimdall/issues/2173)) ([80d7687](https://github.com/dadrus/heimdall/commit/80d7687a347f410ad6c5bc25db3fe756a98b8a72))

## [0.15.5](https://github.com/dadrus/heimdall/compare/v0.15.4...v0.15.5) (2025-01-20)


### Dependencies

* update github.com/dadrus/httpsig digest to 6cb9b82 ([#2108](https://github.com/dadrus/heimdall/issues/2108)) ([23dfb03](https://github.com/dadrus/heimdall/commit/23dfb032ccb98ed9cac7a9ba705abd42725e74fe))
* update golang to v1.23.5 ([#2109](https://github.com/dadrus/heimdall/issues/2109)) ([af4eee7](https://github.com/dadrus/heimdall/commit/af4eee721d301b29986831f8691a13233f513526))
* update google.golang.org/genproto/googleapis/rpc digest to 1a7da9e ([#2105](https://github.com/dadrus/heimdall/issues/2105)) ([e2a1698](https://github.com/dadrus/heimdall/commit/e2a1698242a61dd10bb41ee938ca27312e0d0e57))
* update kubernetes packages to v0.32.1 ([#2107](https://github.com/dadrus/heimdall/issues/2107)) ([266fa95](https://github.com/dadrus/heimdall/commit/266fa95b6c6dda78e3fd99ce4e00164e077e95ec))
* update module github.com/envoyproxy/go-control-plane to v0.13.4 ([#2080](https://github.com/dadrus/heimdall/issues/2080)) ([ca83050](https://github.com/dadrus/heimdall/commit/ca83050b80ba0495042e25b425d648910c4fddab))
* update module github.com/go-co-op/gocron/v2 to v2.14.2 ([#2085](https://github.com/dadrus/heimdall/issues/2085)) ([9ab4019](https://github.com/dadrus/heimdall/commit/9ab4019e33eefc68f7912bfc981513818c270d52))
* update module github.com/go-playground/validator/v10 to v10.24.0 ([#2097](https://github.com/dadrus/heimdall/issues/2097)) ([52620e5](https://github.com/dadrus/heimdall/commit/52620e52b63aafc9115ad96df16fc280b83ccf0a))
* update module github.com/redis/rueidis to v1.0.53 ([#2099](https://github.com/dadrus/heimdall/issues/2099)) ([d8187ee](https://github.com/dadrus/heimdall/commit/d8187eeadf5944b85d340e6624df9515d4852e08))
* update module github.com/redis/rueidis/rueidisotel to v1.0.53 ([#2100](https://github.com/dadrus/heimdall/issues/2100)) ([b472480](https://github.com/dadrus/heimdall/commit/b472480789e8c85c3bbafea0f8e019fc50a4a8fb))
* update module google.golang.org/grpc to v1.69.4 ([#2098](https://github.com/dadrus/heimdall/issues/2098)) ([f0b67d8](https://github.com/dadrus/heimdall/commit/f0b67d80cf0345cdbfd241a511fec18962b580e3))
* update module google.golang.org/protobuf to v1.36.3 ([#2103](https://github.com/dadrus/heimdall/issues/2103)) ([a67f183](https://github.com/dadrus/heimdall/commit/a67f1832f4a0117944a2dd5e8688a1ec61f574d2))
* update opentelemetry-go monorepo v1.34.0 ([#2111](https://github.com/dadrus/heimdall/issues/2111)) ([28e3249](https://github.com/dadrus/heimdall/commit/28e3249ccf4b2ce0985515885bfcf5021ee86f17))
* update opentelemetry-go-contrib monorepo to v0.59.0 ([#2112](https://github.com/dadrus/heimdall/issues/2112)) ([9ec1e1f](https://github.com/dadrus/heimdall/commit/9ec1e1f6e2c560766d9c0d25c2b15c24402b1223))

## [0.15.4](https://github.com/dadrus/heimdall/compare/v0.15.3...v0.15.4) (2024-12-19)


### Bug Fixes

* Correlation of OTEL Traces and Logs ([#2049](https://github.com/dadrus/heimdall/issues/2049)) ([69c657c](https://github.com/dadrus/heimdall/commit/69c657cda83f8379775d8b9ef82927d9fff15d71))


### Dependencies

* update golang.org/x/exp digest to b2144cd ([#2041](https://github.com/dadrus/heimdall/issues/2041)) ([40deb32](https://github.com/dadrus/heimdall/commit/40deb328769d3d06e282a74d8a0037b8ae6d3806))
* update google.golang.org/genproto/googleapis/rpc digest to 9240e9c ([#2037](https://github.com/dadrus/heimdall/issues/2037)) ([0f5d17c](https://github.com/dadrus/heimdall/commit/0f5d17c5da9dec9b8753a8131b5fafa65d620716))
* update module github.com/go-co-op/gocron/v2 to v2.14.0 ([#2043](https://github.com/dadrus/heimdall/issues/2043)) ([dbe861c](https://github.com/dadrus/heimdall/commit/dbe861cd07d345a7eba29a83b43c7ee324d94a26))
* update module golang.org/x/net to v0.33.0 ([#2052](https://github.com/dadrus/heimdall/issues/2052)) ([7d28110](https://github.com/dadrus/heimdall/commit/7d281109f0ea18ac1eb38795d80f4b4fd5088f4e))
* update module google.golang.org/grpc to v1.69.2 ([#2046](https://github.com/dadrus/heimdall/issues/2046)) ([2a639c0](https://github.com/dadrus/heimdall/commit/2a639c04d50b700611926666a69ed9c585bb9de9))
* update module google.golang.org/protobuf to v1.36.0 ([#2038](https://github.com/dadrus/heimdall/issues/2038)) ([55eb060](https://github.com/dadrus/heimdall/commit/55eb060545f1f61bfead8c3f28456ec96683efc6))

## [0.15.3](https://github.com/dadrus/heimdall/compare/v0.15.2...v0.15.3) (2024-12-15)


### Dependencies

* update github.com/dadrus/httpsig digest to ede02f5 ([#2028](https://github.com/dadrus/heimdall/issues/2028)) ([2e7c22b](https://github.com/dadrus/heimdall/commit/2e7c22b5f2d92e0ecdf319b1bfb909b6b3f89d28))
* update golang to v1.23.4 ([#1999](https://github.com/dadrus/heimdall/issues/1999)) ([84a7cd2](https://github.com/dadrus/heimdall/commit/84a7cd207e963e4852f9218ed01fbaa7958c09f2))
* update golang.org/x/exp digest to 1829a12 ([#2009](https://github.com/dadrus/heimdall/issues/2009)) ([7a3eedd](https://github.com/dadrus/heimdall/commit/7a3eedd683420fd333b37c16a96cc7c914598741))
* update google.golang.org/genproto/googleapis/rpc digest to e6fa225 ([#2007](https://github.com/dadrus/heimdall/issues/2007)) ([c48cdd6](https://github.com/dadrus/heimdall/commit/c48cdd69eca8ac5b8254c32beb47739df3a9992d))
* update kubernetes packages to v0.32.0 ([#2014](https://github.com/dadrus/heimdall/issues/2014)) ([1af65e1](https://github.com/dadrus/heimdall/commit/1af65e18385240518d28d690c03bfa786b04d136))
* update module github.com/go-co-op/gocron/v2 to v2.13.0 ([#2017](https://github.com/dadrus/heimdall/issues/2017)) ([c6c522c](https://github.com/dadrus/heimdall/commit/c6c522cdd1efc18092f3318c3572521fb01e042f))
* update module github.com/go-playground/validator/v10 to v10.23.0 ([#1973](https://github.com/dadrus/heimdall/issues/1973)) ([8760824](https://github.com/dadrus/heimdall/commit/8760824bbd482f50742c54d25177ab93285dc9fb))
* update module github.com/goccy/go-json to v0.10.4 ([#2016](https://github.com/dadrus/heimdall/issues/2016)) ([684be26](https://github.com/dadrus/heimdall/commit/684be261e9c4bea1f62550582819dcfbd25679e3))
* update module github.com/google/cel-go to v0.22.1 ([#1986](https://github.com/dadrus/heimdall/issues/1986)) ([09404f8](https://github.com/dadrus/heimdall/commit/09404f8b2cee44793cffabf259df6f34ea1abae0))
* update module github.com/grpc-ecosystem/go-grpc-middleware/v2 to v2.2.0 ([#2013](https://github.com/dadrus/heimdall/issues/2013)) ([1f580bc](https://github.com/dadrus/heimdall/commit/1f580bcb0ac76b9de2642ccf1f1279c0fdb1200e))
* update module github.com/redis/rueidis to v1.0.51 ([#1993](https://github.com/dadrus/heimdall/issues/1993)) ([c407e5f](https://github.com/dadrus/heimdall/commit/c407e5f067aa90a41ba1a46a618d24dc23db1ca5))
* update module github.com/redis/rueidis/rueidisotel to v1.0.51 ([#1994](https://github.com/dadrus/heimdall/issues/1994)) ([b800657](https://github.com/dadrus/heimdall/commit/b8006578b3e1da1fab010e8623d379f1f0304f7a))
* update module github.com/wi2l/jsondiff to v0.6.1 ([#1974](https://github.com/dadrus/heimdall/issues/1974)) ([f488ebe](https://github.com/dadrus/heimdall/commit/f488ebef693344abfd2982bd012daabfb755e908))
* update module go.opentelemetry.io/contrib/instrumentation/google.golang.org/grpc/otelgrpc to v0.58.0 ([#2021](https://github.com/dadrus/heimdall/issues/2021)) ([67dd34e](https://github.com/dadrus/heimdall/commit/67dd34e5f7201ff20b3c01f61761c0a33831a866))
* update module go.opentelemetry.io/contrib/instrumentation/host to v0.58.0 ([#2022](https://github.com/dadrus/heimdall/issues/2022)) ([ba66098](https://github.com/dadrus/heimdall/commit/ba660988bf91072225918944bafd5c9f518583d6))
* update module go.opentelemetry.io/contrib/instrumentation/net/http/otelhttp to v0.58.0 ([#2023](https://github.com/dadrus/heimdall/issues/2023)) ([83efbbf](https://github.com/dadrus/heimdall/commit/83efbbf01a0b914b20200d6d1fca4d8f2c1e4541))
* update module go.opentelemetry.io/contrib/instrumentation/runtime to v0.58.0 ([#2025](https://github.com/dadrus/heimdall/issues/2025)) ([6c32af0](https://github.com/dadrus/heimdall/commit/6c32af0bad77a261145921a055268227899ef939))
* update module go.opentelemetry.io/contrib/propagators/autoprop to v0.58.0 ([#2026](https://github.com/dadrus/heimdall/issues/2026)) ([eb53f4c](https://github.com/dadrus/heimdall/commit/eb53f4c1038f6122322300509deaf7652f3458be))
* update module google.golang.org/grpc to v1.69.0 ([#2018](https://github.com/dadrus/heimdall/issues/2018)) ([11b1beb](https://github.com/dadrus/heimdall/commit/11b1bebac180f4557b52072bed33cdba12ffc382))
* update module google.golang.org/protobuf to v1.35.2 ([#1968](https://github.com/dadrus/heimdall/issues/1968)) ([10e34e7](https://github.com/dadrus/heimdall/commit/10e34e7ac024a0bc3c931374a629581657b219ce))
* update opentelemetry-go monorepo to v1.33.0 ([#2019](https://github.com/dadrus/heimdall/issues/2019)) ([2192811](https://github.com/dadrus/heimdall/commit/2192811b56088c9b2e4af1362da4bbc118b83b63))

## [0.15.2](https://github.com/dadrus/heimdall/compare/v0.15.1...v0.15.2) (2024-11-10)


### Dependencies

* update github.com/dadrus/httpsig digest to e11d675 ([#1936](https://github.com/dadrus/heimdall/issues/1936)) ([926aaa2](https://github.com/dadrus/heimdall/commit/926aaa2a8fdec5f8771a3e0e421b2590a979c1b4))
* update golang to v1.23.3 ([#1943](https://github.com/dadrus/heimdall/issues/1943)) ([821606b](https://github.com/dadrus/heimdall/commit/821606b49a5d5f023eaad053d3031fd847c717b9))
* update golang.org/x/exp digest to 2d47ceb ([#1949](https://github.com/dadrus/heimdall/issues/1949)) ([d677013](https://github.com/dadrus/heimdall/commit/d677013020163014b2c7d8c82ffd5f201b9e7c3b))
* update google.golang.org/genproto/googleapis/rpc digest to dd2ea8e ([#1938](https://github.com/dadrus/heimdall/issues/1938)) ([01a6c75](https://github.com/dadrus/heimdall/commit/01a6c753296dc4726a36d4655eba5bab0c251fb7))
* update kubernetes packages to v0.31.2 ([#1921](https://github.com/dadrus/heimdall/issues/1921)) ([21919a9](https://github.com/dadrus/heimdall/commit/21919a921e42bb065bfd64b46c9ae4ea51754c3d))
* update module github.com/envoyproxy/go-control-plane to v0.13.1 ([#1904](https://github.com/dadrus/heimdall/issues/1904)) ([dcb88fb](https://github.com/dadrus/heimdall/commit/dcb88fbf9ce6db1eef2ff8eeae3dfdbfd3588aaf))
* update module github.com/fsnotify/fsnotify to v1.8.0 ([#1932](https://github.com/dadrus/heimdall/issues/1932)) ([b8a8c05](https://github.com/dadrus/heimdall/commit/b8a8c0581d062b462374b1882d158de3d7c9ea8c))
* update module github.com/go-co-op/gocron/v2 to v2.12.3 ([#1933](https://github.com/dadrus/heimdall/issues/1933)) ([0a9185b](https://github.com/dadrus/heimdall/commit/0a9185b6cd293743be146ac602e424d3096ce75e))
* update module github.com/google/cel-go to v0.22.0 ([#1942](https://github.com/dadrus/heimdall/issues/1942)) ([0583e0e](https://github.com/dadrus/heimdall/commit/0583e0e997276655c0591ceca5f8426ff25f8947))
* update module github.com/knadh/koanf/v2 to v2.1.2 ([#1940](https://github.com/dadrus/heimdall/issues/1940)) ([cc31181](https://github.com/dadrus/heimdall/commit/cc311816ef48e2bc483668680ee29d0a5e9f571f))
* update module github.com/redis/rueidis to v1.0.49 ([#1947](https://github.com/dadrus/heimdall/issues/1947)) ([19d38cf](https://github.com/dadrus/heimdall/commit/19d38cfed49be52cc09e27318333b19c7ec04cd3))
* update module github.com/redis/rueidis/rueidisotel to v1.0.49 ([#1947](https://github.com/dadrus/heimdall/issues/1947)) ([19d38cf](https://github.com/dadrus/heimdall/commit/19d38cfed49be52cc09e27318333b19c7ec04cd3))
* update module go.opentelemetry.io/contrib/instrumentation/google.golang.org/grpc/otelgrpc to v0.57.0 ([#1950](https://github.com/dadrus/heimdall/issues/1950)) ([798b2fe](https://github.com/dadrus/heimdall/commit/798b2fe8dd82b502edee139778d67461c26b7d6d))
* update module go.opentelemetry.io/contrib/instrumentation/host to v0.57.0 ([#1951](https://github.com/dadrus/heimdall/issues/1951)) ([ea21fb0](https://github.com/dadrus/heimdall/commit/ea21fb09098b7ba4b5fe8bbbd1ce64524facadde))
* update module go.opentelemetry.io/contrib/instrumentation/net/http/otelhttp to v0.57.0 ([#1952](https://github.com/dadrus/heimdall/issues/1952)) ([435cfdb](https://github.com/dadrus/heimdall/commit/435cfdb0cbab3d7d2a5d1bb6de3a3a9e40177096))
* update module go.opentelemetry.io/contrib/instrumentation/runtime to v0.57.0 ([#1953](https://github.com/dadrus/heimdall/issues/1953)) ([3a4fdf1](https://github.com/dadrus/heimdall/commit/3a4fdf1dac73c927190b9e7b13659b7023c17f4c))
* update module go.opentelemetry.io/contrib/propagators/autoprop to v0.57.0 ([#1954](https://github.com/dadrus/heimdall/issues/1954)) ([e1659c6](https://github.com/dadrus/heimdall/commit/e1659c6273545c81657edd9b732061dc1a50611e))
* update module google.golang.org/grpc to v1.68.0 ([#1945](https://github.com/dadrus/heimdall/issues/1945)) ([c0d5d9a](https://github.com/dadrus/heimdall/commit/c0d5d9aea66ba4f7f0e303c2fe49761b3ecc7146))
* update opentelemetry-go monorepo to v1.32.0 ([#1948](https://github.com/dadrus/heimdall/issues/1948)) ([6e42038](https://github.com/dadrus/heimdall/commit/6e4203820741e91f2c5d568e5073b79e1f647b50))

## [0.15.1](https://github.com/dadrus/heimdall/compare/v0.15.0...v0.15.1) (2024-10-16)


### Bug Fixes

* Certificate validation error in JWT finalizer for CA-issued certificates resolved ([#1900](https://github.com/dadrus/heimdall/issues/1900)) ([56eefa6](https://github.com/dadrus/heimdall/commit/56eefa6da2bb39dbfa8412a54a43ba36c8e2fd63))


### Dependencies

* update github.com/dadrus/httpsig digest to ae64249 ([#1895](https://github.com/dadrus/heimdall/issues/1895)) ([8d2f45c](https://github.com/dadrus/heimdall/commit/8d2f45c50df4a18a28ec0fae5592fec87f5b3865))
* update golang to v1.23.2 ([#1855](https://github.com/dadrus/heimdall/issues/1855)) ([4726671](https://github.com/dadrus/heimdall/commit/4726671d9601be12eb802bc880c43492e7a629f9))
* update golang.org/x/exp digest to f66d83c ([#1877](https://github.com/dadrus/heimdall/issues/1877)) ([32580a3](https://github.com/dadrus/heimdall/commit/32580a3b80240cf42733b31408cc3eb4a5b4d770))
* update google.golang.org/genproto/googleapis/rpc digest to 796eee8 ([#1893](https://github.com/dadrus/heimdall/issues/1893)) ([e7af4b4](https://github.com/dadrus/heimdall/commit/e7af4b4ec3b1e42ac0ce504dea99fc6b2d017892))
* update module github.com/go-co-op/gocron/v2 to v2.12.1 ([#1824](https://github.com/dadrus/heimdall/issues/1824)) ([6b76f53](https://github.com/dadrus/heimdall/commit/6b76f532b6cef8d1cef4af88d87fbc494cd32d70))
* update module github.com/go-viper/mapstructure/v2 to v2.2.1 ([#1826](https://github.com/dadrus/heimdall/issues/1826)) ([9202320](https://github.com/dadrus/heimdall/commit/92023200a228c7b6fd7e1377ece2acc18957fa7e))
* update module github.com/knadh/koanf/providers/env to v1 ([#1834](https://github.com/dadrus/heimdall/issues/1834)) ([33f0eb3](https://github.com/dadrus/heimdall/commit/33f0eb30e6e0a4729e7ad7150dabdf3039e674a6))
* update module github.com/prometheus/client_golang to v1.20.5 ([#1891](https://github.com/dadrus/heimdall/issues/1891)) ([9e65501](https://github.com/dadrus/heimdall/commit/9e65501caa4f2669963da49665add566e1992411))
* update module github.com/redis/rueidis to v1.0.47 ([#1850](https://github.com/dadrus/heimdall/issues/1850)) ([e2f355c](https://github.com/dadrus/heimdall/commit/e2f355cb245992668a800e0e98b7d94a38dcd9a2))
* update module github.com/redis/rueidis/rueidisotel to v1.0.47 ([#1851](https://github.com/dadrus/heimdall/issues/1851)) ([05c1fcd](https://github.com/dadrus/heimdall/commit/05c1fcde576f45362da7a6c703c9070d26f6e074))
* update module github.com/tidwall/gjson to v1.18.0 ([#1856](https://github.com/dadrus/heimdall/issues/1856)) ([9c75554](https://github.com/dadrus/heimdall/commit/9c755546e00917f08b5dddd76747e76d930b9fe6))
* update module go.opentelemetry.io/contrib/instrumentation/google.golang.org/grpc/otelgrpc to v0.56.0 ([#1886](https://github.com/dadrus/heimdall/issues/1886)) ([f7ef870](https://github.com/dadrus/heimdall/commit/f7ef870f5e4d280a5a4ca089cf31b3b032815765))
* update module go.opentelemetry.io/contrib/instrumentation/host to v0.56.0 ([#1887](https://github.com/dadrus/heimdall/issues/1887)) ([d332b7a](https://github.com/dadrus/heimdall/commit/d332b7a933a034c7a129d444060dbadccc5ab04a))
* update module go.opentelemetry.io/contrib/instrumentation/net/http/otelhttp to v0.56.0 ([#1888](https://github.com/dadrus/heimdall/issues/1888)) ([d28b36d](https://github.com/dadrus/heimdall/commit/d28b36d0434d87d4dd7f495a892ddea15d0c8288))
* update module go.opentelemetry.io/contrib/instrumentation/runtime to v0.56.0 ([#1889](https://github.com/dadrus/heimdall/issues/1889)) ([af86443](https://github.com/dadrus/heimdall/commit/af86443c3b83ec9a04bf71a7af578953a769b957))
* update module go.opentelemetry.io/contrib/propagators/autoprop to v0.56.0 ([#1890](https://github.com/dadrus/heimdall/issues/1890)) ([3928568](https://github.com/dadrus/heimdall/commit/39285685cb9b689c47dfe7cea970016361151c3e))
* update module go.uber.org/fx to v1.23.0 ([#1883](https://github.com/dadrus/heimdall/issues/1883)) ([b5a728c](https://github.com/dadrus/heimdall/commit/b5a728cf64a8ebbc1fb32b722315911b843492c3))
* update module gocloud.dev to v0.40.0 ([#1881](https://github.com/dadrus/heimdall/issues/1881)) ([6c1aef7](https://github.com/dadrus/heimdall/commit/6c1aef7fb1381348a83de188a17ada1bc26af86f))
* update module google.golang.org/grpc to v1.67.1 ([#1852](https://github.com/dadrus/heimdall/issues/1852)) ([e6314aa](https://github.com/dadrus/heimdall/commit/e6314aabbf6aa12e9c694e54227111f828bca844))
* update module google.golang.org/protobuf to v1.35.1 ([#1866](https://github.com/dadrus/heimdall/issues/1866)) ([6c39d92](https://github.com/dadrus/heimdall/commit/6c39d92d1f91b35ac684d770f7ce068ed08fde70))
* update opentelemetry-go monorepo to v1.31.0 ([#1884](https://github.com/dadrus/heimdall/issues/1884)) ([0730f13](https://github.com/dadrus/heimdall/commit/0730f1351cccf6e0d9c445f408527e86c1abec26))

## [0.15.0](https://github.com/dadrus/heimdall/compare/v0.14.0-alpha...v0.15.0) (2024-09-16)


### ⚠ BREAKING CHANGES

* Made the usage of `if` clauses in authentication & authorization, and error pipelines consistent ([#1784](https://github.com/dadrus/heimdall/issues/1784))
* Deprecated OTEL attributes replaced ([#1669](https://github.com/dadrus/heimdall/issues/1669))
* Configuration of `signer` moved into `jwt` finalizer ([#1534](https://github.com/dadrus/heimdall/issues/1534))
* Demo installation removed from the helm chart ([#1544](https://github.com/dadrus/heimdall/issues/1544))
* Subject has been made immutable ([#1487](https://github.com/dadrus/heimdall/issues/1487))
* Rule matching configuration API redesigned ([#1358](https://github.com/dadrus/heimdall/issues/1358))
* Default rule rejects requests with encoded slashes in the path of the URL with `400 Bad Request` ([#1358](https://github.com/dadrus/heimdall/issues/1358))
* Support for `rule_path_match_prefix` on endpoint configurations for `http_endpoint` and `cloud_blob` providers has been dropped ([#1358](https://github.com/dadrus/heimdall/issues/1358))

### Features

* Glob expressions are context aware and use `.` for host related expressions and `/` for path related ones as separators ([#1358](https://github.com/dadrus/heimdall/issues/1358)) ([f2f6867](https://github.com/dadrus/heimdall/commit/f2f6867576b758312b1a85dc06fe52be3ae9d2ff))
* Multiple rules can be defined for the same path, e.g. to have separate rules for read and write requests ([#1358](https://github.com/dadrus/heimdall/issues/1358)) ([f2f6867](https://github.com/dadrus/heimdall/commit/f2f6867576b758312b1a85dc06fe52be3ae9d2ff))
* New endpoint auth type to create http message signatures for outbound requests according to RFC 9421 ([#1507](https://github.com/dadrus/heimdall/issues/1507)) ([672988d](https://github.com/dadrus/heimdall/commit/672988d2463ddf8abbade7cb9f0656d848682ae3))
* Route based matching of rules ([#1766](https://github.com/dadrus/heimdall/issues/1766)) ([8ef379d](https://github.com/dadrus/heimdall/commit/8ef379db1d504440b6fa19794b7b38c173a730b0))
* Support for backtracking while matching rules ([#1358](https://github.com/dadrus/heimdall/issues/1358)) ([f2f6867](https://github.com/dadrus/heimdall/commit/f2f6867576b758312b1a85dc06fe52be3ae9d2ff))
* Support for free and single (named) wildcards for request path matching and access of the captured values from the pipeline ([#1358](https://github.com/dadrus/heimdall/issues/1358)) ([f2f6867](https://github.com/dadrus/heimdall/commit/f2f6867576b758312b1a85dc06fe52be3ae9d2ff))


### Code Refactorings

* Configuration of `signer` moved into `jwt` finalizer ([#1534](https://github.com/dadrus/heimdall/issues/1534)) ([4475745](https://github.com/dadrus/heimdall/commit/447574557d109be7f17844bc743eb9cc625427d9))
* Default rule rejects requests with encoded slashes in the path of the URL with `400 Bad Request` ([#1358](https://github.com/dadrus/heimdall/issues/1358)) ([f2f6867](https://github.com/dadrus/heimdall/commit/f2f6867576b758312b1a85dc06fe52be3ae9d2ff))
* Demo installation removed from the helm chart ([#1544](https://github.com/dadrus/heimdall/issues/1544)) ([f8770b3](https://github.com/dadrus/heimdall/commit/f8770b3bfa3599c37290677454baa4f52c12a7a7))
* Deprecated OTEL attributes replaced ([#1669](https://github.com/dadrus/heimdall/issues/1669)) ([e5ed3a5](https://github.com/dadrus/heimdall/commit/e5ed3a57f5de3164200c285a811908c7a32fbfc8))
* Made the usage of `if` clauses in authentication & authorization, and error pipelines consistent ([#1784](https://github.com/dadrus/heimdall/issues/1784)) ([2577f56](https://github.com/dadrus/heimdall/commit/2577f560b80c49e3e5a4b3da547245af98844843))
* Rule matching configuration API redesigned ([#1358](https://github.com/dadrus/heimdall/issues/1358)) ([f2f6867](https://github.com/dadrus/heimdall/commit/f2f6867576b758312b1a85dc06fe52be3ae9d2ff))
* Subject has been made immutable ([#1487](https://github.com/dadrus/heimdall/issues/1487)) ([6c4957f](https://github.com/dadrus/heimdall/commit/6c4957fd897de55de4b23563be4406423ba26b00))
* Support for `rule_path_match_prefix` on endpoint configurations for `http_endpoint` and `cloud_blob` providers has been dropped ([#1358](https://github.com/dadrus/heimdall/issues/1358)) ([f2f6867](https://github.com/dadrus/heimdall/commit/f2f6867576b758312b1a85dc06fe52be3ae9d2ff))


### Performance Improvements

* O(log(n)) time complexity for lookup of rules ([#1358](https://github.com/dadrus/heimdall/issues/1358)) ([f2f6867](https://github.com/dadrus/heimdall/commit/f2f6867576b758312b1a85dc06fe52be3ae9d2ff))


### Bug Fixes

* Corrected the placement of namespace selector properties in the Helm chart's admission controller configuration ([#1752](https://github.com/dadrus/heimdall/issues/1752)). ([4c059b3](https://github.com/dadrus/heimdall/commit/4c059b38510a1aa2d37d9103a3cb8935f4c2043b))
* Fixed a nil pointer error in the Helm chart that occurred when a deployment was configured with custom annotations due to an incorrect reference in the deployment template ([#1752](https://github.com/dadrus/heimdall/issues/1752)). ([4c059b3](https://github.com/dadrus/heimdall/commit/4c059b38510a1aa2d37d9103a3cb8935f4c2043b))
* Taking updates of certificates into account while collecting metrics ([#1534](https://github.com/dadrus/heimdall/issues/1534)) ([4475745](https://github.com/dadrus/heimdall/commit/447574557d109be7f17844bc743eb9cc625427d9))
* Updated the admission controller configuration in the Helm chart to align with the redesigned structure done in v0.12.0-alpha release of heimdall ([#1752](https://github.com/dadrus/heimdall/issues/1752)). ([4c059b3](https://github.com/dadrus/heimdall/commit/4c059b38510a1aa2d37d9103a3cb8935f4c2043b))


### Documentation

* Guide for First-Party Authentication with OpenID Connect ([#1789](https://github.com/dadrus/heimdall/issues/1789)) ([8c6b9c3](https://github.com/dadrus/heimdall/commit/8c6b9c3c4fec7cc605fc8a1058e0847e7abb3947))
* New integration guide for Envoy Gateway ([#1412](https://github.com/dadrus/heimdall/issues/1412)) ([526f381](https://github.com/dadrus/heimdall/commit/526f381c931cd58e9513716a1bc7fa9149c36e3d))
* NGING Ingress Controller guide updated to cover global integration options ([#1469](https://github.com/dadrus/heimdall/issues/1469)) ([a710a64](https://github.com/dadrus/heimdall/commit/a710a640fc1ce2cadfa37eb59a4fc0fa52c5120b))
* Traefik guide updated to cover `Ingress`, `IngressRoute` and `HTTPRoute` based integration options ([#1420](https://github.com/dadrus/heimdall/issues/1420)) ([303095e](https://github.com/dadrus/heimdall/commit/303095e204c3ea753b06a2b90171462de19b1eb4))


### Dependencies

* update golang to v1.23.1 ([#1793](https://github.com/dadrus/heimdall/issues/1793))  ([54e6cad](https://github.com/dadrus/heimdall/commit/54e6cad5e4e8b909f646e2f0318f94388f793039))
* update golang.org/x/exp digest to 701f63a ([#1793](https://github.com/dadrus/heimdall/issues/1793)) ([54e6cad](https://github.com/dadrus/heimdall/commit/54e6cad5e4e8b909f646e2f0318f94388f793039))
* update google.golang.org/genproto/googleapis/rpc digest to 8af14fe ([#1793](https://github.com/dadrus/heimdall/issues/1793)) ([54e6cad](https://github.com/dadrus/heimdall/commit/54e6cad5e4e8b909f646e2f0318f94388f793039))
* update module github.com/go-playground/validator/v10 to v10.22.1 ([#1793](https://github.com/dadrus/heimdall/issues/1793)) ([54e6cad](https://github.com/dadrus/heimdall/commit/54e6cad5e4e8b909f646e2f0318f94388f793039))
* update module github.com/jellydator/ttlcache/v3 to v3.3.0 ([#1793](https://github.com/dadrus/heimdall/issues/1793)) ([54e6cad](https://github.com/dadrus/heimdall/commit/54e6cad5e4e8b909f646e2f0318f94388f793039))
* update module github.com/masterminds/sprig/v3 to v3.3.0 ([#1793](https://github.com/dadrus/heimdall/issues/1793)) ([54e6cad](https://github.com/dadrus/heimdall/commit/54e6cad5e4e8b909f646e2f0318f94388f793039))
* update module github.com/prometheus/client_golang to v1.20.3 ([#1793](https://github.com/dadrus/heimdall/issues/1793)) ([54e6cad](https://github.com/dadrus/heimdall/commit/54e6cad5e4e8b909f646e2f0318f94388f793039))
* update module github.com/redis/rueidis to v1.0.45  ([#1793](https://github.com/dadrus/heimdall/issues/1793)) ([54e6cad](https://github.com/dadrus/heimdall/commit/54e6cad5e4e8b909f646e2f0318f94388f793039))
* update module github.com/redis/rueidis/rueidisotel to v1.0.45  ([#1793](https://github.com/dadrus/heimdall/issues/1793)) ([54e6cad](https://github.com/dadrus/heimdall/commit/54e6cad5e4e8b909f646e2f0318f94388f793039))
* update module github.com/rs/cors to v1.11.1 ([#1793](https://github.com/dadrus/heimdall/issues/1793)) ([54e6cad](https://github.com/dadrus/heimdall/commit/54e6cad5e4e8b909f646e2f0318f94388f793039))
* update module go.opentelemetry.io/contrib/instrumentation/google.golang.org/grpc/otelgrpc to v0.55.0 ([#1793](https://github.com/dadrus/heimdall/issues/1793)) ([54e6cad](https://github.com/dadrus/heimdall/commit/54e6cad5e4e8b909f646e2f0318f94388f793039))
* update module go.opentelemetry.io/contrib/instrumentation/host to v0.55.0  ([#1793](https://github.com/dadrus/heimdall/issues/1793)) ([54e6cad](https://github.com/dadrus/heimdall/commit/54e6cad5e4e8b909f646e2f0318f94388f793039))
* update module go.opentelemetry.io/contrib/instrumentation/net/http/otelhttp to v0.55.0  ([#1793](https://github.com/dadrus/heimdall/issues/1793)) ([54e6cad](https://github.com/dadrus/heimdall/commit/54e6cad5e4e8b909f646e2f0318f94388f793039))
* update module go.opentelemetry.io/contrib/instrumentation/runtime to v0.55.0  ([#1793](https://github.com/dadrus/heimdall/issues/1793)) ([54e6cad](https://github.com/dadrus/heimdall/commit/54e6cad5e4e8b909f646e2f0318f94388f793039))
* update module go.opentelemetry.io/contrib/propagators/autoprop to v0.55.0 ([#1793](https://github.com/dadrus/heimdall/issues/1793)) ([54e6cad](https://github.com/dadrus/heimdall/commit/54e6cad5e4e8b909f646e2f0318f94388f793039))
* update module gocloud.dev to v0.39.0 ([#1774](https://github.com/dadrus/heimdall/issues/1774)) ([4ffa9e4](https://github.com/dadrus/heimdall/commit/4ffa9e45227c177ba5f729b6111d6551de5a67a8))
* update module google.golang.org/grpc to v1.66.2 ([#1793](https://github.com/dadrus/heimdall/issues/1793)) ([54e6cad](https://github.com/dadrus/heimdall/commit/54e6cad5e4e8b909f646e2f0318f94388f793039))
* update module k8s.io/client-go to v0.31.1  ([#1793](https://github.com/dadrus/heimdall/issues/1793)) ([54e6cad](https://github.com/dadrus/heimdall/commit/54e6cad5e4e8b909f646e2f0318f94388f793039))
* update opentelemetry-go monorepo to v1.30.0  ([#1793](https://github.com/dadrus/heimdall/issues/1793)) ([54e6cad](https://github.com/dadrus/heimdall/commit/54e6cad5e4e8b909f646e2f0318f94388f793039))

## [0.14.5-alpha](https://github.com/dadrus/heimdall/compare/v0.14.4-alpha...v0.14.5-alpha) (2024-08-25)


### Dependencies

* update github.com/youmark/pkcs8 digest to a2c0da2 ([#1671](https://github.com/dadrus/heimdall/issues/1671)) ([ad37b99](https://github.com/dadrus/heimdall/commit/ad37b99aa94a99299a4a37e32a774a8e51099844))
* update golang to v1.23.0 ([#1711](https://github.com/dadrus/heimdall/issues/1711)) ([0a67326](https://github.com/dadrus/heimdall/commit/0a673264674f4a1d2dde18cd73825572696efc46))
* update golang.org/x/exp digest to 9b4947d ([#1724](https://github.com/dadrus/heimdall/issues/1724)) ([c9bf5dc](https://github.com/dadrus/heimdall/commit/c9bf5dcc8891f359a6bc028918084cd77273fd09))
* update google.golang.org/genproto/googleapis/rpc digest to 4ba0660 ([#1725](https://github.com/dadrus/heimdall/issues/1725)) ([661716a](https://github.com/dadrus/heimdall/commit/661716a003789c0fce4b36fdaf2eaaf8270e7187))
* update kubernetes packages to v0.31.0 ([#1708](https://github.com/dadrus/heimdall/issues/1708)) ([49a7b18](https://github.com/dadrus/heimdall/commit/49a7b18cbb3a603eee563fe116e4bbba63df115e))
* update module github.com/dlclark/regexp2 to v1.11.4 ([#1686](https://github.com/dadrus/heimdall/issues/1686)) ([e4827de](https://github.com/dadrus/heimdall/commit/e4827de8716941ef94a7f7f982fd58aa8f8826db))
* update module github.com/envoyproxy/go-control-plane to v0.13.0 ([#1716](https://github.com/dadrus/heimdall/issues/1716)) ([a06cb40](https://github.com/dadrus/heimdall/commit/a06cb40365e6529b4940e69622b5c1981b7049bf))
* update module github.com/go-jose/go-jose/v4 to v4.0.4 ([#1673](https://github.com/dadrus/heimdall/issues/1673)) ([2dfb142](https://github.com/dadrus/heimdall/commit/2dfb1422ecfe8c706a8512efc4655ec45789b092))
* update module github.com/go-viper/mapstructure/v2 to v2.1.0 ([#1702](https://github.com/dadrus/heimdall/issues/1702)) ([0115fe8](https://github.com/dadrus/heimdall/commit/0115fe806df1b31b8860b7ec91d7dcd613ccf4e1))
* update module github.com/google/cel-go to v0.21.0 ([#1684](https://github.com/dadrus/heimdall/issues/1684)) ([0601589](https://github.com/dadrus/heimdall/commit/06015891e3e88a4c023740fef0f6fd345ee2f02e))
* update module github.com/jellydator/ttlcache/v3 to v3.2.1 ([#1734](https://github.com/dadrus/heimdall/issues/1734)) ([161689d](https://github.com/dadrus/heimdall/commit/161689d0c4d260b6b3e81a43e3f849d6cc48550b))
* update module github.com/prometheus/client_golang to v1.20.2 ([#1727](https://github.com/dadrus/heimdall/issues/1727)) ([6194d6d](https://github.com/dadrus/heimdall/commit/6194d6d2430f4486779ce04d8b86f108c8d9a7a5))
* update module github.com/redis/rueidis to v1.0.44 ([#1700](https://github.com/dadrus/heimdall/issues/1700)) ([9b7c43b](https://github.com/dadrus/heimdall/commit/9b7c43b26f1aea1b0233bf25d7cbc30ea2f61394))
* update module github.com/redis/rueidis/rueidisotel to v1.0.44 ([#1701](https://github.com/dadrus/heimdall/issues/1701)) ([02731bd](https://github.com/dadrus/heimdall/commit/02731bda2b5b565236c81b50c19aa678f3b5bc18))
* update module github.com/tidwall/gjson to v1.17.3 ([#1681](https://github.com/dadrus/heimdall/issues/1681)) ([f5e1707](https://github.com/dadrus/heimdall/commit/f5e170701b7ac4ae682f8b4ef2b58f412d56e10e))
* update module go.opentelemetry.io/contrib/instrumentation/google.golang.org/grpc/otelgrpc to v0.54.0 ([#1728](https://github.com/dadrus/heimdall/issues/1728)) ([c66e903](https://github.com/dadrus/heimdall/commit/c66e903fa57c336f12ebaa588717581da8901f63))
* update module go.opentelemetry.io/contrib/instrumentation/host to v0.54.0 ([#1729](https://github.com/dadrus/heimdall/issues/1729)) ([eef6b6e](https://github.com/dadrus/heimdall/commit/eef6b6e33cc70b3f9affd2ec9fa3e621f823ed6f))
* update module go.opentelemetry.io/contrib/instrumentation/net/http/otelhttp to v0.54.0 ([#1730](https://github.com/dadrus/heimdall/issues/1730)) ([01865ed](https://github.com/dadrus/heimdall/commit/01865ed8324d0c1066e6ab9e0c1b07013b3b587f))
* update module go.opentelemetry.io/contrib/instrumentation/runtime to v0.54.0 ([#1731](https://github.com/dadrus/heimdall/issues/1731)) ([415953d](https://github.com/dadrus/heimdall/commit/415953df30f227d28f9032a41bf0eb45b32873d8))
* update module go.opentelemetry.io/contrib/propagators/autoprop to v0.54.0 ([#1732](https://github.com/dadrus/heimdall/issues/1732)) ([3f6edea](https://github.com/dadrus/heimdall/commit/3f6edea788b55efdf64b41779d3c9b46346d8e89))
* update module go.uber.org/fx to v1.22.2 ([#1694](https://github.com/dadrus/heimdall/issues/1694)) ([810d995](https://github.com/dadrus/heimdall/commit/810d995e4a5611ce4aaabc9f8e71e1a8d03a7208))
* update module gocloud.dev to v0.38.0 ([#1735](https://github.com/dadrus/heimdall/issues/1735)) ([b32d5c0](https://github.com/dadrus/heimdall/commit/b32d5c0b73df4d3f6221691752bfef06854b56d7))
* update opentelemetry-go monorepo to v1.29.0 ([#1733](https://github.com/dadrus/heimdall/issues/1733)) ([e093267](https://github.com/dadrus/heimdall/commit/e093267d36ab7b17e8e6c825ef0e526d7ae903b9))

## [0.14.4-alpha](https://github.com/dadrus/heimdall/compare/v0.14.3-alpha...v0.14.4-alpha) (2024-07-25)


### Bug Fixes

* OAuth2 `iss` claim verification in JWT/OIDC authenticators when used with `metadata_endpoint` ([#1660](https://github.com/dadrus/heimdall/issues/1660)) by [@martin31821](https://github.com/martin31821) ([a9947f2](https://github.com/dadrus/heimdall/commit/a9947f20f412ca4133202ee7bc1e7b58f2903766))
* Trailing useless bytes ignored while parsing PEM content ([#1564](https://github.com/dadrus/heimdall/issues/1564)) ([0c52bd3](https://github.com/dadrus/heimdall/commit/0c52bd30d308dbd8985f3223ba36180dbb808a24))


### Dependencies

* update golang to v1.22.5 ([#1592](https://github.com/dadrus/heimdall/issues/1592)) ([1d4de85](https://github.com/dadrus/heimdall/commit/1d4de852f26bb39584e312a4d4cf2201c4606f83))
* update golang.org/x/exp digest to 8a7402a ([#1644](https://github.com/dadrus/heimdall/issues/1644)) ([6fbbf15](https://github.com/dadrus/heimdall/commit/6fbbf154f67664f8690a76dc05c1addd5628c907))
* update google.golang.org/genproto/googleapis/rpc digest to e6d459c ([#1654](https://github.com/dadrus/heimdall/issues/1654)) ([103c1ac](https://github.com/dadrus/heimdall/commit/103c1ac0a5c909d8bbc619e7d4bd7aa74a081485))
* update kubernetes packages to v0.30.2 ([#1540](https://github.com/dadrus/heimdall/issues/1540)) ([70fdd62](https://github.com/dadrus/heimdall/commit/70fdd62de11790b9f4310282a2eb55ee2f8f94d4))
* update module github.com/dlclark/regexp2 to v1.11.2 ([#1630](https://github.com/dadrus/heimdall/issues/1630)) ([afd7c92](https://github.com/dadrus/heimdall/commit/afd7c92ef2520e9319437a178ad2c4e293b103b7))
* update module github.com/go-co-op/gocron/v2 to v2.11.0 ([#1645](https://github.com/dadrus/heimdall/issues/1645)) ([42688aa](https://github.com/dadrus/heimdall/commit/42688aaeb5ab18fd80a7cabe15f41a1cda075d29))
* update module github.com/go-jose/go-jose/v4 to v4.0.3 ([#1625](https://github.com/dadrus/heimdall/issues/1625)) ([59caff8](https://github.com/dadrus/heimdall/commit/59caff8418eb1190c0320761d797fc2faceaf2ce))
* update module github.com/go-playground/validator/v10 to v10.22.0 ([#1537](https://github.com/dadrus/heimdall/issues/1537)) ([1f6eeaa](https://github.com/dadrus/heimdall/commit/1f6eeaa1425749007a9aa6f19f2ce8cc3413aa62))
* update module github.com/redis/rueidis to v1.0.41 ([#1617](https://github.com/dadrus/heimdall/issues/1617)) ([3919aaf](https://github.com/dadrus/heimdall/commit/3919aafd286b315530fa7cb2cfa4bb6692d4d364))
* update module github.com/redis/rueidis/rueidisotel to v1.0.41 ([#1619](https://github.com/dadrus/heimdall/issues/1619)) ([69bc2aa](https://github.com/dadrus/heimdall/commit/69bc2aa29615f968eb2a23d1bb3111495597d2e5))
* update module github.com/spf13/cobra to v1.8.1 ([#1551](https://github.com/dadrus/heimdall/issues/1551)) ([871ee91](https://github.com/dadrus/heimdall/commit/871ee915648bd7d1070414bcf4f0ee46665de216))
* update module github.com/tonglil/opentelemetry-go-datadog-propagator to v0.1.3 ([#1579](https://github.com/dadrus/heimdall/issues/1579)) ([27c1026](https://github.com/dadrus/heimdall/commit/27c10260d18647ad1dbb7624b3148fd4c4f36d3a))
* update module github.com/wi2l/jsondiff to v0.6.0 ([#1558](https://github.com/dadrus/heimdall/issues/1558)) ([c4cfd07](https://github.com/dadrus/heimdall/commit/c4cfd078bd5811395d3728a27aae6ddefe628c6a))
* update module go.opentelemetry.io/contrib/instrumentation/google.golang.org/grpc/otelgrpc to v0.53.0 ([#1600](https://github.com/dadrus/heimdall/issues/1600)) ([84b330f](https://github.com/dadrus/heimdall/commit/84b330f76ca67391f6b27fa1b1d00943145cc056))
* update module go.opentelemetry.io/contrib/instrumentation/host to v0.53.0 ([#1601](https://github.com/dadrus/heimdall/issues/1601)) ([31834e0](https://github.com/dadrus/heimdall/commit/31834e0b21504c78ead506acea9af19a221bed55))
* update module go.opentelemetry.io/contrib/instrumentation/net/http/otelhttp to v0.53.0 ([#1602](https://github.com/dadrus/heimdall/issues/1602)) ([d3d2328](https://github.com/dadrus/heimdall/commit/d3d2328c4a23d2aca6dc959386e5f3c865b42691))
* update module go.opentelemetry.io/contrib/instrumentation/runtime to v0.53.0 ([#1603](https://github.com/dadrus/heimdall/issues/1603)) ([b23bc0b](https://github.com/dadrus/heimdall/commit/b23bc0be499ffebfc19d4fdd500f605b7d4b1346))
* update module go.opentelemetry.io/contrib/propagators/autoprop to v0.53.0 ([#1604](https://github.com/dadrus/heimdall/issues/1604)) ([f8679e9](https://github.com/dadrus/heimdall/commit/f8679e948308976be620817e954f365073e71c20))
* update module go.uber.org/fx to v1.22.1 ([#1577](https://github.com/dadrus/heimdall/issues/1577)) ([49ab1c2](https://github.com/dadrus/heimdall/commit/49ab1c2336e31a01dbf04516ac505a1b7e48c174))
* update module google.golang.org/grpc to v1.65.0 ([#1589](https://github.com/dadrus/heimdall/issues/1589)) ([dad8e53](https://github.com/dadrus/heimdall/commit/dad8e531511b79ab2cd085b49214a1b45ba8254a))
* update module google.golang.org/protobuf to v1.34.2 ([#1535](https://github.com/dadrus/heimdall/issues/1535)) ([12aa205](https://github.com/dadrus/heimdall/commit/12aa205e8c7f2c61f2ce0540fb5fa9be718a8cbb))
* update module k8s.io/api to v0.30.3 ([#1640](https://github.com/dadrus/heimdall/issues/1640)) ([9b2e072](https://github.com/dadrus/heimdall/commit/9b2e0727ef6e7b15cc03fc9417ef2c7744099ccc))
* update module k8s.io/client-go to v0.30.3 ([#1641](https://github.com/dadrus/heimdall/issues/1641)) ([333c81f](https://github.com/dadrus/heimdall/commit/333c81f877dcf07993e6dbe319487a221015da4d))
* update module k8s.io/klog/v2 to v2.130.1 ([#1567](https://github.com/dadrus/heimdall/issues/1567)) ([d16ecbe](https://github.com/dadrus/heimdall/commit/d16ecbeb7b1f360196d1c02ee77dad148c5fc9a4))
* update opentelemetry-go monorepo to v1.28.0 ([#1591](https://github.com/dadrus/heimdall/issues/1591)) ([a33f586](https://github.com/dadrus/heimdall/commit/a33f586cd0f3760c900fa946c435ed34ad4414e5))

## [0.14.3-alpha](https://github.com/dadrus/heimdall/compare/v0.14.2-alpha...v0.14.3-alpha) (2024-06-09)


### Dependencies

* update golang to v1.22.4 ([#1517](https://github.com/dadrus/heimdall/issues/1517)) ([a86784a](https://github.com/dadrus/heimdall/commit/a86784aa99def6ab756cd3dd9beece52c673f88b))
* update golang.org/x/exp digest to fc45aab ([#1515](https://github.com/dadrus/heimdall/issues/1515)) ([f07ae39](https://github.com/dadrus/heimdall/commit/f07ae391022bd2044058be5ea2bd7e56e0780998))
* update google.golang.org/genproto/googleapis/rpc digest to ef581f9 ([#1516](https://github.com/dadrus/heimdall/issues/1516)) ([acc5740](https://github.com/dadrus/heimdall/commit/acc574013f5e8609704e9b847eec6cba2e594185))
* update kubernetes packages to v0.30.1 ([#1466](https://github.com/dadrus/heimdall/issues/1466)) ([dc68e5e](https://github.com/dadrus/heimdall/commit/dc68e5e27d78cff06edf14f32b244b5c1589fcbc))
* update module github.com/go-jose/go-jose/v4 to v4.0.2 ([#1450](https://github.com/dadrus/heimdall/issues/1450)) ([1aba621](https://github.com/dadrus/heimdall/commit/1aba6213de16a6ad36e3a2726844371df1b3cb2a))
* update module github.com/go-playground/validator/v10 to v10.21.0 ([#1509](https://github.com/dadrus/heimdall/issues/1509)) ([0c9167e](https://github.com/dadrus/heimdall/commit/0c9167ea910e780af9849824ad8a624193d0849e))
* update module github.com/go-viper/mapstructure/v2 to v2.0.0 ([#1510](https://github.com/dadrus/heimdall/issues/1510)) ([d7224ff](https://github.com/dadrus/heimdall/commit/d7224ff66d6a11574898926394608ad0a3bffe8d))
* update module github.com/goccy/go-json to v0.10.3 ([#1476](https://github.com/dadrus/heimdall/issues/1476)) ([32f5eca](https://github.com/dadrus/heimdall/commit/32f5eca3fe2dae80d58c6a88d3e8fb65d1d5680d))
* update module github.com/redis/rueidis to v1.0.38 ([#1502](https://github.com/dadrus/heimdall/issues/1502)) ([91569ee](https://github.com/dadrus/heimdall/commit/91569ee8da7f3c80880754c473378d52c1a07485))
* update module github.com/redis/rueidis/rueidisotel to v1.0.38 ([#1503](https://github.com/dadrus/heimdall/issues/1503)) ([63dec15](https://github.com/dadrus/heimdall/commit/63dec151781a4daf0808f8b18ca15bfdce8babb0))
* update module github.com/rs/zerolog to v1.33.0 ([#1490](https://github.com/dadrus/heimdall/issues/1490)) ([9579381](https://github.com/dadrus/heimdall/commit/957938154a2369750d58c1f30b78d7e04790beeb))
* update module github.com/santhosh-tekuri/jsonschema/v6 to v6.0.1 ([#1520](https://github.com/dadrus/heimdall/issues/1520)) ([3648c59](https://github.com/dadrus/heimdall/commit/3648c597a6ce5d1086e9f1fc25bc6bcf642d2535))
* update module go.opentelemetry.io/contrib/instrumentation/google.golang.org/grpc/otelgrpc to v0.52.0 ([#1478](https://github.com/dadrus/heimdall/issues/1478)) ([535aa2f](https://github.com/dadrus/heimdall/commit/535aa2f61ae1459b7b0c7d001e05607e863acd6b))
* update module go.opentelemetry.io/contrib/instrumentation/host to v0.52.0 ([#1480](https://github.com/dadrus/heimdall/issues/1480)) ([509d4b3](https://github.com/dadrus/heimdall/commit/509d4b3608f0758f0c556f4cfc559a83e547b8f4))
* update module go.opentelemetry.io/contrib/instrumentation/net/http/otelhttp to v0.52.0 ([#1482](https://github.com/dadrus/heimdall/issues/1482)) ([b112767](https://github.com/dadrus/heimdall/commit/b112767a68c5c824ca02b8825f0934ac9d2b0aed))
* update module go.opentelemetry.io/contrib/instrumentation/runtime to v0.52.0 ([#1483](https://github.com/dadrus/heimdall/issues/1483)) ([4c8707c](https://github.com/dadrus/heimdall/commit/4c8707cae3d050a45bed9dd1226c97c1d52e0d1d))
* update module go.opentelemetry.io/contrib/propagators/autoprop to v0.52.0 ([#1484](https://github.com/dadrus/heimdall/issues/1484)) ([57c5a6a](https://github.com/dadrus/heimdall/commit/57c5a6a3757e4e01714ca1295b247f836771e095))
* update module go.opentelemetry.io/otel to v1.27.0 ([#1481](https://github.com/dadrus/heimdall/issues/1481)) ([384612e](https://github.com/dadrus/heimdall/commit/384612e595a3ef47865ed06efa0c3e74d54cc791))
* update module go.opentelemetry.io/otel/bridge/opentracing to v1.27.0 ([#1481](https://github.com/dadrus/heimdall/issues/1481)) ([384612e](https://github.com/dadrus/heimdall/commit/384612e595a3ef47865ed06efa0c3e74d54cc791))
* update module go.opentelemetry.io/otel/exporters/otlp/otlpmetric/otlpmetricgrpc to v1.27.0 ([#1481](https://github.com/dadrus/heimdall/issues/1481)) ([384612e](https://github.com/dadrus/heimdall/commit/384612e595a3ef47865ed06efa0c3e74d54cc791))
* update module go.opentelemetry.io/otel/exporters/otlp/otlpmetric/otlpmetrichttp to v1.27.0 ([#1481](https://github.com/dadrus/heimdall/issues/1481)) ([384612e](https://github.com/dadrus/heimdall/commit/384612e595a3ef47865ed06efa0c3e74d54cc791))
* update module go.opentelemetry.io/otel/exporters/otlp/otlptrace to v1.27.0 ([#1481](https://github.com/dadrus/heimdall/issues/1481)) ([384612e](https://github.com/dadrus/heimdall/commit/384612e595a3ef47865ed06efa0c3e74d54cc791))
* update module go.opentelemetry.io/otel/exporters/otlp/otlptrace/otlptracegrpc to v1.27.0 ([#1481](https://github.com/dadrus/heimdall/issues/1481)) ([384612e](https://github.com/dadrus/heimdall/commit/384612e595a3ef47865ed06efa0c3e74d54cc791))
* update module go.opentelemetry.io/otel/exporters/otlp/otlptrace/otlptracehttpto to v1.27.0 ([#1481](https://github.com/dadrus/heimdall/issues/1481)) ([384612e](https://github.com/dadrus/heimdall/commit/384612e595a3ef47865ed06efa0c3e74d54cc791))
* update module go.opentelemetry.io/otel/exporters/prometheus to v0.49.0 ([#1481](https://github.com/dadrus/heimdall/issues/1481)) ([384612e](https://github.com/dadrus/heimdall/commit/384612e595a3ef47865ed06efa0c3e74d54cc791))
* update module go.opentelemetry.io/otel/exporters/zipkin to v1.27.0 ([#1481](https://github.com/dadrus/heimdall/issues/1481)) ([384612e](https://github.com/dadrus/heimdall/commit/384612e595a3ef47865ed06efa0c3e74d54cc791))
* update module go.opentelemetry.io/otel/metric to v1.27.0 ([#1481](https://github.com/dadrus/heimdall/issues/1481)) ([384612e](https://github.com/dadrus/heimdall/commit/384612e595a3ef47865ed06efa0c3e74d54cc791))
* update module go.opentelemetry.io/otel/sdk to v1.27.0 ([#1481](https://github.com/dadrus/heimdall/issues/1481)) ([384612e](https://github.com/dadrus/heimdall/commit/384612e595a3ef47865ed06efa0c3e74d54cc791))
* update module go.opentelemetry.io/otel/sdk/metric to v1.27.0 ([#1481](https://github.com/dadrus/heimdall/issues/1481)) ([384612e](https://github.com/dadrus/heimdall/commit/384612e595a3ef47865ed06efa0c3e74d54cc791))
* update module go.opentelemetry.io/otel/trace to v1.27.0 ([#1481](https://github.com/dadrus/heimdall/issues/1481)) ([384612e](https://github.com/dadrus/heimdall/commit/384612e595a3ef47865ed06efa0c3e74d54cc791))
* update module go.uber.org/fx to v1.22.0 ([#1501](https://github.com/dadrus/heimdall/issues/1501)) ([37ddf79](https://github.com/dadrus/heimdall/commit/37ddf7945f76d91d5ac6e2abeaf09d48129a4082))
* update module google.golang.org/grpc to v1.64.0 ([#1462](https://github.com/dadrus/heimdall/issues/1462)) ([9d5e47c](https://github.com/dadrus/heimdall/commit/9d5e47ca527b8ff266da4eccf5a1184b4818f540))

## [0.14.2-alpha](https://github.com/dadrus/heimdall/compare/v0.14.1-alpha...v0.14.2-alpha) (2024-05-12)


### Dependencies

* update golang to v1.22.3 ([#1428](https://github.com/dadrus/heimdall/issues/1428)) ([524a3d4](https://github.com/dadrus/heimdall/commit/524a3d40f14b80f66a4a8d3e31d12be67ffb094c))
* update kubernetes packages to v0.30.0 ([#1368](https://github.com/dadrus/heimdall/issues/1368)) ([04cba69](https://github.com/dadrus/heimdall/commit/04cba6957a2e34175c71dbd8e486626658633964))
* update module github.com/go-co-op/gocron/v2 to v2.5.0 ([#1424](https://github.com/dadrus/heimdall/issues/1424)) ([c3449a0](https://github.com/dadrus/heimdall/commit/c3449a00b4cc2be23fa029dae12428a2c1fe3a71))
* update module github.com/go-playground/validator/v10 to v10.20.0 ([#1402](https://github.com/dadrus/heimdall/issues/1402)) ([a965ef0](https://github.com/dadrus/heimdall/commit/a965ef038ae20ab04b23bb4fb36d603bd3989846))
* update module github.com/prometheus/client_golang to v1.19.1 ([#1434](https://github.com/dadrus/heimdall/issues/1434)) ([d778e9c](https://github.com/dadrus/heimdall/commit/d778e9c67cd20608a94d9b6edd10c26c66bf0339))
* update module github.com/redis/rueidis to v1.0.37 ([#1440](https://github.com/dadrus/heimdall/issues/1440)) ([ce2e65b](https://github.com/dadrus/heimdall/commit/ce2e65b3ee5958277d71e2b446475edcb8afa798))
* update module github.com/redis/rueidis/rueidisotel to v1.0.37 ([#1441](https://github.com/dadrus/heimdall/issues/1441)) ([5c163b5](https://github.com/dadrus/heimdall/commit/5c163b5195f8b447d4924188d860ad10f2fa0203))
* update module github.com/rs/cors to v1.11.0 ([#1383](https://github.com/dadrus/heimdall/issues/1383)) ([b44b9c0](https://github.com/dadrus/heimdall/commit/b44b9c0b16a2137b05c4d0873bc32d0665663585))
* update module github.com/wi2l/jsondiff to v0.5.2 ([#1370](https://github.com/dadrus/heimdall/issues/1370)) ([fd0cb04](https://github.com/dadrus/heimdall/commit/fd0cb046af087b09242547a9e4b4ada23f9e8c96))
* update module github.com/youmark/pkcs8 to v0.0.0-20240424034433-3c2c7870ae76 ([#1407](https://github.com/dadrus/heimdall/issues/1407)) ([587f073](https://github.com/dadrus/heimdall/commit/587f07364e96d3e3e96688c140f344568a76af7e))
* update module go.opentelemetry.io/contrib/instrumentation/google.golang.org/grpc/otelgrpc to v0.51.0 ([#1387](https://github.com/dadrus/heimdall/issues/1387)) ([ce65b02](https://github.com/dadrus/heimdall/commit/ce65b025d9422b76b6b81eab2ee741bf572800be))
* update module go.opentelemetry.io/contrib/instrumentation/host to v0.51.0 ([#1389](https://github.com/dadrus/heimdall/issues/1389)) ([5688d8f](https://github.com/dadrus/heimdall/commit/5688d8fb9fddc2fca8e1f05fb935446c24be02e1))
* update module go.opentelemetry.io/contrib/instrumentation/net/http/otelhttp to v0.51.0 ([#1390](https://github.com/dadrus/heimdall/issues/1390)) ([2357888](https://github.com/dadrus/heimdall/commit/23578889f6ec8911832b4b1a484d00e66e1e8d8d))
* update module go.opentelemetry.io/contrib/instrumentation/runtime to v0.51.0 ([#1391](https://github.com/dadrus/heimdall/issues/1391)) ([a58f629](https://github.com/dadrus/heimdall/commit/a58f629f096f3b5d67e28d32f8fb5daf49e25e9d))
* update module go.opentelemetry.io/contrib/propagators/autoprop to v0.51.0 ([#1392](https://github.com/dadrus/heimdall/issues/1392)) ([fc87ef5](https://github.com/dadrus/heimdall/commit/fc87ef5c7107b083fa6f9322901b1adfb7c53fc0))
* update module go.opentelemetry.io/otel to v1.26.0 ([#1385](https://github.com/dadrus/heimdall/issues/1385)) ([3c531d7](https://github.com/dadrus/heimdall/commit/3c531d72813951c1e1b7b4d73cfa1b1c28e27edc))
* update module go.opentelemetry.io/otel/bridge/opentracing to v1.26.0 ([#1385](https://github.com/dadrus/heimdall/issues/1385)) ([3c531d7](https://github.com/dadrus/heimdall/commit/3c531d72813951c1e1b7b4d73cfa1b1c28e27edc))
* update module go.opentelemetry.io/otel/exporters/otlp/otlpmetric/otlpmetricgrpc to v1.26.0 ([#1385](https://github.com/dadrus/heimdall/issues/1385)) ([3c531d7](https://github.com/dadrus/heimdall/commit/3c531d72813951c1e1b7b4d73cfa1b1c28e27edc))
* update module go.opentelemetry.io/otel/exporters/otlp/otlpmetric/otlpmetrichttp to v1.26.0 ([#1385](https://github.com/dadrus/heimdall/issues/1385)) ([3c531d7](https://github.com/dadrus/heimdall/commit/3c531d72813951c1e1b7b4d73cfa1b1c28e27edc))
* update module go.opentelemetry.io/otel/exporters/otlp/otlptrace to v1.26.0 ([#1385](https://github.com/dadrus/heimdall/issues/1385)) ([3c531d7](https://github.com/dadrus/heimdall/commit/3c531d72813951c1e1b7b4d73cfa1b1c28e27edc))
* update module go.opentelemetry.io/otel/exporters/otlp/otlptrace/otlptracegrpc to v1.26.0 ([#1385](https://github.com/dadrus/heimdall/issues/1385)) ([3c531d7](https://github.com/dadrus/heimdall/commit/3c531d72813951c1e1b7b4d73cfa1b1c28e27edc))
* update module go.opentelemetry.io/otel/exporters/otlp/otlptrace/otlptracehttp to v1.26.0 ([#1385](https://github.com/dadrus/heimdall/issues/1385)) ([3c531d7](https://github.com/dadrus/heimdall/commit/3c531d72813951c1e1b7b4d73cfa1b1c28e27edc))
* update module go.opentelemetry.io/otel/exporters/prometheus to v0.48.0 ([#1385](https://github.com/dadrus/heimdall/issues/1385)) ([3c531d7](https://github.com/dadrus/heimdall/commit/3c531d72813951c1e1b7b4d73cfa1b1c28e27edc))
* update module go.opentelemetry.io/otel/exporters/zipkin to v1.26.0 ([#1385](https://github.com/dadrus/heimdall/issues/1385)) ([3c531d7](https://github.com/dadrus/heimdall/commit/3c531d72813951c1e1b7b4d73cfa1b1c28e27edc))
* update module go.opentelemetry.io/otel/metric to v1.26.0 ([#1385](https://github.com/dadrus/heimdall/issues/1385)) ([3c531d7](https://github.com/dadrus/heimdall/commit/3c531d72813951c1e1b7b4d73cfa1b1c28e27edc))
* update module go.opentelemetry.io/otel/sdk to v1.26.0 ([#1385](https://github.com/dadrus/heimdall/issues/1385)) ([3c531d7](https://github.com/dadrus/heimdall/commit/3c531d72813951c1e1b7b4d73cfa1b1c28e27edc))
* update module go.opentelemetry.io/otel/sdk/metric to v1.26.0 ([#1385](https://github.com/dadrus/heimdall/issues/1385)) ([3c531d7](https://github.com/dadrus/heimdall/commit/3c531d72813951c1e1b7b4d73cfa1b1c28e27edc))
* update module go.opentelemetry.io/otel/trace to v1.26.0 ([#1385](https://github.com/dadrus/heimdall/issues/1385)) ([3c531d7](https://github.com/dadrus/heimdall/commit/3c531d72813951c1e1b7b4d73cfa1b1c28e27edc))
* update module go.uber.org/fx to v1.21.1 ([#1384](https://github.com/dadrus/heimdall/issues/1384)) ([614117f](https://github.com/dadrus/heimdall/commit/614117fc53d1dbe6ff4cba09265b06e83dafcf21))
* update module golang.org/x/exp to v0.0.0-20240506185415-9bf2ced13842 ([#1422](https://github.com/dadrus/heimdall/issues/1422)) ([561ee65](https://github.com/dadrus/heimdall/commit/561ee6559c488e9770eee1e7ff9a6cdd6faf1cc5))
* update module google.golang.org/genproto/googleapis/rpc to v0.0.0-20240509183442-62759503f434 ([#1436](https://github.com/dadrus/heimdall/issues/1436)) ([508e22b](https://github.com/dadrus/heimdall/commit/508e22bd7657a5f8e452a7f78a7811c2eea5b908))
* update module google.golang.org/protobuf to v1.34.1 ([#1421](https://github.com/dadrus/heimdall/issues/1421)) ([e25b077](https://github.com/dadrus/heimdall/commit/e25b077ce13c6a90bd33ea90e1a6191f311f1a63))

## [0.14.1-alpha](https://github.com/dadrus/heimdall/compare/v0.14.0-alpha...v0.14.1-alpha) (2024-04-09)


### Dependencies

* update golang to v1.22.2 ([#1313](https://github.com/dadrus/heimdall/issues/1313)) ([7c37100](https://github.com/dadrus/heimdall/commit/7c3710058d3936dac367f84b5a317e6f7dd24d80))
* update golang.org/x/exp digest to c0f41cb ([#1318](https://github.com/dadrus/heimdall/issues/1318)) ([723ad16](https://github.com/dadrus/heimdall/commit/723ad164930021a86ffa19c2ac62421a0c1f015f))
* update module github.com/knadh/koanf/v2 to v2.1.1 ([#1308](https://github.com/dadrus/heimdall/issues/1308)) ([502cdcb](https://github.com/dadrus/heimdall/commit/502cdcb0a78f60238e11b4be70590692907ee894))
* update module go.opentelemetry.io/contrib/instrumentation/google.golang.org/grpc/otelgrpc to v0.50.0 ([#1329](https://github.com/dadrus/heimdall/issues/1329)) ([dbb40bd](https://github.com/dadrus/heimdall/commit/dbb40bddc7399765a0759a84966300765c184ee7))
* update module go.opentelemetry.io/contrib/instrumentation/host to v0.50.0 ([#1329](https://github.com/dadrus/heimdall/issues/1329)) ([dbb40bd](https://github.com/dadrus/heimdall/commit/dbb40bddc7399765a0759a84966300765c184ee7))
* update module go.opentelemetry.io/contrib/instrumentation/net/http/otelhttp to v0.50.0 ([#1329](https://github.com/dadrus/heimdall/issues/1329)) ([dbb40bd](https://github.com/dadrus/heimdall/commit/dbb40bddc7399765a0759a84966300765c184ee7))
* update module go.opentelemetry.io/contrib/instrumentation/runtime to v0.50.0 ([#1329](https://github.com/dadrus/heimdall/issues/1329)) ([dbb40bd](https://github.com/dadrus/heimdall/commit/dbb40bddc7399765a0759a84966300765c184ee7))
* update module go.opentelemetry.io/contrib/propagators/autoprop to v0.50.0 ([#1329](https://github.com/dadrus/heimdall/issues/1329)) ([dbb40bd](https://github.com/dadrus/heimdall/commit/dbb40bddc7399765a0759a84966300765c184ee7))
* update module go.opentelemetry.io/otel to v1.25.0 ([#1329](https://github.com/dadrus/heimdall/issues/1329)) ([dbb40bd](https://github.com/dadrus/heimdall/commit/dbb40bddc7399765a0759a84966300765c184ee7))
* update module go.opentelemetry.io/otel/bridge/opentracing to v1.25.0 ([#1329](https://github.com/dadrus/heimdall/issues/1329)) ([dbb40bd](https://github.com/dadrus/heimdall/commit/dbb40bddc7399765a0759a84966300765c184ee7))
* update module go.opentelemetry.io/otel/exporters/otlp/otlpmetric/otlpmetricgrpc to v1.25.0 ([#1329](https://github.com/dadrus/heimdall/issues/1329)) ([dbb40bd](https://github.com/dadrus/heimdall/commit/dbb40bddc7399765a0759a84966300765c184ee7))
* update module go.opentelemetry.io/otel/exporters/otlp/otlpmetric/otlpmetrichttp to v1.25.0 ([#1329](https://github.com/dadrus/heimdall/issues/1329)) ([dbb40bd](https://github.com/dadrus/heimdall/commit/dbb40bddc7399765a0759a84966300765c184ee7))
* update module go.opentelemetry.io/otel/exporters/otlp/otlptrace to v1.25.0 ([#1329](https://github.com/dadrus/heimdall/issues/1329)) ([dbb40bd](https://github.com/dadrus/heimdall/commit/dbb40bddc7399765a0759a84966300765c184ee7))
* update module go.opentelemetry.io/otel/exporters/otlp/otlptrace/otlptracegrpc to v1.25.0 ([#1329](https://github.com/dadrus/heimdall/issues/1329)) ([dbb40bd](https://github.com/dadrus/heimdall/commit/dbb40bddc7399765a0759a84966300765c184ee7))
* update module go.opentelemetry.io/otel/exporters/otlp/otlptrace/otlptracehttp to v1.25.0 ([#1329](https://github.com/dadrus/heimdall/issues/1329)) ([dbb40bd](https://github.com/dadrus/heimdall/commit/dbb40bddc7399765a0759a84966300765c184ee7))
* update module go.opentelemetry.io/otel/exporters/prometheus to v0.47.0 ([#1329](https://github.com/dadrus/heimdall/issues/1329)) ([dbb40bd](https://github.com/dadrus/heimdall/commit/dbb40bddc7399765a0759a84966300765c184ee7))
* update module go.opentelemetry.io/otel/exporters/zipkin to v1.25.0 ([#1329](https://github.com/dadrus/heimdall/issues/1329)) ([dbb40bd](https://github.com/dadrus/heimdall/commit/dbb40bddc7399765a0759a84966300765c184ee7))
* update module go.opentelemetry.io/otel/metric to v1.25.0 ([#1329](https://github.com/dadrus/heimdall/issues/1329)) ([dbb40bd](https://github.com/dadrus/heimdall/commit/dbb40bddc7399765a0759a84966300765c184ee7))
* update module go.opentelemetry.io/otel/sdk to v1.25.0 ([#1329](https://github.com/dadrus/heimdall/issues/1329)) ([dbb40bd](https://github.com/dadrus/heimdall/commit/dbb40bddc7399765a0759a84966300765c184ee7))
* update module go.opentelemetry.io/otel/sdk/metric to v1.25.0 ([#1329](https://github.com/dadrus/heimdall/issues/1329)) ([dbb40bd](https://github.com/dadrus/heimdall/commit/dbb40bddc7399765a0759a84966300765c184ee7))
* update module go.opentelemetry.io/otel/trace to v1.25.0 ([#1329](https://github.com/dadrus/heimdall/issues/1329)) ([dbb40bd](https://github.com/dadrus/heimdall/commit/dbb40bddc7399765a0759a84966300765c184ee7))
* update module google.golang.org/grpc to v1.63.2 ([#1339](https://github.com/dadrus/heimdall/issues/1339)) ([8ee3942](https://github.com/dadrus/heimdall/commit/8ee3942c9b4a2a65a6ae80e1919ce1e9126a2f2e))

## [0.14.0-alpha](https://github.com/dadrus/heimdall/compare/v0.13.0-alpha...v0.14.0-alpha) (2024-04-02)


### Features

* `env` settings in helm chart extended to support ConfigMaps, Secrets and Pod configuration in addition to string literals ([#1128](https://github.com/dadrus/heimdall/issues/1128)) by [@martin31821](https://github.com/martin31821) ([bf75c97](https://github.com/dadrus/heimdall/commit/bf75c97de9346169acbc2a9496fb7756814a5e60))
* Helm chart supports setting environment variables by referencing either a ConfigMap or a Secret via `envFrom` ([#1128](https://github.com/dadrus/heimdall/issues/1128)) by [@martin31821](https://github.com/martin31821)  ([bf75c97](https://github.com/dadrus/heimdall/commit/bf75c97de9346169acbc2a9496fb7756814a5e60))
* Hot reloading of Signer keys store ([#1232](https://github.com/dadrus/heimdall/issues/1232)) ([36076e1](https://github.com/dadrus/heimdall/commit/36076e1de864d969b1a23d9c4cd3e7cbfab4a38e))
* Hot reloading of TLS key stores ([#1230](https://github.com/dadrus/heimdall/issues/1230)) ([9abf723](https://github.com/dadrus/heimdall/commit/9abf7232725534afca0aa62b48d3aef70a3a9ea5))
* Redis as (distributed) cache ([#999](https://github.com/dadrus/heimdall/issues/999)) by [@tk-innoq](https://github.com/tk-innoq) ([2f9ba81](https://github.com/dadrus/heimdall/commit/2f9ba816b37268c1348ffa6632d6a038905c8474))


### Bug Fixes

* `audience` assertion adheres to RFC-7519, section 4.1.3 ([#1237](https://github.com/dadrus/heimdall/issues/1237)) ([560a470](https://github.com/dadrus/heimdall/commit/560a470c5ce89e964065918b9369780ab0a6ba36))
* Rule set, the rule is loaded from, is considered while updating or deleting rules ([#1298](https://github.com/dadrus/heimdall/issues/1298)) ([e571248](https://github.com/dadrus/heimdall/commit/e5712485d52b0c169964a634ab1ac33631075c84))


### Documentation

* Contour integration guide updated to cover global configuration in addition to the route based one ([#1253](https://github.com/dadrus/heimdall/issues/1253)) ([74bcebd](https://github.com/dadrus/heimdall/commit/74bcebd2cafb93c609c17b16c626cfa2148ad8ea))
* Documentation restructured to make it more comprehensive ([#1075](https://github.com/dadrus/heimdall/issues/1075)) by [@godrin](https://github.com/godrin), @REABMAX, @Ebano and @KieronWiltshire ([6612633](https://github.com/dadrus/heimdall/commit/66126336e34a388bceb82d9c79bde84bc0735918))
* HAProxy guide updated to cover global integration with the Ingress Controller ([#1240](https://github.com/dadrus/heimdall/issues/1240)) ([ed27797](https://github.com/dadrus/heimdall/commit/ed27797fc2be0c804c7da28dad3c0b6203193b13))
* Integration guide for OpenFGA ([#1299](https://github.com/dadrus/heimdall/issues/1299)) ([1d8bea2](https://github.com/dadrus/heimdall/commit/1d8bea2b2945f895467e0e28e4f16df5c5942f47))
* Traefik integration guide updated to cover global configuration in addition to the route based one ([#1269](https://github.com/dadrus/heimdall/issues/1269)) ([73b1d4c](https://github.com/dadrus/heimdall/commit/73b1d4cc0a9242597a700054271ef5d0c006855b))


### Dependencies

* update golang to 1.22.1 ([#1219](https://github.com/dadrus/heimdall/issues/1219)) ([4449cb7](https://github.com/dadrus/heimdall/commit/4449cb7384c4b76aec596d06ec64477ebc1b5fa3))
* update golang.org/x/exp digest to a685a6e ([#1245](https://github.com/dadrus/heimdall/issues/1245)) ([41ba4a2](https://github.com/dadrus/heimdall/commit/41ba4a2a9b2737e11f4f455cb68fa353a0bbff9a))
* update google.golang.org/genproto/googleapis/rpc digest to c3f9821 ([#1301](https://github.com/dadrus/heimdall/issues/1301)) ([4ccf593](https://github.com/dadrus/heimdall/commit/4ccf5932cc49176dd7de520dc9da583ddaab6b29))
* update kubernetes packages to v0.29.3 ([#1249](https://github.com/dadrus/heimdall/issues/1249)) ([43f3233](https://github.com/dadrus/heimdall/commit/43f32335752c8d85cba61eb2a74827274e2a6d84))
* update module github.com/dlclark/regexp2 to v1.11.0 ([#1209](https://github.com/dadrus/heimdall/issues/1209)) ([c51eda9](https://github.com/dadrus/heimdall/commit/c51eda927d4587560cd1cf17f1547488c01d15dd))
* update module github.com/evanphx/json-patch/v5 to v5.9.0 ([#1156](https://github.com/dadrus/heimdall/issues/1156)) ([3770509](https://github.com/dadrus/heimdall/commit/377050997851d2360948484def70916c1771ff60))
* update module github.com/go-co-op/gocron/v2 to v2.2.9 ([#1292](https://github.com/dadrus/heimdall/issues/1292)) ([3555329](https://github.com/dadrus/heimdall/commit/35553294290871fe13ae078b46894114be615a2a))
* update module github.com/go-jose/go-jose/v4 to v4.0.1 [security] ([#1225](https://github.com/dadrus/heimdall/issues/1225)) ([45e5a46](https://github.com/dadrus/heimdall/commit/45e5a46aea979cc5dfe6d85369e600c01b032e7d))
* update module github.com/go-playground/validator/v10 to v10.19.0 ([#1217](https://github.com/dadrus/heimdall/issues/1217)) ([564d256](https://github.com/dadrus/heimdall/commit/564d256a44f25e464dcfbee35d93b512b92fcbe3))
* update module github.com/google/cel-go to v0.20.1 ([#1224](https://github.com/dadrus/heimdall/issues/1224)) ([a0669a8](https://github.com/dadrus/heimdall/commit/a0669a818b0454f9e5f675502e41402acf991daf))
* update module github.com/google/uuid to v1.6.0 ([#1151](https://github.com/dadrus/heimdall/issues/1151)) ([5f9dc9c](https://github.com/dadrus/heimdall/commit/5f9dc9c819a7a3454dc2b1f13ffb1c6c41648114))
* update module github.com/grpc-ecosystem/go-grpc-middleware/v2 to v2.1.0 ([#1241](https://github.com/dadrus/heimdall/issues/1241)) ([bff3874](https://github.com/dadrus/heimdall/commit/bff38740dd16d63b11a1ff4f2df4db647a43511a))
* update module github.com/jellydator/ttlcache/v3 to v3.2.0 ([#1198](https://github.com/dadrus/heimdall/issues/1198)) ([7c560d2](https://github.com/dadrus/heimdall/commit/7c560d21835527537afcb8704cd882220a14d61d))
* update module github.com/knadh/koanf/v2 to v2.1.0 ([#1178](https://github.com/dadrus/heimdall/issues/1178)) ([1e344d3](https://github.com/dadrus/heimdall/commit/1e344d383954cdd2daecce5ea190983f4fcb8d89))
* update module github.com/ory/ladon to v1.3.0 ([#1222](https://github.com/dadrus/heimdall/issues/1222)) ([3ca9ec4](https://github.com/dadrus/heimdall/commit/3ca9ec4b594d620428fa8fd2af7c31a8152d55c4))
* update module github.com/prometheus/client_golang to v1.19.0 ([#1212](https://github.com/dadrus/heimdall/issues/1212)) ([256932f](https://github.com/dadrus/heimdall/commit/256932fea84666bb1814661f18cf0448bbd52190))
* update module github.com/rs/zerolog to v1.32.0 ([#1165](https://github.com/dadrus/heimdall/issues/1165)) ([d4678f6](https://github.com/dadrus/heimdall/commit/d4678f60e95d82e2066f1195fd66dadac469b597))
* update module github.com/tidwall/gjson to v1.17.1 ([#1187](https://github.com/dadrus/heimdall/issues/1187)) ([a1680a1](https://github.com/dadrus/heimdall/commit/a1680a13db5d3edd9d3c24ab86951a1960e70922))
* update module github.com/tonglil/opentelemetry-go-datadog-propagator to v0.1.2 ([#1215](https://github.com/dadrus/heimdall/issues/1215)) ([0d2a6ce](https://github.com/dadrus/heimdall/commit/0d2a6cefef99b7b49ecf6f14c6677e574b07e69f))
* update module go.opentelemetry.io/contrib/instrumentation/google.golang.org/grpc/otelgrpc to v0.49.0 ([#1209](https://github.com/dadrus/heimdall/issues/1209)) ([c51eda9](https://github.com/dadrus/heimdall/commit/c51eda927d4587560cd1cf17f1547488c01d15dd))
* update module go.opentelemetry.io/contrib/instrumentation/host to v0.49.0 ([#1209](https://github.com/dadrus/heimdall/issues/1209)) ([c51eda9](https://github.com/dadrus/heimdall/commit/c51eda927d4587560cd1cf17f1547488c01d15dd))
* update module go.opentelemetry.io/contrib/instrumentation/net/http/otelhttp to v0.49.0 ([#1209](https://github.com/dadrus/heimdall/issues/1209)) ([c51eda9](https://github.com/dadrus/heimdall/commit/c51eda927d4587560cd1cf17f1547488c01d15dd))
* update module go.opentelemetry.io/contrib/instrumentation/runtime to v0.49.0 ([#1209](https://github.com/dadrus/heimdall/issues/1209)) ([c51eda9](https://github.com/dadrus/heimdall/commit/c51eda927d4587560cd1cf17f1547488c01d15dd))
* update module go.opentelemetry.io/contrib/propagators/autoprop to v0.49.0 ([#1209](https://github.com/dadrus/heimdall/issues/1209)) ([c51eda9](https://github.com/dadrus/heimdall/commit/c51eda927d4587560cd1cf17f1547488c01d15dd))
* update module go.opentelemetry.io/otel to v1.24.0 ([#1209](https://github.com/dadrus/heimdall/issues/1209)) ([c51eda9](https://github.com/dadrus/heimdall/commit/c51eda927d4587560cd1cf17f1547488c01d15dd))
* update module go.opentelemetry.io/otel/bridge/opentracing to v1.24.0 ([#1209](https://github.com/dadrus/heimdall/issues/1209)) ([c51eda9](https://github.com/dadrus/heimdall/commit/c51eda927d4587560cd1cf17f1547488c01d15dd))
* update module go.opentelemetry.io/otel/exporters/otlp/otlpmetric/otlpmetricgrpc to v1.24.0 ([#1209](https://github.com/dadrus/heimdall/issues/1209)) ([c51eda9](https://github.com/dadrus/heimdall/commit/c51eda927d4587560cd1cf17f1547488c01d15dd))
* update module go.opentelemetry.io/otel/exporters/otlp/otlpmetric/otlpmetrichttp to v1.24.0 ([#1209](https://github.com/dadrus/heimdall/issues/1209)) ([c51eda9](https://github.com/dadrus/heimdall/commit/c51eda927d4587560cd1cf17f1547488c01d15dd))
* update module go.opentelemetry.io/otel/exporters/otlp/otlptrace to v1.24.0 ([#1209](https://github.com/dadrus/heimdall/issues/1209)) ([c51eda9](https://github.com/dadrus/heimdall/commit/c51eda927d4587560cd1cf17f1547488c01d15dd))
* update module go.opentelemetry.io/otel/exporters/otlp/otlptrace/otlptracegrpc to v1.24.0 ([#1209](https://github.com/dadrus/heimdall/issues/1209)) ([c51eda9](https://github.com/dadrus/heimdall/commit/c51eda927d4587560cd1cf17f1547488c01d15dd))
* update module go.opentelemetry.io/otel/exporters/otlp/otlptrace/otlptracehttp to v1.24.0 ([#1209](https://github.com/dadrus/heimdall/issues/1209)) ([c51eda9](https://github.com/dadrus/heimdall/commit/c51eda927d4587560cd1cf17f1547488c01d15dd))
* update module go.opentelemetry.io/otel/exporters/prometheus to v0.46.0 ([#1209](https://github.com/dadrus/heimdall/issues/1209)) ([c51eda9](https://github.com/dadrus/heimdall/commit/c51eda927d4587560cd1cf17f1547488c01d15dd))
* update module go.opentelemetry.io/otel/exporters/zipkin to v1.24.0 ([#1209](https://github.com/dadrus/heimdall/issues/1209)) ([c51eda9](https://github.com/dadrus/heimdall/commit/c51eda927d4587560cd1cf17f1547488c01d15dd))
* update module go.opentelemetry.io/otel/metric to v1.24.0 ([#1209](https://github.com/dadrus/heimdall/issues/1209)) ([c51eda9](https://github.com/dadrus/heimdall/commit/c51eda927d4587560cd1cf17f1547488c01d15dd))
* update module go.opentelemetry.io/otel/sdk to v1.24.0 ([#1209](https://github.com/dadrus/heimdall/issues/1209)) ([c51eda9](https://github.com/dadrus/heimdall/commit/c51eda927d4587560cd1cf17f1547488c01d15dd))
* update module go.opentelemetry.io/otel/sdk/metric to v1.24.0 ([#1209](https://github.com/dadrus/heimdall/issues/1209)) ([c51eda9](https://github.com/dadrus/heimdall/commit/c51eda927d4587560cd1cf17f1547488c01d15dd))
* update module go.opentelemetry.io/otel/trace to v1.24.0 ([#1209](https://github.com/dadrus/heimdall/issues/1209)) ([c51eda9](https://github.com/dadrus/heimdall/commit/c51eda927d4587560cd1cf17f1547488c01d15dd))
* update module go.uber.org/fx to v1.21.0 ([#1244](https://github.com/dadrus/heimdall/issues/1244)) ([99963e0](https://github.com/dadrus/heimdall/commit/99963e0232a4246fb37a61dd2500fdc7efac08ac))
* update module gocloud.dev to v0.37.0 ([#1236](https://github.com/dadrus/heimdall/issues/1236)) ([8d1c7fe](https://github.com/dadrus/heimdall/commit/8d1c7feaeefac6109b8c7c01188dfea268a251a7))
* update module google.golang.org/genproto/googleapis/rpc to b0ce06b ([#1209](https://github.com/dadrus/heimdall/issues/1209)) ([c51eda9](https://github.com/dadrus/heimdall/commit/c51eda927d4587560cd1cf17f1547488c01d15dd))
* update module google.golang.org/grpc to v1.62.1 ([#1220](https://github.com/dadrus/heimdall/issues/1220)) ([d22d0d2](https://github.com/dadrus/heimdall/commit/d22d0d2626a8c67c8e3b728fd82e1aa298746b9c))
* update module google.golang.org/protobuf to v1.33.0 ([#1221](https://github.com/dadrus/heimdall/issues/1221)) ([e2dab94](https://github.com/dadrus/heimdall/commit/e2dab9456fd4f1f5a265a6106858610da33fb995))
* update module k8s.io/klog/v2 to v2.120.1 ([#1139](https://github.com/dadrus/heimdall/issues/1139)) ([541828b](https://github.com/dadrus/heimdall/commit/541828bbcfd0d838a1349a27951514a2c439bab4))

## [0.13.0-alpha](https://github.com/dadrus/heimdall/compare/v0.12.0-alpha...v0.13.0-alpha) (2024-01-03)


### ⚠ BREAKING CHANGES

* Endpoint specific HTTP cache settings refactored to allow HTTP cache ttl definition ([#1043](https://github.com/dadrus/heimdall/issues/1043))

### Features

* OAuth2/OIDC metadata discovery for `jwt` authenticator ([#1043](https://github.com/dadrus/heimdall/issues/1043)) by @martin31821 ([2dbfa5f](https://github.com/dadrus/heimdall/commit/2dbfa5f49bf7611e41992d6946fe77a34cd237d3))
* OAuth2/OIDC metadata discovery for `oauth2_introspection` authenticator ([#1043](https://github.com/dadrus/heimdall/issues/1043)) by @martin31821 ([2dbfa5f](https://github.com/dadrus/heimdall/commit/2dbfa5f49bf7611e41992d6946fe77a34cd237d3))


### Code Refactorings

* Endpoint specific HTTP cache settings refactored to allow HTTP cache ttl definition ([#1043](https://github.com/dadrus/heimdall/issues/1043)) ([2dbfa5f](https://github.com/dadrus/heimdall/commit/2dbfa5f49bf7611e41992d6946fe77a34cd237d3))


### Bug Fixes

* Accept header usage ([#1107](https://github.com/dadrus/heimdall/issues/1107)) ([f738ee8](https://github.com/dadrus/heimdall/commit/f738ee80220e35e4c361437d86ccdab9f5a894c5))
* Setting of binary artifacts version fixed ([#1087](https://github.com/dadrus/heimdall/issues/1087)) ([f7dbbee](https://github.com/dadrus/heimdall/commit/f7dbbee5ecc42b9182ef164c6c76ad09807d666f))


### Dependencies

* update golang to 1.21.5 ([#1082](https://github.com/dadrus/heimdall/issues/1082)) ([a996ce7](https://github.com/dadrus/heimdall/commit/a996ce78d7f28a390190a7c7a04262dc370782f2))
* update golang.org/x/exp digest to 02704c9 ([#1111](https://github.com/dadrus/heimdall/issues/1111)) ([1e18000](https://github.com/dadrus/heimdall/commit/1e18000557ebf023a596b5379ef10413d2192f16))
* update google.golang.org/genproto/googleapis/rpc digest to 50ed04b ([#1115](https://github.com/dadrus/heimdall/issues/1115)) ([eda1d2d](https://github.com/dadrus/heimdall/commit/eda1d2d48b8163fbcb442ed191f425c2cb4ad7b5))
* update kubernetes packages to v0.29.0 ([#1100](https://github.com/dadrus/heimdall/issues/1100)) ([65b3619](https://github.com/dadrus/heimdall/commit/65b361936ca417972b91bd432a87a09008673810))
* update module github.com/envoyproxy/go-control-plane to v0.12.0 ([#1117](https://github.com/dadrus/heimdall/issues/1117)) ([7fbb737](https://github.com/dadrus/heimdall/commit/7fbb737308bb6272423f66b6793aaa5c3a046e32))
* update module github.com/go-co-op/gocron/v2 to v2.1.2 ([#1116](https://github.com/dadrus/heimdall/issues/1116)) ([13505da](https://github.com/dadrus/heimdall/commit/13505daf736278beadf36fc6c67534a894ed2b75))
* update module github.com/google/uuid to v1.5.0 ([#1097](https://github.com/dadrus/heimdall/issues/1097)) ([5273ac8](https://github.com/dadrus/heimdall/commit/5273ac8008263393027b29a04534d96028445bb7))
* update module github.com/jellydator/ttlcache/v3 to v3.1.1 ([#1102](https://github.com/dadrus/heimdall/issues/1102)) ([90dcc4d](https://github.com/dadrus/heimdall/commit/90dcc4db63d872f86e4c0ac4b3ce9dc7ceeee7d4))
* update module github.com/prometheus/client_golang to v1.18.0 ([#1112](https://github.com/dadrus/heimdall/issues/1112)) ([57da7ec](https://github.com/dadrus/heimdall/commit/57da7ecd5b47ece03faadc5215546c02434aadbe))
* update module gocloud.dev to v0.36.0 ([#1113](https://github.com/dadrus/heimdall/issues/1113)) ([584d51f](https://github.com/dadrus/heimdall/commit/584d51f8f0afdfc3e64fc85a4e107e73c2f6ddf1))
* update module google.golang.org/grpc to v1.60.1 ([#1105](https://github.com/dadrus/heimdall/issues/1105)) ([329f647](https://github.com/dadrus/heimdall/commit/329f647a7047e8a2027296f1686d2760ef3cde24))
* update module google.golang.org/protobuf to v1.32.0 ([#1109](https://github.com/dadrus/heimdall/issues/1109)) ([47d7785](https://github.com/dadrus/heimdall/commit/47d77852d7840c82f29eb2db460bb6f930b5ddfd))

## [0.12.0-alpha](https://github.com/dadrus/heimdall/compare/v0.11.1-alpha...v0.12.0-alpha) (2023-11-29)


### ⚠ BREAKING CHANGES

* Support for `X-Forwarded-Path` header dropped ([#1073](https://github.com/dadrus/heimdall/issues/1073))
* `if` conditional statements for error pipeline mechanisms ([#1055](https://github.com/dadrus/heimdall/issues/1055))
* `Request.ClientIP` renamed to `Request.ClientIPAddresses` to reflect the actual contents ([#1066](https://github.com/dadrus/heimdall/issues/1066))
* The term "scheme" is used properly as defined by RFC9110 ([#1042](https://github.com/dadrus/heimdall/issues/1042))
* Rule(-Set) related configuration properties `mechanisms` , `default` and `providers` moved one level up and renamed ([#1028](https://github.com/dadrus/heimdall/issues/1028))
* Support for `noop` authenticator removed ([#1015](https://github.com/dadrus/heimdall/issues/1015))
* Endpoint specific `client_credentials` auth strategy renamed to `oauth2_client_credentials` ([#975](https://github.com/dadrus/heimdall/issues/975))
* `unifier` renamed to `finalizer` ([#956](https://github.com/dadrus/heimdall/issues/956))
* Support for OTEL metrics ([#948](https://github.com/dadrus/heimdall/issues/948))
* Proxy implementation migrated from fiber to stdlib http package ([#889](https://github.com/dadrus/heimdall/issues/889))
* Support for OpenTelemetry Jaeger exporter dropped (It has been deprecated by Jaeger back in 2022) ([#884](https://github.com/dadrus/heimdall/issues/884))

### Features

* `client_credentials` authentication strategy for `Endpoint` enhanced to support the same options as the corresponding finalizer ([#971](https://github.com/dadrus/heimdall/issues/971)) ([ec16d5d](https://github.com/dadrus/heimdall/commit/ec16d5de59196ca95c7e8dd34a5ccbc8e97b4b9b))
* `finalizers` are optional ([#1027](https://github.com/dadrus/heimdall/issues/1027)) ([864c879](https://github.com/dadrus/heimdall/commit/864c879f386316b6aebd294268527c179de2ac9e))
* `if` conditional statements for error pipeline mechanisms ([#1055](https://github.com/dadrus/heimdall/issues/1055)) ([7cf97dc](https://github.com/dadrus/heimdall/commit/7cf97dca57e0272efa5cc851a67a8ef27279bc1b))
* Access to request body in templates and CEL expressions ([#1069](https://github.com/dadrus/heimdall/issues/1069)) ([69dd7d2](https://github.com/dadrus/heimdall/commit/69dd7d2a35de15071be0c869bc81e8150b2e5f62))
* Container images are published to GHCR in addition to DockerHub ([#1041](https://github.com/dadrus/heimdall/issues/1041)) ([04b1066](https://github.com/dadrus/heimdall/commit/04b106631d8db2e22b1f8d167091ab2e52eb28c2))
* Helm chart pulls heimdall container image from ghcr.io instead from DockerHub ([#1053](https://github.com/dadrus/heimdall/issues/1053)) ([b3c729a](https://github.com/dadrus/heimdall/commit/b3c729a16742890f99bdca93073ee4499a4588f6))
* HTTP 2.0 support ([#889](https://github.com/dadrus/heimdall/issues/889)) ([ffcccf6](https://github.com/dadrus/heimdall/commit/ffcccf68b733c614c803f09fc50eea8e9afe1b84))
* Kubernetes RuleSet resource deployment/usage status ([#987](https://github.com/dadrus/heimdall/issues/987)) ([738e3ec](https://github.com/dadrus/heimdall/commit/738e3ecfe89e37fc988d5d71cc80d0e9001ac136))
* New `oauth2_client_credentials` finalizer ([#959](https://github.com/dadrus/heimdall/issues/959)) ([4c9f807](https://github.com/dadrus/heimdall/commit/4c9f807147b64ea301cac0a6fc44ee08610898e9))
* New `trace` log level allowing dumping HTTP requests, responses and the current Subject contents ([#877](https://github.com/dadrus/heimdall/issues/877)) ([512f1ed](https://github.com/dadrus/heimdall/commit/512f1ed42a792db8b43f7f6c30e9e0ffe8542c61))
* Opt-In for url-encoded slashes in URL paths ([#1071](https://github.com/dadrus/heimdall/issues/1071)) ([96bb188](https://github.com/dadrus/heimdall/commit/96bb1883f09c8d7017752b50e012aa6392e658c0))
* Release archive contains an SBOM in CycloneDX (json) format ([#867](https://github.com/dadrus/heimdall/issues/867)) ([d8a7cff](https://github.com/dadrus/heimdall/commit/d8a7cff8600a3873805aafb40c6cf60202c32320))
* RuleSet version increased to `1alpha3`, respectively to `v1alpha3` in k8s CRD ([#1054](https://github.com/dadrus/heimdall/issues/1054)) ([943c9ce](https://github.com/dadrus/heimdall/commit/943c9ce7e2777fdc8b4f806ae48ba5f8ac9fb16d))
* SBOM and attestations for published container images ([#868](https://github.com/dadrus/heimdall/issues/868)) ([3564870](https://github.com/dadrus/heimdall/commit/3564870d09d4bdc93e826ce2fb32860621ac69a8))
* SSE support ([#889](https://github.com/dadrus/heimdall/issues/889)) ([ffcccf6](https://github.com/dadrus/heimdall/commit/ffcccf68b733c614c803f09fc50eea8e9afe1b84))
* Support for OTEL metrics ([#948](https://github.com/dadrus/heimdall/issues/948)) ([eeb5a82](https://github.com/dadrus/heimdall/commit/eeb5a82dc754a24972cb295d7313b199de0a7f43))
* Templating support in `remote` authorizer and `generic` contextualizer `values` property ([#1047](https://github.com/dadrus/heimdall/issues/1047)) ([2835faa](https://github.com/dadrus/heimdall/commit/2835faab03ebb2f27aa3ce826fec249375de19e4))
* Validating admission controller for RuleSet resources ([#984](https://github.com/dadrus/heimdall/issues/984)) ([3357e57](https://github.com/dadrus/heimdall/commit/3357e57a64abde9299339a727690db845998d4bd))
* WebSockets support ([#889](https://github.com/dadrus/heimdall/issues/889)) ([ffcccf6](https://github.com/dadrus/heimdall/commit/ffcccf68b733c614c803f09fc50eea8e9afe1b84))


### Code Refactorings

* `Request.ClientIP` renamed to `Request.ClientIPAddresses` to reflect the actual contents ([#1066](https://github.com/dadrus/heimdall/issues/1066)) ([0f9484f](https://github.com/dadrus/heimdall/commit/0f9484f9d9646c0b830a682531305fb34b84fe1b))
* `unifier` renamed to `finalizer` ([#956](https://github.com/dadrus/heimdall/issues/956)) ([d54e39d](https://github.com/dadrus/heimdall/commit/d54e39d3cd365b234e38ae49a193abfa4a347c99))
* Endpoint specific `client_credentials` auth strategy renamed to `oauth2_client_credentials` ([#975](https://github.com/dadrus/heimdall/issues/975)) ([b11005c](https://github.com/dadrus/heimdall/commit/b11005c5f33d70e6df1874c18e44dbddc5687b89))
* Proxy implementation migrated from fiber to stdlib http package ([#889](https://github.com/dadrus/heimdall/issues/889)) ([ffcccf6](https://github.com/dadrus/heimdall/commit/ffcccf68b733c614c803f09fc50eea8e9afe1b84))
* Rule(-Set) related configuration properties `mechanisms` , `default` and `providers` moved one level up and renamed ([#1028](https://github.com/dadrus/heimdall/issues/1028)) ([f6ce3b8](https://github.com/dadrus/heimdall/commit/f6ce3b88a7d7193dcb2365a3ce0772f9504ee4eb))
* Support for `noop` authenticator removed ([#1015](https://github.com/dadrus/heimdall/issues/1015)) ([8cb3bd3](https://github.com/dadrus/heimdall/commit/8cb3bd3777afa0f53c602782e1fa282309ea7fee))
* Support for `X-Forwarded-Path` header dropped ([#1073](https://github.com/dadrus/heimdall/issues/1073)) ([342c11a](https://github.com/dadrus/heimdall/commit/342c11a4123700928b5a3793685e0b08bb56a659))
* Support for OpenTelemetry Jaeger exporter dropped (It has been deprecated by Jaeger back in 2022) ([#884](https://github.com/dadrus/heimdall/issues/884)) ([97b81b1](https://github.com/dadrus/heimdall/commit/97b81b199c1d0250ca94a99d61e701b1f482328c))


### Bug Fixes

* HTTP method expansion in k8s RuleSet resources ([#1005](https://github.com/dadrus/heimdall/issues/1005)) ([861c2b6](https://github.com/dadrus/heimdall/commit/861c2b6273ff0971013d1120ed463d0f5d230e1b))
* Kubernetes RuleSet resource is unloaded by heimdall on authClassName mismatch ([#987](https://github.com/dadrus/heimdall/issues/987)) ([738e3ec](https://github.com/dadrus/heimdall/commit/738e3ecfe89e37fc988d5d71cc80d0e9001ac136))
* Making use of better constraints in the definition of the RuleSet CRD to not exceed the k8s rule cost budget ([#1004](https://github.com/dadrus/heimdall/issues/1004)) ([7d71351](https://github.com/dadrus/heimdall/commit/7d71351188d88774f609f0996c8de689833392e3))
* MIME type decoder covers optional parameters ([#1057](https://github.com/dadrus/heimdall/issues/1057)) ([c1c088c](https://github.com/dadrus/heimdall/commit/c1c088c105942af0f614e7869b15a17bedb5e31f))
* The term "scheme" is used properly as defined by RFC9110 ([#1042](https://github.com/dadrus/heimdall/issues/1042)) ([aaf4bd3](https://github.com/dadrus/heimdall/commit/aaf4bd351dbf8feaccdd5705e748931a6b759d84))


### Documentation

* Integration guide and demo for (Ambassador) emissary ingress controller ([#838](https://github.com/dadrus/heimdall/issues/838)) ([456cfd5](https://github.com/dadrus/heimdall/commit/456cfd5c4dad6a4c972679882ae9071299608d65))
* Integration guide and demo for HAProxy ingress controller ([#837](https://github.com/dadrus/heimdall/issues/837)) ([3766fa2](https://github.com/dadrus/heimdall/commit/3766fa2093aa5c612a547bdd7d71097f638256ff))
* New landing page ([#853](https://github.com/dadrus/heimdall/issues/853)) ([fc2a337](https://github.com/dadrus/heimdall/commit/fc2a337b77dbed96a837122cbdb6480323b32c1d))
* New sections describing signature verification of released archives, container images and the SBOM. ([#872](https://github.com/dadrus/heimdall/issues/872)) ([8f42c24](https://github.com/dadrus/heimdall/commit/8f42c240026cb5e32d305168b2d265c9c2b50d6b))


### Dependencies

* update golang to 1.21.4 ([79a0106](https://github.com/dadrus/heimdall/commit/79a01060864fea27ab5709eaa096461cc26b5fc0))
* update golang.org/x/exp digest to 6522937 ([#1068](https://github.com/dadrus/heimdall/issues/1068)) ([83827ae](https://github.com/dadrus/heimdall/commit/83827ae38c9f8274555cb652b0f6a35b06230ae2))
* update google.golang.org/genproto/googleapis/rpc digest to 3a041ad ([#1067](https://github.com/dadrus/heimdall/issues/1067)) ([431fd89](https://github.com/dadrus/heimdall/commit/431fd89fb9312331fd3577c75a4ff1653e717e7b))
* update kubernetes packages to v0.28.4 ([#1040](https://github.com/dadrus/heimdall/issues/1040)) ([312ace1](https://github.com/dadrus/heimdall/commit/312ace19ad97a4c54c6e066290faf1823d876b09))
* update module github.com/felixge/httpsnoop to v1.0.4 ([#995](https://github.com/dadrus/heimdall/issues/995)) ([10006e5](https://github.com/dadrus/heimdall/commit/10006e54c6dde8809b5a25216a0eb236987ef41b))
* update module github.com/fsnotify/fsnotify to v1.7.0 ([#981](https://github.com/dadrus/heimdall/issues/981)) ([4c7bd90](https://github.com/dadrus/heimdall/commit/4c7bd90e134bd36e04f2bb82cca87a82d3803502))
* update module github.com/go-co-op/gocron to v1.36.0 ([#1013](https://github.com/dadrus/heimdall/issues/1013)) ([dd44dc2](https://github.com/dadrus/heimdall/commit/dd44dc2bb7446b32cd2bca87c59be31529503a03))
* update module github.com/google/cel-go to v0.18.2 ([#1016](https://github.com/dadrus/heimdall/issues/1016)) ([d4e6d6f](https://github.com/dadrus/heimdall/commit/d4e6d6f64bb9d1ef013cc001bb1cbd9fd800d36d))
* update module github.com/google/uuid to v1.4.0 ([#985](https://github.com/dadrus/heimdall/issues/985)) ([0d9666d](https://github.com/dadrus/heimdall/commit/0d9666d0812aef7173e2d0f6681c40fd42a98435))
* update module github.com/grpc-ecosystem/go-grpc-middleware/v2 to v2.0.1 ([#930](https://github.com/dadrus/heimdall/issues/930)) ([06697fe](https://github.com/dadrus/heimdall/commit/06697fedabe069b1c4d515e37061865c467b85fc))
* update module github.com/jellydator/ttlcache/v3 to v3.1.0 ([#870](https://github.com/dadrus/heimdall/issues/870)) ([9afd7c4](https://github.com/dadrus/heimdall/commit/9afd7c469cce8c00b32478f1b9b911e8bd5c4258))
* update module github.com/rs/zerolog to v1.31.0 ([#936](https://github.com/dadrus/heimdall/issues/936)) ([39f9b30](https://github.com/dadrus/heimdall/commit/39f9b30d81bb5401185cad755094907eda2f9baa))
* update module github.com/spf13/cobra to v1.8.0 ([#997](https://github.com/dadrus/heimdall/issues/997)) ([fb0bbe5](https://github.com/dadrus/heimdall/commit/fb0bbe55035f8c2cbc30846d5386d4935066bbd6))
* update module github.com/tidwall/gjson to v1.17.0 ([#934](https://github.com/dadrus/heimdall/issues/934)) ([8866dba](https://github.com/dadrus/heimdall/commit/8866dbab4cb29729fe50ff805cc2ba26dc3d8350))
* update module github.com/tonglil/opentelemetry-go-datadog-propagator to v0.1.1 ([#890](https://github.com/dadrus/heimdall/issues/890)) ([92196e1](https://github.com/dadrus/heimdall/commit/92196e1b140566fd8f644860dc7cf85922761912))
* update module github.com/wi2l/jsondiff to v0.5.0 ([#1024](https://github.com/dadrus/heimdall/issues/1024)) ([db99a7c](https://github.com/dadrus/heimdall/commit/db99a7c9781335ae275fa93089aa2df1ad3ab82f))
* update module go.opentelemetry.io/contrib/instrumentation/google.golang.org/grpc/otelgrpc to v0.46.1 ([#1045](https://github.com/dadrus/heimdall/issues/1045)) ([1615f40](https://github.com/dadrus/heimdall/commit/1615f4002b17577c59916b54b5f691c788f08802))
* update module go.opentelemetry.io/contrib/instrumentation/host to v0.46.1 ([#1045](https://github.com/dadrus/heimdall/issues/1045)) ([1615f40](https://github.com/dadrus/heimdall/commit/1615f4002b17577c59916b54b5f691c788f08802))
* update module go.opentelemetry.io/contrib/instrumentation/net/http/otelhttp to v0.46.1 ([#1045](https://github.com/dadrus/heimdall/issues/1045)) ([1615f40](https://github.com/dadrus/heimdall/commit/1615f4002b17577c59916b54b5f691c788f08802))
* update module go.opentelemetry.io/contrib/instrumentation/runtime to v0.46.1 ([#1045](https://github.com/dadrus/heimdall/issues/1045)) ([1615f40](https://github.com/dadrus/heimdall/commit/1615f4002b17577c59916b54b5f691c788f08802))
* update module go.opentelemetry.io/contrib/propagators/autoprop to v0.46.1 ([#1045](https://github.com/dadrus/heimdall/issues/1045)) ([1615f40](https://github.com/dadrus/heimdall/commit/1615f4002b17577c59916b54b5f691c788f08802))
* update module go.uber.org/fx to v1.20.1 ([#978](https://github.com/dadrus/heimdall/issues/978)) ([98f67a0](https://github.com/dadrus/heimdall/commit/98f67a0d64e56ea18a859778b48517fd0dbc6c8f))
* update module gocloud.dev to v0.34.0 ([#879](https://github.com/dadrus/heimdall/issues/879)) ([25ae833](https://github.com/dadrus/heimdall/commit/25ae833f439737fcf7ba61d8b0a4e6e3ba95fbca))
* update module google.golang.org/grpc to v1.59.0 ([#977](https://github.com/dadrus/heimdall/issues/977)) ([9211fae](https://github.com/dadrus/heimdall/commit/9211faeee037434b013182f753e9d52e38479086))
* update module k8s.io/klog/v2 to v2.110.1 ([#994](https://github.com/dadrus/heimdall/issues/994)) ([e1b655a](https://github.com/dadrus/heimdall/commit/e1b655af3fa425b1892a5c127c64859f5b34d032))
* update opentelemetry-go monorepo to v1.21.0 ([#1045](https://github.com/dadrus/heimdall/issues/1045)) ([1615f40](https://github.com/dadrus/heimdall/commit/1615f4002b17577c59916b54b5f691c788f08802))

## [0.11.1-alpha](https://github.com/dadrus/heimdall/compare/v0.11.0-alpha...v0.11.1-alpha) (2023-08-08)


### Bug Fixes

* Usage of `X-Forwarded-*` headers enhanced security wise ([#839](https://github.com/dadrus/heimdall/issues/839)) ([cd4f7e8](https://github.com/dadrus/heimdall/commit/cd4f7e8b603992831a1bd617f6853751574fd016))
* Fix for wrong HTTP scheme used while matching the rules if heimdall is operated over TLS ([#839](https://github.com/dadrus/heimdall/issues/839)) ([cd4f7e8](https://github.com/dadrus/heimdall/commit/cd4f7e8b603992831a1bd617f6853751574fd016))

### Documentation

* Available integration guides updated to describe secure integration options only ([#839](https://github.com/dadrus/heimdall/issues/839)) ([cd4f7e8](https://github.com/dadrus/heimdall/commit/cd4f7e8b603992831a1bd617f6853751574fd016)


### Dependencies

* update golang.org/x/exp digest to 050eac2 ([#842](https://github.com/dadrus/heimdall/issues/842)) ([964a867](https://github.com/dadrus/heimdall/commit/964a867aa689f57dbb6e92b78d7d05e1fb1a1acf))
* update google.golang.org/genproto/googleapis/rpc digest to 1744710 ([#841](https://github.com/dadrus/heimdall/issues/841)) ([8f5c5e3](https://github.com/dadrus/heimdall/commit/8f5c5e3f5e9276a57ead596e370c65b5668dbb16))

## [0.11.0-alpha](https://github.com/dadrus/heimdall/compare/v0.10.1-alpha...v0.11.0-alpha) (2023-08-04)


### ⚠ BREAKING CHANGES

* `values` property for endpoint teplating must be configured on the mechanism conf level ([#746](https://github.com/dadrus/heimdall/issues/746))

### Features

* Helm chart allows usage of optionall volumes and volume mounts ([#825](https://github.com/dadrus/heimdall/issues/825)) ([0ed2cf0](https://github.com/dadrus/heimdall/commit/0ed2cf0c54faa904fcbbfcbba03295a8c4df0606))
* Helm chart enhanced to allow passing optional arguments to heimdall ([#824](https://github.com/dadrus/heimdall/issues/824)) ([9b0149d](https://github.com/dadrus/heimdall/commit/9b0149dc041cb95161a4db86f8d30efe99d9b86a))
* HTTP method expansion with placeholder key words ([#774](https://github.com/dadrus/heimdall/issues/774)) ([d25be3b](https://github.com/dadrus/heimdall/commit/d25be3b8a3504f229841476392a650cf97fded73))
* New CEL and template functions to ease access to different parts of the request and beyond ([#689](https://github.com/dadrus/heimdall/issues/689)) ([730b220](https://github.com/dadrus/heimdall/commit/730b2206fdfc688ca42bcdf0e344d8fa6bfba232))
* Support of env variables in rule sets loaded by the `file_system` provider using Bash syntax ([#775](https://github.com/dadrus/heimdall/issues/775)) ([6fa6415](https://github.com/dadrus/heimdall/commit/6fa6415da12ede1285ffbe9e9c58a774036c5f05))
* Values object can be used in payload of generic contextualizer and remote authorizer ([#749](https://github.com/dadrus/heimdall/issues/749)) ([42267cb](https://github.com/dadrus/heimdall/commit/42267cbc074049be92dfb5ad205236691900399a))


### Code Refactorings

* `values` property for endpoint teplating must be configured on the mechanism conf level ([#746](https://github.com/dadrus/heimdall/issues/746)) ([9809fe4](https://github.com/dadrus/heimdall/commit/9809fe4d9bb6c5161af1fe47887dafcb2eaefa89))


### Bug Fixes

* Loading of structured configuration from env variables ([#768](https://github.com/dadrus/heimdall/issues/768)) ([a76c722](https://github.com/dadrus/heimdall/commit/a76c722072640ddb628f2a8f2ba48fe7ab53e360))
* Quoting configured env vars in helm chart ([#827](https://github.com/dadrus/heimdall/issues/827)) ([b4eeb96](https://github.com/dadrus/heimdall/commit/b4eeb962c55aa06cdebae0febc4aba248cf74995))
* Validation of a self-signed certificate does not require its presence in the system wide trust store any more ([#830](https://github.com/dadrus/heimdall/issues/830)) ([56a2d1f](https://github.com/dadrus/heimdall/commit/56a2d1f33fd0c207dbda0eb033ec02a66684818a))


### Documentation

* New integration guide for Contour ingress controller ([#828](https://github.com/dadrus/heimdall/issues/828)) ([ea62e91](https://github.com/dadrus/heimdall/commit/ea62e9195f3516b6a70a67bd4b475ec3f7bf99e7))
* Proxy buffer sizes example fixed ([#814](https://github.com/dadrus/heimdall/issues/814)) by @vinerich ([6867822](https://github.com/dadrus/heimdall/commit/68678228af37e21e11273cbdc88f5326494ef8c5))

## [0.10.1-alpha](https://github.com/dadrus/heimdall/compare/v0.10.0-alpha...v0.10.1-alpha) (2023-06-28)


### Bug Fixes

* Allow url rewrites with only a subset of fields set (proxy mode) ([#742](https://github.com/dadrus/heimdall/issues/742)) by @netthier ([109365f](https://github.com/dadrus/heimdall/commit/109365f7f4fecabfd7ee5abb112f0338af23ce13))
* Include fullname in Helm RBAC resource names ([#737](https://github.com/dadrus/heimdall/issues/737)) by @netthier ([dff3d4d](https://github.com/dadrus/heimdall/commit/dff3d4da3ef2baf46ee3064a88dd4984a7fdbb74))
* Working `authClassName` filter if multiple heimdall deployments are present in a cluster ([#742](https://github.com/dadrus/heimdall/issues/742)) by @netthier ([109365f](https://github.com/dadrus/heimdall/commit/109365f7f4fecabfd7ee5abb112f0338af23ce13))

## [0.10.0-alpha](https://github.com/dadrus/heimdall/compare/v0.9.1-alpha...v0.10.0-alpha) (2023-06-28)


### ⚠ BREAKING CHANGES

* Support for URL rewriting while forwarding the processed request to the upstream service ([#703](https://github.com/dadrus/heimdall/issues/703))

### Features

* Support for automatically Helm roll deployments ([#731](https://github.com/dadrus/heimdall/issues/731)) ([bd2d438](https://github.com/dadrus/heimdall/commit/bd2d43815893aacb863aeaf5eec3f183fa71fde1))
* Support for URL rewriting while forwarding the processed request to the upstream service ([#703](https://github.com/dadrus/heimdall/issues/703)) ([be62972](https://github.com/dadrus/heimdall/commit/be62972b4cd07f96fce581ee16901dd2b586456a))

## [0.9.1-alpha](https://github.com/dadrus/heimdall/compare/v0.9.0-alpha...v0.9.1-alpha) (2023-06-24)


### Bug Fixes

* Matcher expressions do not have to cope with url encoded path fragments any more if such are present ([#721](https://github.com/dadrus/heimdall/issues/721)) ([4a8b0a0](https://github.com/dadrus/heimdall/commit/4a8b0a048fde6b306773ffee2dc8feb56610fa0a))
* Query parameters are now ignored while matching the request url ([#719](https://github.com/dadrus/heimdall/issues/719)) ([69fce94](https://github.com/dadrus/heimdall/commit/69fce9411fddafe5e043309ff1296d4b601373bc))
* URL encoding fixed while forwarding the request to the upstream in proxy mode ([#716](https://github.com/dadrus/heimdall/issues/716)) ([9234ea1](https://github.com/dadrus/heimdall/commit/9234ea168cf94b32e4a4d5e1486ec6552d9b7d37))

## [0.9.0-alpha](https://github.com/dadrus/heimdall/compare/v0.8.2-alpha...v0.9.0-alpha) (2023-06-23)


### Features

* Configuration for read and write buffer sizes ([#706](https://github.com/dadrus/heimdall/issues/706)) ([6dcab1f](https://github.com/dadrus/heimdall/commit/6dcab1ff43bccef86b97173ffb953891983ed3a6))
* Support for `X-Original-Method` used by nginx ingress controller ([#710](https://github.com/dadrus/heimdall/issues/710)) ([d95b989](https://github.com/dadrus/heimdall/commit/d95b989031f757d63349ce0536a6664b207aaf3a))


### Bug Fixes

* Refresh of cached items disabled to avoid retrieval of stale items ([#711](https://github.com/dadrus/heimdall/issues/711)) ([82c869b](https://github.com/dadrus/heimdall/commit/82c869b3f3dc2ab1d4d25d04029ccd928a6fadf4))

## [0.8.2-alpha](https://github.com/dadrus/heimdall/compare/v0.8.1-alpha...v0.8.2-alpha) (2023-06-21)


### Bug Fixes

* fix for panic on request handling if no rules are available ([#699](https://github.com/dadrus/heimdall/issues/699)) ([241f8ae](https://github.com/dadrus/heimdall/commit/241f8ae244b926d75514a43b5aa35d2d3a74281e))
* leading slash is not added to the URL path anymore during URL path extraction ([#695](https://github.com/dadrus/heimdall/issues/695)) ([33679a6](https://github.com/dadrus/heimdall/commit/33679a6a24b03a61d5bd62e040865301fee5a9a6))
* nginx controller workaround ([#691](https://github.com/dadrus/heimdall/issues/691)) ([427751d](https://github.com/dadrus/heimdall/commit/427751df312eee8d15b8b5f37e5947d8208dfc3d))

## [0.8.1-alpha](https://github.com/dadrus/heimdall/compare/v0.8.0-alpha...v0.8.1-alpha) (2023-06-12)


### Bug Fixes

* Proper usage of system trust store for JWT signer certificate validation purposes ([#671](https://github.com/dadrus/heimdall/issues/671)) ([66835b6](https://github.com/dadrus/heimdall/commit/66835b6acd6f2601fb53e48e36b4fe2c6b908989))

## [0.8.0-alpha](https://github.com/dadrus/heimdall/compare/v0.7.0-alpha...v0.8.0-alpha) (2023-06-07)


### ⚠ BREAKING CHANGES

* `generic` authenticator can forward authentication data to the `identity_info_endpoint` based on custom configuration ([#631](https://github.com/dadrus/heimdall/issues/631))

### Features

* `api_key` endpoint authentication strategy can add api keys to query parameters ([#630](https://github.com/dadrus/heimdall/issues/630)) ([634c9d9](https://github.com/dadrus/heimdall/commit/634c9d9f70cf24422023e1095d1f3c8f62290b05))
* `generic` authenticator can forward authentication data to the `identity_info_endpoint` based on custom configuration ([#631](https://github.com/dadrus/heimdall/issues/631)) ([0e26596](https://github.com/dadrus/heimdall/commit/0e26596e9c610c02139e6883bec867ee3c101714))
* `jwt` unifier supports definition of a custom header and scheme ([#666](https://github.com/dadrus/heimdall/issues/666)) ([9971faa](https://github.com/dadrus/heimdall/commit/9971faa5ae7ecdcdf61671946305fe41c7b518de))
* Request object is available to `header` and `cookie` unifiers ([#627](https://github.com/dadrus/heimdall/issues/627)) ([71b1da5](https://github.com/dadrus/heimdall/commit/71b1da5c24839cb1b45f2db1a8bdd45aff172f6c))


### Bug Fixes

* Proper HTTP hop by hop header handling ([#665](https://github.com/dadrus/heimdall/issues/665)) ([3ef6185](https://github.com/dadrus/heimdall/commit/3ef61858301a0d7dfd4efa2b81bd1be92b67efd3))


### Performance Improvements

* converting byte slice to a string and vice versa without memory allocation ([#649](https://github.com/dadrus/heimdall/issues/649)) ([6a13428](https://github.com/dadrus/heimdall/commit/6a134287c3d7debfdaa857d8c422a240e7f897e9))

## [0.7.0-alpha](https://github.com/dadrus/heimdall/compare/v0.6.1-alpha...v0.7.0-alpha) (2023-04-17)


### ⚠ BREAKING CHANGES

* Version schema for rule sets ([#436](https://github.com/dadrus/heimdall/issues/436))
* CORS support for decision service removed ([#487](https://github.com/dadrus/heimdall/issues/487))

### Features

* Command for validation of rules ([#557](https://github.com/dadrus/heimdall/issues/557)) ([849ed25](https://github.com/dadrus/heimdall/commit/849ed256642f57f856793f47ca22ab8afc34f2b6))
* Conditional execution of authorizers, contextualizers and unifiers in a rule ([#562](https://github.com/dadrus/heimdall/issues/562)) ([72db66e](https://github.com/dadrus/heimdall/commit/72db66e05246ad44916fa6d570996a178ed565da))
* Contextualizer can be configured not to cancel the pipeline execution if it runs into an error ([#522](https://github.com/dadrus/heimdall/issues/522)) ([ad0d956](https://github.com/dadrus/heimdall/commit/ad0d956474bbac4037da6674fb42a0f687236e1b))
* logging version information on start ([#555](https://github.com/dadrus/heimdall/issues/555)) ([92b6564](https://github.com/dadrus/heimdall/commit/92b65641a514df8adf3a348211e337d330d55b71))
* Rule controlled endpoint templating ([#572](https://github.com/dadrus/heimdall/issues/572)) ([41adfb9](https://github.com/dadrus/heimdall/commit/41adfb9155e74f96067c05c3488a126aa207fe9d))
* Support for envoy gRPC v3 external authorization API ([#469](https://github.com/dadrus/heimdall/issues/469)) ([666cd07](https://github.com/dadrus/heimdall/commit/666cd07453af7b7aa28d4c0c9ac383df516ef37f))
* Version schema for rule sets ([#436](https://github.com/dadrus/heimdall/issues/436)) ([dba0a87](https://github.com/dadrus/heimdall/commit/dba0a8793bc510407e616960896a3665b15d391d))


### Bug Fixes

* Configuration of `basic_auth` authenticator fixed ([#556](https://github.com/dadrus/heimdall/issues/556)) ([8eb5f65](https://github.com/dadrus/heimdall/commit/8eb5f653acbc9670a6cb09cdc7743ac48ce84751))
* Initialzation of `Subject.Attributes` by `anonymous` authenticator  ([#566](https://github.com/dadrus/heimdall/issues/566)) ([425acb8](https://github.com/dadrus/heimdall/commit/425acb8f2955a061e0782a09d631c97f859d98e4))


### Code Refactoring

* CORS support for decision service removed ([#487](https://github.com/dadrus/heimdall/issues/487)) ([1339721](https://github.com/dadrus/heimdall/commit/13397211a84b66bcae94dc8891c06c9c7deb1f31))

## [0.6.1-alpha](https://github.com/dadrus/heimdall/compare/v0.6.0-alpha...v0.6.1-alpha) (2023-02-08)


### Bug Fixes

* Header matching case-sensitivity fixed ([#483](https://github.com/dadrus/heimdall/issues/483)) ([6d31d01](https://github.com/dadrus/heimdall/commit/6d31d011825dbc07dfad859f89903ddae159a2f6))
* Header value matching using wildcards fixed ([#485](https://github.com/dadrus/heimdall/issues/485)) ([cf3ed57](https://github.com/dadrus/heimdall/commit/cf3ed5774a109082723d8ab9c247ae7cc6c5a2b3))

## [0.6.0-alpha](https://github.com/dadrus/heimdall/compare/v0.5.0-alpha...v0.6.0-alpha) (2023-01-19)


### ⚠ BREAKING CHANGES

* `demo.enable` in helm chart renamed to `demo.enabled` ([#457](https://github.com/dadrus/heimdall/issues/457))
* Metrics service configuration changed ([#452](https://github.com/dadrus/heimdall/issues/452))
* New type for key store configuration introduced ([#434](https://github.com/dadrus/heimdall/issues/434))

### Features

* Helm chart supports setting of arbitrary environment variables ([#444](https://github.com/dadrus/heimdall/issues/444)) ([80de2ee](https://github.com/dadrus/heimdall/commit/80de2ee074a9a347a8da971cf9cfe924f281d3fa))
* New service exposing CPU, memory, etc profiling information ([#446](https://github.com/dadrus/heimdall/issues/446)) ([2175273](https://github.com/dadrus/heimdall/commit/217527307f6f45252a985a7b593214864f659143))
* Remaining validity of configured certificates exposed as metric ([#432](https://github.com/dadrus/heimdall/issues/432)) ([95b24f0](https://github.com/dadrus/heimdall/commit/95b24f0d2f0e61e5900d304f670d0b61d7075784))


### Bug Fixes

* Helm Chart fixed and does neither expect a heimdall config file, nor check for not existing property anymore ([#420](https://github.com/dadrus/heimdall/issues/420)) ([8a0c299](https://github.com/dadrus/heimdall/commit/8a0c29964752a8fbc88bccd3f55a669c037d91d9))
* Memory leak introduced by correlation between metrics & traces fixed ([#449](https://github.com/dadrus/heimdall/issues/449)) ([f00e0ec](https://github.com/dadrus/heimdall/commit/f00e0ec0a8d923fdd797a3b5b4d79d5ad59f4449))


### Code Refactoring

* `demo.enable` in helm chart renamed to `demo.enabled` ([#457](https://github.com/dadrus/heimdall/issues/457)) ([eb9c32e](https://github.com/dadrus/heimdall/commit/eb9c32eb5f4851775f9054b14ae951067044e9a7))
* Metrics service configuration changed ([#452](https://github.com/dadrus/heimdall/issues/452)) ([1b3a36e](https://github.com/dadrus/heimdall/commit/1b3a36e0eae3260aea75d8efef9112337edf1ba8))
* New type for key store configuration introduced ([#434](https://github.com/dadrus/heimdall/issues/434)) ([b2a9e58](https://github.com/dadrus/heimdall/commit/b2a9e581249373e7bdfb5dcab4dc942658143ab3))

## [0.5.0-alpha](https://github.com/dadrus/heimdall/compare/v0.4.1-alpha...v0.5.0-alpha) (2023-01-02)


### ⚠ BREAKING CHANGES

* Rule properties related to url matching moved to an own structure ([#402](https://github.com/dadrus/heimdall/issues/402))
* Templating support in redirect error handler mechanism ([#395](https://github.com/dadrus/heimdall/issues/395))
* Objects and functions available in templates and CEL expressions harmonized ([#394](https://github.com/dadrus/heimdall/issues/394))
* Configuration for keys & certificates harmonized ([#392](https://github.com/dadrus/heimdall/issues/392))
* Decision service returns `200 OK` instead of `202 Accepted` on success. ([#385](https://github.com/dadrus/heimdall/issues/385))
* Used HTTP status codes can be configured ([#383](https://github.com/dadrus/heimdall/issues/383))
* `mutator` renamed to `unifier` ([#375](https://github.com/dadrus/heimdall/issues/375))
* `hydrator` renamed to `contextualizer` ([#374](https://github.com/dadrus/heimdall/issues/374))
* `pipeline` config property renamed and moved into `rules` ([#370](https://github.com/dadrus/heimdall/issues/370))
* Local ECMAScript based authorizer is not supported any more ([#369](https://github.com/dadrus/heimdall/issues/369))
* Remote authorizer uses CEL instead of ECMAScript for response verification purposes ([#367](https://github.com/dadrus/heimdall/issues/367))

### Features

* Key material used for TLS can be password protected ([#392](https://github.com/dadrus/heimdall/issues/392)) ([e40c0a2](https://github.com/dadrus/heimdall/commit/e40c0a2e98fbf851759d268d1da1fa311c879847))
* New "local" authorizer which uses CEL expressions ([#364](https://github.com/dadrus/heimdall/issues/364)) ([d8988a8](https://github.com/dadrus/heimdall/commit/d8988a825112a4a962ddbd4f9a2c2f5e7a3d6929))
* Provider to load rule sets deployed in Kubernetes environments (incl. Helm Chart update) ([#336](https://github.com/dadrus/heimdall/issues/336)) ([dee229f](https://github.com/dadrus/heimdall/commit/dee229fc942ed05521221dbe390c23b090f4e7eb))
* Simple helm chart ([#325](https://github.com/dadrus/heimdall/issues/325)) ([23b4d5d](https://github.com/dadrus/heimdall/commit/23b4d5d93255229c95e22d38d2016e40be25ce94))
* Simpler endpoint configuration ([#376](https://github.com/dadrus/heimdall/issues/376)) ([248f483](https://github.com/dadrus/heimdall/commit/248f4835296fe95a30f7f36fe25513c822c225b9))
* Support for environment variables substitution in config file ([#381](https://github.com/dadrus/heimdall/issues/381)) ([5a6ec65](https://github.com/dadrus/heimdall/commit/5a6ec65a86af2809a83def265453332c0b6afaa7))
* Support for tracing and metrics correlation, as well as more metrics for go runtime information  ([#359](https://github.com/dadrus/heimdall/issues/359)) ([f34998a](https://github.com/dadrus/heimdall/commit/f34998a573c85170b3b74788af34bf7eb488862d))
* Templating support in redirect error handler mechanism ([#395](https://github.com/dadrus/heimdall/issues/395)) ([7a0eff3](https://github.com/dadrus/heimdall/commit/7a0eff39aa435c8e893e54a5b01de1328f6d24d7))
* Used HTTP status codes can be configured ([#383](https://github.com/dadrus/heimdall/issues/383)) ([5d46322](https://github.com/dadrus/heimdall/commit/5d4632246853895447a6363464afe431c0263e59))


### Bug Fixes

* `request_headers` error condition implementation fixed ([#373](https://github.com/dadrus/heimdall/issues/373)) ([a2d3045](https://github.com/dadrus/heimdall/commit/a2d3045da7ceb600268d5634459d98f2e3cd0626))
* Signer implementation fixed to take the first key from the key store if no key id was specified ([#392](https://github.com/dadrus/heimdall/issues/392)) ([e40c0a2](https://github.com/dadrus/heimdall/commit/e40c0a2e98fbf851759d268d1da1fa311c879847))


### Code Refactoring

* `hydrator` renamed to `contextualizer` ([#374](https://github.com/dadrus/heimdall/issues/374)) ([f20bc37](https://github.com/dadrus/heimdall/commit/f20bc37ceeda12b05b862f8190b3cba0e29e3577))
* `mutator` renamed to `unifier` ([#375](https://github.com/dadrus/heimdall/issues/375)) ([785b956](https://github.com/dadrus/heimdall/commit/785b9563b44667856d13b793edfcea55fb5e40ba))
* `pipeline` config property renamed and moved into `rules` ([#370](https://github.com/dadrus/heimdall/issues/370)) ([4234e54](https://github.com/dadrus/heimdall/commit/4234e5497512ba23300a740c9490d69c332b4b1b))
* Configuration for keys & certificates harmonized ([#392](https://github.com/dadrus/heimdall/issues/392)) ([e40c0a2](https://github.com/dadrus/heimdall/commit/e40c0a2e98fbf851759d268d1da1fa311c879847))
* Decision service returns `200 OK` instead of `202 Accepted` on success. ([#385](https://github.com/dadrus/heimdall/issues/385)) ([3460191](https://github.com/dadrus/heimdall/commit/346019162b0d938c689710885c1d8547e23e5dbf))
* Local ECMAScript based authorizer is not supported any more ([#369](https://github.com/dadrus/heimdall/issues/369)) ([db7febe](https://github.com/dadrus/heimdall/commit/db7febe8725b8c8bada4aebd2e4781a124f25dec))
* Objects and functions available in templates and CEL expressions harmonized ([#394](https://github.com/dadrus/heimdall/issues/394)) ([4ca9a9d](https://github.com/dadrus/heimdall/commit/4ca9a9d3ddb2f5cf723cbc1b729c8017622b3524))
* Remote authorizer uses CEL instead of ECMAScript for response verification purposes ([#367](https://github.com/dadrus/heimdall/issues/367)) ([92e1ffa](https://github.com/dadrus/heimdall/commit/92e1ffafec255d03bb3ec03b4eb66b37dd6d91c1))
* Rule properties related to url matching moved to an own structure ([#402](https://github.com/dadrus/heimdall/issues/402)) ([f3bd105](https://github.com/dadrus/heimdall/commit/f3bd105f65107f7864a843cc8d37be60fdeb57ae))

## [0.4.1-alpha](https://github.com/dadrus/heimdall/compare/v0.4.0-alpha...v0.4.1-alpha) (2022-11-11)


### Bug Fixes

* User for the heimdall process within the container fixed ([#323](https://github.com/dadrus/heimdall/issues/323)) ([77e36f9](https://github.com/dadrus/heimdall/commit/77e36f93009e82dae16f64c66fe905ed81162df9))

## [0.4.0-alpha](https://github.com/dadrus/heimdall/compare/v0.3.0-alpha...v0.4.0-alpha) (2022-11-09)


### ⚠ BREAKING CHANGES

* file system provider rename (#281)
* OpenTelemetry tracing support (#246)
* Pipeline handler identifier are present in error context to support pipeline handler specific error handling strategies (#239)
* ECDSA P-384 key is generated instead of RSA-2048 for JWT signing purposes on startup if no key store has been configured

### Features

* Configuration of minimal allowed TLS version and the required cipher suites ([#303](https://github.com/dadrus/heimdall/issues/303)) ([76c02bf](https://github.com/dadrus/heimdall/commit/76c02bfc69f807ec59e2add191e817790d195b8b))
* HTTP caching according to RFC 7234 is supported by pipeline handlers and the httpendpoint provider ([#307](https://github.com/dadrus/heimdall/issues/307)) ([c5349c1](https://github.com/dadrus/heimdall/commit/c5349c1e41459e63242abe87b3305a0a73bc23c5))
* Made all log statements adhering to GELF format ([#259](https://github.com/dadrus/heimdall/issues/259)) ([94bf2f1](https://github.com/dadrus/heimdall/commit/94bf2f14fca62b93de3f2096b15e3fb75e423c61))
* OpenTelemetry tracing support ([#246](https://github.com/dadrus/heimdall/issues/246)) ([c3e81fd](https://github.com/dadrus/heimdall/commit/c3e81fd3d5ce2af1db24288275128d3f55c5f060))
* Pipeline handler identifier are present in error context to support pipeline handler specific error handling strategies ([#239](https://github.com/dadrus/heimdall/issues/239)) ([8a73e86](https://github.com/dadrus/heimdall/commit/8a73e863fde79cc568ae7d77d8b9433a4c14b738))
* Provider to load rule sets from cloud blobs ([#283](https://github.com/dadrus/heimdall/issues/283)) ([6eef3dc](https://github.com/dadrus/heimdall/commit/6eef3dc6857414a56d8e76999d8e518aca5a0867))
* Provider to load rule sets from HTTP(s) endpoints ([#263](https://github.com/dadrus/heimdall/issues/263)) ([5ff495c](https://github.com/dadrus/heimdall/commit/5ff495cb4ad4a32314f44c92b7b8035a44212ecd))
* Support for log, trace and request correlation ([#254](https://github.com/dadrus/heimdall/issues/254)) ([a543230](https://github.com/dadrus/heimdall/commit/a5432307b7eb842187277013bc7f3445923df37d))


### Code Refactoring

* ECDSA P-384 key is generated instead of RSA-2048 for JWT signing purposes on startup if no key store has been configured ([6b62b47](https://github.com/dadrus/heimdall/commit/6b62b4782c2c5e6fd26809e2e7baaad22325f005))
* file system provider rename ([#281](https://github.com/dadrus/heimdall/issues/281)) ([04a33f2](https://github.com/dadrus/heimdall/commit/04a33f22efc97f22de0cf43b9ffe5a5976dd4e39))

## [0.3.0-alpha](https://github.com/dadrus/heimdall/compare/v0.2.0-alpha...v0.3.0-alpha) (2022-09-09)


### ⚠ BREAKING CHANGES

* Prefix for considered environment variables renamed from `HEIMDALL_` to `HEIMDALLCFG_` and made this prefix configurable via a `--env-config-prefix` flag (#220)
* `session` property used by some authenticators renamed (incl. its properties) to `subject` to better reflect its meaning (#200)
* `jwt_from` property of the `jwt_authenticator` renamed to `jwt_source` to comply with naming in other authenticators (#199)

### Features

* `generic` authenticator updated to consider ttl of the session object received from the `identity_info_endpoint` and to enable session validation ([#201](https://github.com/dadrus/heimdall/issues/201)) ([42b4e6c](https://github.com/dadrus/heimdall/commit/42b4e6c4852fa3d46009241e08310c413de5437f))
* `jwt_authenticator` updated to support X.509 certificates (incl validation) in JWKs used for JWT signature verification ([#172](https://github.com/dadrus/heimdall/issues/172)) ([19ef20d](https://github.com/dadrus/heimdall/commit/19ef20daa1964e82389db05b6aae2cf56b3321ca))
* `oauth2_authenticator` updated to optionally support token source selection, like specific header, schema, etc ([#198](https://github.com/dadrus/heimdall/issues/198)) ([e7ad797](https://github.com/dadrus/heimdall/commit/e7ad797c83cca5b9b58b1fddb88b62a94ed9cfda))
* If no `kid` is present in the JWT, the `jwt_authenticator` can now iterate over the received JWKS and try to verify the signature until one of the keys matches ([#196](https://github.com/dadrus/heimdall/issues/196)) ([488e46f](https://github.com/dadrus/heimdall/commit/488e46f67c1b0231e3c8127e0bd560f52d8eb2a8))
* x509 certificate support in keystore ([#166](https://github.com/dadrus/heimdall/issues/166)) ([2d9af4c](https://github.com/dadrus/heimdall/commit/2d9af4c00e258cc696cceb2c6e184086c0744d3e))


### Bug Fixes

* Prefix for considered environment variables renamed from `HEIMDALL_` to `HEIMDALLCFG_` and made this prefix configurable via a `--env-config-prefix` flag ([#220](https://github.com/dadrus/heimdall/issues/220)) ([3bfeff1](https://github.com/dadrus/heimdall/commit/3bfeff159a58896c4c6785e3889e986879866a9b))


### Code Refactoring

* `jwt_from` property of the `jwt_authenticator` renamed to `jwt_source` to comply with naming in other authenticators ([#199](https://github.com/dadrus/heimdall/issues/199)) ([29d6bcb](https://github.com/dadrus/heimdall/commit/29d6bcb5959b21713564492d6f144dec1eed99f6))
* `session` property used by some authenticators renamed (incl. its properties) to `subject` to better reflect its meaning ([#200](https://github.com/dadrus/heimdall/issues/200)) ([869d8ae](https://github.com/dadrus/heimdall/commit/869d8ae327e94dca87202541f044882054a9ea2b))

## [0.2.0-alpha](https://github.com/dadrus/heimdall/compare/v0.1.0-alpha...v0.2.0-alpha) (2022-08-12)


### ⚠ BREAKING CHANGES

* `strip_prefix` in header authentication data strategy renamed to `schema` to reflect the actual mening and behavior (#129)
* "serve api" command renamed to "serve decision" (incl. wording in docs and logs) (#125)
* Make decision endpoint being available directly on the root (`/`) path of the decision service (#112)
* Usage of `trusted_proxies` is mandatory for Decision API to accept `X-Forwarded-*` headers (#111)
* Returning HTTP 404 instead of HTTP 500 if no default rule is configured and no rule matches (#96)

### Features

* Access log support ([#139](https://github.com/dadrus/heimdall/issues/139)) ([8387512](https://github.com/dadrus/heimdall/commit/8387512e166a38dea244fa3b15c0cdf318c2c603))
* Configurable fallback of authenticators even if the verification of the credentials fails ([#134](https://github.com/dadrus/heimdall/issues/134)) ([1336777](https://github.com/dadrus/heimdall/commit/1336777f5e537f5edf0fbc65695d31110d7c5794))
* Make decision endpoint being available directly on the root (`/`) path of the decision service ([#112](https://github.com/dadrus/heimdall/issues/112)) ([fa1ff5b](https://github.com/dadrus/heimdall/commit/fa1ff5b03bff0f1838c764fb8f4b77ac44652254))
* New `upstream` property introduced for the rule config to support reference of the upstream service for proxy mode ([0436a52](https://github.com/dadrus/heimdall/commit/0436a52bdfdf9a53c309bb4298eb74f2dcb2a0b0))
* New management service introduced, which exposes the health & jwks endpoints ([0436a52](https://github.com/dadrus/heimdall/commit/0436a52bdfdf9a53c309bb4298eb74f2dcb2a0b0))
* Not setting HTTP Server header anymore ([0436a52](https://github.com/dadrus/heimdall/commit/0436a52bdfdf9a53c309bb4298eb74f2dcb2a0b0))
* Remote authorizer optionally supports verification of responses from the remote system via a script ([#117](https://github.com/dadrus/heimdall/issues/117)) ([1ecabf0](https://github.com/dadrus/heimdall/commit/1ecabf01470e2e2c78bc0a03b20d1e893c5174d0))
* Retrieval of an access token from the request body ([#115](https://github.com/dadrus/heimdall/issues/115)) ([b336ab4](https://github.com/dadrus/heimdall/commit/b336ab4d18e700ca48566bfc6a6e147e0a3d3bb4))
* Returning HTTP 404 instead of HTTP 500 if no default rule is configured and no rule matches ([#96](https://github.com/dadrus/heimdall/issues/96)) ([0436a52](https://github.com/dadrus/heimdall/commit/0436a52bdfdf9a53c309bb4298eb74f2dcb2a0b0))
* Reverse proxy support ([#90](https://github.com/dadrus/heimdall/issues/90)) ([0436a52](https://github.com/dadrus/heimdall/commit/0436a52bdfdf9a53c309bb4298eb74f2dcb2a0b0))
* Usage of `trusted_proxies` is mandatory for Decision API to accept `X-Forwarded-*` headers ([#111](https://github.com/dadrus/heimdall/issues/111)) ([438932b](https://github.com/dadrus/heimdall/commit/438932bfec156a9f1a6c3a0576c8cc4700a6087c))


### Bug Fixes

* accesslog handler updated to include information about authenticated subject if present ([#162](https://github.com/dadrus/heimdall/issues/162)) ([3e286db](https://github.com/dadrus/heimdall/commit/3e286db68ceef41bc1527ef4f151048b93ca0be9))
* Basic Auth authenticator added to the schema and can now be configured ([#133](https://github.com/dadrus/heimdall/issues/133)) ([1336777](https://github.com/dadrus/heimdall/commit/1336777f5e537f5edf0fbc65695d31110d7c5794))
* basic_auth authenticator is not responsible for the request any more if the Authorization header does not contain Basic Auth schema ([#107](https://github.com/dadrus/heimdall/issues/107)) ([96136ef](https://github.com/dadrus/heimdall/commit/96136ef441eb413cd64ff1a3aba13a17b8be3627))
* Bearer token based authenticators do not feel responsible for the request anymore if no "Bearer" scheme is present in the "Authorization" header ([db5b773](https://github.com/dadrus/heimdall/commit/db5b7733e4e0b265b016891560bab35c7fd9dd29))
* Fixed usage of `X-Forwarded-Uri` header ([0436a52](https://github.com/dadrus/heimdall/commit/0436a52bdfdf9a53c309bb4298eb74f2dcb2a0b0))
* Handling and usage of the `upstream` property fixed (before this fix the proxy operation mode could not be used) ([#130](https://github.com/dadrus/heimdall/issues/130)) ([ed61e18](https://github.com/dadrus/heimdall/commit/ed61e18953a91c5a45235c96c73afcee4b0e4e00))
* jwt authenticator to not feel responsible if the bearer token is not in the JWT format ([#108](https://github.com/dadrus/heimdall/issues/108)) ([d8945c4](https://github.com/dadrus/heimdall/commit/d8945c4ab0abbe93b1350648d4f2964e7b5a8ab1))
* Schema fixed to allow TLS key & cert as well as CORS max_age configuration ([#122](https://github.com/dadrus/heimdall/issues/122)) ([58b6bc3](https://github.com/dadrus/heimdall/commit/58b6bc358cd5a433abc2d438ca74d0922b00ff84))
* trusted_proxy support added to the schema file to allow the validation of the corresponding property ([#105](https://github.com/dadrus/heimdall/issues/105)) ([556946e](https://github.com/dadrus/heimdall/commit/556946e53196f06a1d2cb530a7f24fb2b2e542e4))


### Code Refactoring

* "serve api" command renamed to "serve decision" (incl. wording in docs and logs) ([#125](https://github.com/dadrus/heimdall/issues/125)) ([e6aad0d](https://github.com/dadrus/heimdall/commit/e6aad0db622e5ddd3138501613f8a4f287e808f7))
* `strip_prefix` in header authentication data strategy renamed to `schema` to reflect the actual mening and behavior ([#129](https://github.com/dadrus/heimdall/issues/129)) ([f8a38ff](https://github.com/dadrus/heimdall/commit/f8a38ff4cdfba71c9fb65cc8744ef522f0c23412))

## [0.1.0-alpha](https://github.com/dadrus/heimdall/compare/v0.0.1-alpha...v0.1.0-alpha) (2022-07-19)

This is a very first release.

### Supported Features

* Decision API
* Loading rules from the file system
* Authenticator types (anonymous, basic-auth, generic, jwt, noop, oauth2 introspection, unauthorized)
* Authorizers (allow, deny, subject attributes (to evaluate available subject information by using JS) & remote (e.g. to communicate with open policy agent, ory keto, a zanzibar implementation, or any other authorization engine))
* Hydrators (generic) - to enrich the subject information retrieved from the authenticator
* Mutators (opaque cookie, opaque header, jwt in the Authorization header, noop) to transform the subject information
* Error Handlers (default, redirect, www-authenticate), which support accept type negotiation as well
* Opentracing support (jaeger & instana)
* Prometheus metrics
* Key store in pem format for rsa-pss and ecdsa keys (pkcs#1 - plain only & pkcs#8 - plain and encrypted)
* Rules URL matching
* Flexible pipeline definition: authenticators+ -> any order(authorizer*, hydrator*) -> mutator+ -> error_handler*
* Optional default rule taking effect if no rule matches
* If Default rule is configured, the actual rule definition can reuse it (less yaml code)
* Typical execution time if caches are active is around 300µs (on my laptop)
* The configuration is validated on startup. You can also validate it by making use of the "validate config" command.
* Health Probe<|MERGE_RESOLUTION|>--- conflicted
+++ resolved
@@ -1,13 +1,5 @@
 # Changelog
 
-<<<<<<< HEAD
-## [0.17.5](https://github.com/dadrus/heimdall/compare/v0.17.4...v0.17.5) (2025-12-05)
-
-Even though this is a regular patch release, there are two noticeable updates:
-
-* The gocloud.dev update in #2896 dropped support for the AWS v1 APIs. This means that if you were using the cloudblob provider to load your rulesets from S3 buckets and configured heimdall to use that API version, you will encounter a breaking change.
-* The Kubernetes-based examples were migrated to Terraform/OpenTofu in #2886, which makes using them a breeze :)
-=======
 ## [0.17.6](https://github.com/dadrus/heimdall/compare/v0.17.5...v0.17.6) (2025-12-12)
 
 
@@ -27,7 +19,10 @@
 
 ## [0.17.5](https://github.com/dadrus/heimdall/compare/v0.17.4...v0.17.5) (2025-12-05)
 
->>>>>>> 697f1ee2
+Even though this is a regular patch release, there are two noticeable updates:
+
+* The gocloud.dev update in #2896 dropped support for the AWS v1 APIs. This means that if you were using the cloudblob provider to load your rulesets from S3 buckets and configured heimdall to use that API version, you will encounter a breaking change.
+* The Kubernetes-based examples were migrated to Terraform/OpenTofu in #2886, which makes using them a breeze :)
 
 ### Documentation
 
@@ -56,10 +51,7 @@
 * update module gocloud.dev to v0.44.0 ([#2896](https://github.com/dadrus/heimdall/issues/2896)) ([3533ca7](https://github.com/dadrus/heimdall/commit/3533ca72acb1483533cda60deb90bc94fff81b5b))
 * update module google.golang.org/grpc to v1.77.0 ([#2880](https://github.com/dadrus/heimdall/issues/2880)) ([805261d](https://github.com/dadrus/heimdall/commit/805261d2f25938409b2c9982bef21d609435155a))
 
-<<<<<<< HEAD
-
-=======
->>>>>>> 697f1ee2
+
 ## [0.17.4](https://github.com/dadrus/heimdall/compare/v0.17.3...v0.17.4) (2025-11-10)
 
 
@@ -109,10 +101,7 @@
 * update module google.golang.org/grpc to v1.76.0 ([#2793](https://github.com/dadrus/heimdall/issues/2793)) ([c8a57b1](https://github.com/dadrus/heimdall/commit/c8a57b10a9c1001d32d509b1956c0650fa720f70))
 * update module google.golang.org/protobuf to v1.36.10 ([#2787](https://github.com/dadrus/heimdall/issues/2787)) ([1e4b5df](https://github.com/dadrus/heimdall/commit/1e4b5dfd10e9ee84329210069ba09b537ae25883))
 
-<<<<<<< HEAD
-
-=======
->>>>>>> 697f1ee2
+
 ## [0.17.2](https://github.com/dadrus/heimdall/compare/v0.17.1...v0.17.2) (2025-09-21)
 
 
