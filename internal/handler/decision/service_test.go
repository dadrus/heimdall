--- conflicted
+++ resolved
@@ -289,11 +289,7 @@
 		{
 			uc: "successful rule execution - request method, path and hostname " +
 				"all are not taken from the headers (trusted proxy configured and does not match host)",
-<<<<<<< HEAD
-			serviceConf: config.ServiceConfig{TrustedProxies: []string{"111.111.111.111"}},
-=======
-			serviceConf: config.ServeConfig{TrustedProxies: &[]string{"111.111.111.111"}},
->>>>>>> 02d91d65
+			serviceConf: config.ServeConfig{TrustedProxies: []string{"111.111.111.111"}},
 			createRequest: func(t *testing.T, host string) *http.Request {
 				t.Helper()
 
@@ -351,11 +347,7 @@
 		{
 			uc: "successful rule execution - only request method is sent via header" +
 				"(trusted proxy configured and matches host)",
-<<<<<<< HEAD
-			serviceConf: config.ServiceConfig{TrustedProxies: []string{"0.0.0.0/0"}},
-=======
-			serviceConf: config.ServeConfig{TrustedProxies: &[]string{"0.0.0.0/0"}},
->>>>>>> 02d91d65
+			serviceConf: config.ServeConfig{TrustedProxies: []string{"0.0.0.0/0"}},
 			createRequest: func(t *testing.T, host string) *http.Request {
 				t.Helper()
 
@@ -394,11 +386,7 @@
 		{
 			uc: "successful rule execution - only host is sent via header" +
 				"(trusted proxy configured and matches host)",
-<<<<<<< HEAD
-			serviceConf: config.ServiceConfig{TrustedProxies: []string{"0.0.0.0/0"}},
-=======
-			serviceConf: config.ServeConfig{TrustedProxies: &[]string{"0.0.0.0/0"}},
->>>>>>> 02d91d65
+			serviceConf: config.ServeConfig{TrustedProxies: []string{"0.0.0.0/0"}},
 			createRequest: func(t *testing.T, host string) *http.Request {
 				t.Helper()
 
@@ -438,11 +426,7 @@
 		{
 			uc: "successful rule execution - only path is sent via header" +
 				"(trusted proxy configured and matches host)",
-<<<<<<< HEAD
-			serviceConf: config.ServiceConfig{TrustedProxies: []string{"0.0.0.0/0"}},
-=======
-			serviceConf: config.ServeConfig{TrustedProxies: &[]string{"0.0.0.0/0"}},
->>>>>>> 02d91d65
+			serviceConf: config.ServeConfig{TrustedProxies: []string{"0.0.0.0/0"}},
 			createRequest: func(t *testing.T, host string) *http.Request {
 				t.Helper()
 
@@ -481,11 +465,7 @@
 		{
 			uc: "successful rule execution - only scheme is sent via header" +
 				"(trusted proxy configured and matches host)",
-<<<<<<< HEAD
-			serviceConf: config.ServiceConfig{TrustedProxies: []string{"0.0.0.0/0"}},
-=======
-			serviceConf: config.ServeConfig{TrustedProxies: &[]string{"0.0.0.0/0"}},
->>>>>>> 02d91d65
+			serviceConf: config.ServeConfig{TrustedProxies: []string{"0.0.0.0/0"}},
 			createRequest: func(t *testing.T, host string) *http.Request {
 				t.Helper()
 
@@ -524,11 +504,7 @@
 		{
 			uc: "successful rule execution - scheme, host, path and method sent via header" +
 				"(trusted proxy configured and matches host)",
-<<<<<<< HEAD
-			serviceConf: config.ServiceConfig{TrustedProxies: []string{"0.0.0.0/0"}},
-=======
-			serviceConf: config.ServeConfig{TrustedProxies: &[]string{"0.0.0.0/0"}},
->>>>>>> 02d91d65
+			serviceConf: config.ServeConfig{TrustedProxies: []string{"0.0.0.0/0"}},
 			createRequest: func(t *testing.T, host string) *http.Request {
 				t.Helper()
 
