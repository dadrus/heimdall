// Copyright 2023 Dimitrij Drus <dadrus@gmx.de>
//
// Licensed under the Apache License, Version 2.0 (the "License");
// you may not use this file except in compliance with the License.
// You may obtain a copy of the License at
//
//      http://www.apache.org/licenses/LICENSE-2.0
//
// Unless required by applicable law or agreed to in writing, software
// distributed under the License is distributed on an "AS IS" BASIS,
// WITHOUT WARRANTIES OR CONDITIONS OF ANY KIND, either express or implied.
// See the License for the specific language governing permissions and
// limitations under the License.
//
// SPDX-License-Identifier: Apache-2.0

package proxy

import (
	"bytes"
	"errors"
	"net/http"
	"net/http/httptest"
	"net/url"
	"testing"
	"time"

	"github.com/stretchr/testify/assert"
	"github.com/stretchr/testify/require"

	"github.com/dadrus/heimdall/internal/config"
	"github.com/dadrus/heimdall/internal/handler/requestcontext"
	"github.com/dadrus/heimdall/internal/rules/rule"
	mocks2 "github.com/dadrus/heimdall/internal/rules/rule/mocks"
)

func TestRequestContextFinalize(t *testing.T) {
	t.Parallel()

	for uc, tc := range map[string]struct {
		upstreamCalled bool
		useIPv6        bool
		headers        http.Header
		setup          func(*testing.T, requestcontext.Context, *url.URL) rule.Backend
		assertRequest  func(*testing.T, *http.Request)
	}{
		"error was present, forwarding aborted": {
			setup: func(t *testing.T, ctx requestcontext.Context, _ *url.URL) rule.Backend {
				t.Helper()

				err := errors.New("test error")
				ctx.SetPipelineError(err)

				return nil
			},
		},
		"no headers set, ipv6 is used": {
			upstreamCalled: true,
			useIPv6:        true,
			setup: func(t *testing.T, _ requestcontext.Context, upstreamURL *url.URL) rule.Backend {
				t.Helper()

				backend := mocks2.NewBackendMock(t)
				backend.EXPECT().URL().Return(upstreamURL)
				backend.EXPECT().ForwardHostHeader().Return(false)

				return backend
			},
			assertRequest: func(t *testing.T, req *http.Request) {
				t.Helper()

				assert.Contains(t, req.Host, "127.0.0.1")
				assert.Equal(t, http.MethodGet, req.Method)

				require.Len(t, req.Header, 6)
				assert.NotEmpty(t, req.Header.Get("Accept-Encoding"))
				assert.NotEmpty(t, req.Header.Get("Content-Length"))
				assert.Equal(t, "for=\"[a746:9bbd:955b:e17e:cede:9748:0bf5:f2ea]\";host=foo.bar;proto=https", req.Header.Get("Forwarded"))
				assert.Equal(t, "a746:9bbd:955b:e17e:cede:9748:0bf5:f2ea", req.Header.Get("X-Forwarded-For"))
				assert.Equal(t, "foo.bar", req.Header.Get("X-Forwarded-Host"))
				assert.Equal(t, "https", req.Header.Get("X-Forwarded-Proto"))
			},
		},
		"all X-Forwarded-* and Forwarded headers present, ipv6 is used": {
			upstreamCalled: true,
			useIPv6:        true,
			headers: http.Header{
				"X-Forwarded-Proto":  []string{"https"},
				"X-Forwarded-Host":   []string{"bar.foo"},
				"X-Forwarded-Path":   []string{"/foobar"},
				"X-Forwarded-Uri":    []string{"/barfoo?foo=bar"},
				"X-Forwarded-Method": []string{http.MethodPatch},
				"X-Forwarded-For":    []string{"127.0.0.2, 192.168.12.126"},
				"Forwarded":          []string{"proto=http;for=127.0.0.3, proto=http;for=192.168.12.127"},
			},
			setup: func(t *testing.T, _ requestcontext.Context, upstreamURL *url.URL) rule.Backend {
				t.Helper()

				backend := mocks2.NewBackendMock(t)
				backend.EXPECT().URL().Return(upstreamURL)
				backend.EXPECT().ForwardHostHeader().Return(false)

				return backend
			},
			assertRequest: func(t *testing.T, req *http.Request) {
				t.Helper()

				assert.Contains(t, req.Host, "127.0.0.1")
				assert.Equal(t, http.MethodPatch, req.Method)

				require.Len(t, req.Header, 6)
				assert.NotEmpty(t, req.Header.Get("Accept-Encoding"))
				assert.NotEmpty(t, req.Header.Get("Content-Length"))
				assert.Equal(t, "proto=http;for=127.0.0.3, proto=http;for=192.168.12.127, for=\"[a746:9bbd:955b:e17e:cede:9748:0bf5:f2ea]\";host=foo.bar;proto=https", req.Header.Get("Forwarded"))
				assert.Equal(t, "127.0.0.2, 192.168.12.126, a746:9bbd:955b:e17e:cede:9748:0bf5:f2ea", req.Header.Get("X-Forwarded-For"))
				assert.Equal(t, "bar.foo", req.Header.Get("X-Forwarded-Host"))
				assert.Equal(t, "https", req.Header.Get("X-Forwarded-Proto"))
			},
		},
		"only X-Forwarded-Method, Forwarded, and X-Forwarded-* headers are present": {
			upstreamCalled: true,
			headers: http.Header{
				"X-Forwarded-Method": []string{http.MethodPost},
				"Forwarded":          []string{"proto=http;for=127.0.0.3, proto=http;for=192.168.12.127"},
			},
			setup: func(t *testing.T, _ requestcontext.Context, upstreamURL *url.URL) rule.Backend {
				t.Helper()

				backend := mocks2.NewBackendMock(t)
				backend.EXPECT().URL().Return(upstreamURL)
				backend.EXPECT().ForwardHostHeader().Return(false)

				return backend
			},
			assertRequest: func(t *testing.T, req *http.Request) {
				t.Helper()

				assert.Contains(t, req.Host, "127.0.0.1")
				assert.Equal(t, http.MethodPost, req.Method)

				require.Len(t, req.Header, 6)
				assert.NotEmpty(t, req.Header.Get("Accept-Encoding"))
				assert.NotEmpty(t, req.Header.Get("Content-Length"))
				assert.Equal(t, "proto=http;for=127.0.0.3, proto=http;for=192.168.12.127, for=192.0.2.1;host=foo.bar;proto=https", req.Header.Get("Forwarded"))
				assert.Equal(t, "192.0.2.1", req.Header.Get("X-Forwarded-For"))
				assert.Equal(t, "foo.bar", req.Header.Get("X-Forwarded-Host"))
				assert.Equal(t, "https", req.Header.Get("X-Forwarded-Proto"))
<<<<<<< HEAD
			},
		},
		"only custom headers and results from rule execution are present (custom header are not dropped)": {
			upstreamCalled: true,
			headers: http.Header{
				"X-Foo-Bar": []string{"bar", "foo"},
				"X-Bar":     []string{"bar"},
			},
			setup: func(t *testing.T, ctx requestcontext.Context, upstreamURL *url.URL) rule.Backend {
				t.Helper()

				ctx.AddHeaderForUpstream("X-User-ID", "someid")
				ctx.AddHeaderForUpstream("X-Custom", "somevalue")
				ctx.AddHeaderForUpstream("X-Forwarded-Method", http.MethodDelete)
				ctx.AddCookieForUpstream("my_cookie_1", "my_value_1")
				ctx.AddCookieForUpstream("my_cookie_2", "my_value_2")

				backend := mocks2.NewBackendMock(t)
				backend.EXPECT().URL().Return(upstreamURL)

				return backend
			},
			assertRequest: func(t *testing.T, req *http.Request) {
				t.Helper()

				assert.Contains(t, req.Host, "127.0.0.1")
				assert.Equal(t, http.MethodGet, req.Method)

				require.Len(t, req.Header, 12)
				assert.NotEmpty(t, req.Header.Get("Accept-Encoding"))
				assert.NotEmpty(t, req.Header.Get("Content-Length"))
				assert.Contains(t, req.Header.Get("Cookie"), "my_cookie_1=my_value_1")
				assert.Contains(t, req.Header.Get("Cookie"), "my_cookie_2=my_value_2")
				assert.Equal(t, "for=192.0.2.1;host=foo.bar;proto=https", req.Header.Get("Forwarded"))
				assert.Equal(t, "192.0.2.1", req.Header.Get("X-Forwarded-For"))
				assert.Equal(t, "foo.bar", req.Header.Get("X-Forwarded-Host"))
				assert.Equal(t, "https", req.Header.Get("X-Forwarded-Proto"))
				assert.Equal(t, "somevalue", req.Header.Get("X-Custom"))
				assert.ElementsMatch(t, req.Header.Values("X-Foo-Bar"), []string{"bar", "foo"})
				assert.ElementsMatch(t, req.Header.Values("X-Bar"), []string{"bar"})
				assert.Equal(t, http.MethodDelete, req.Header.Get("X-Forwarded-Method"))
				assert.Equal(t, "someid", req.Header.Get("X-User-Id"))
			},
		},
		"only custom headers and results from rule execution are present (custom header are dropped)": {
=======
			},
		},
		"only custom headers and results from rule execution are present (custom header are not dropped)": {
>>>>>>> 7699c380
			upstreamCalled: true,
			headers: http.Header{
				"X-Foo-Bar": []string{"bar", "foo"},
				"X-Bar":     []string{"bar"},
			},
			setup: func(t *testing.T, ctx requestcontext.Context, upstreamURL *url.URL) rule.Backend {
				t.Helper()

				ctx.AddHeaderForUpstream("X-User-ID", "someid")
				ctx.AddHeaderForUpstream("X-Custom", "somevalue")
				ctx.AddHeaderForUpstream("X-Foo-Bar", "from-heimdall-1")
				ctx.AddHeaderForUpstream("X-Foo-Bar", "from-heimdall-2")
				ctx.AddHeaderForUpstream("X-Forwarded-Method", http.MethodDelete)
				ctx.AddCookieForUpstream("my_cookie_1", "my_value_1")
				ctx.AddCookieForUpstream("my_cookie_2", "my_value_2")

				backend := mocks2.NewBackendMock(t)
				backend.EXPECT().URL().Return(upstreamURL)
				backend.EXPECT().ForwardHostHeader().Return(false)

				return backend
			},
			assertRequest: func(t *testing.T, req *http.Request) {
				t.Helper()

				assert.Contains(t, req.Host, "127.0.0.1")
				assert.Equal(t, http.MethodGet, req.Method)

				require.Len(t, req.Header, 12)
				assert.NotEmpty(t, req.Header.Get("Accept-Encoding"))
				assert.NotEmpty(t, req.Header.Get("Content-Length"))
				assert.Contains(t, req.Header.Get("Cookie"), "my_cookie_1=my_value_1")
				assert.Contains(t, req.Header.Get("Cookie"), "my_cookie_2=my_value_2")
				assert.Equal(t, "for=192.0.2.1;host=foo.bar;proto=https", req.Header.Get("Forwarded"))
				assert.Equal(t, "192.0.2.1", req.Header.Get("X-Forwarded-For"))
				assert.Equal(t, "foo.bar", req.Header.Get("X-Forwarded-Host"))
				assert.Equal(t, "https", req.Header.Get("X-Forwarded-Proto"))
				assert.Equal(t, "somevalue", req.Header.Get("X-Custom"))
<<<<<<< HEAD
				assert.ElementsMatch(t, req.Header.Values("X-Foo-Bar"), []string{"from-heimdall-1", "from-heimdall-2"})
=======
				assert.ElementsMatch(t, req.Header.Values("X-Foo-Bar"), []string{"bar", "foo"})
>>>>>>> 7699c380
				assert.ElementsMatch(t, req.Header.Values("X-Bar"), []string{"bar"})
				assert.Equal(t, http.MethodDelete, req.Header.Get("X-Forwarded-Method"))
				assert.Equal(t, "someid", req.Header.Get("X-User-Id"))
			},
		},
<<<<<<< HEAD
		"Host header is set for upstream": {
=======
		"only custom headers and results from rule execution are present (custom header are dropped)": {
			upstreamCalled: true,
			headers: http.Header{
				"X-Foo-Bar": []string{"bar", "foo"},
				"X-Bar":     []string{"bar"},
			},
			setup: func(t *testing.T, ctx requestcontext.Context, upstreamURL *url.URL) rule.Backend {
				t.Helper()

				ctx.AddHeaderForUpstream("X-User-ID", "someid")
				ctx.AddHeaderForUpstream("X-Custom", "somevalue")
				ctx.AddHeaderForUpstream("X-Foo-Bar", "from-heimdall-1")
				ctx.AddHeaderForUpstream("X-Foo-Bar", "from-heimdall-2")
				ctx.AddHeaderForUpstream("X-Forwarded-Method", http.MethodDelete)
				ctx.AddCookieForUpstream("my_cookie_1", "my_value_1")
				ctx.AddCookieForUpstream("my_cookie_2", "my_value_2")

				backend := mocks2.NewBackendMock(t)
				backend.EXPECT().URL().Return(upstreamURL)
				backend.EXPECT().ForwardHostHeader().Return(false)

				return backend
			},
			assertRequest: func(t *testing.T, req *http.Request) {
				t.Helper()

				assert.Contains(t, req.Host, "127.0.0.1")
				assert.Equal(t, http.MethodGet, req.Method)

				require.Len(t, req.Header, 12)
				assert.NotEmpty(t, req.Header.Get("Accept-Encoding"))
				assert.NotEmpty(t, req.Header.Get("Content-Length"))
				assert.Contains(t, req.Header.Get("Cookie"), "my_cookie_1=my_value_1")
				assert.Contains(t, req.Header.Get("Cookie"), "my_cookie_2=my_value_2")
				assert.Equal(t, "for=192.0.2.1;host=foo.bar;proto=https", req.Header.Get("Forwarded"))
				assert.Equal(t, "192.0.2.1", req.Header.Get("X-Forwarded-For"))
				assert.Equal(t, "foo.bar", req.Header.Get("X-Forwarded-Host"))
				assert.Equal(t, "https", req.Header.Get("X-Forwarded-Proto"))
				assert.Equal(t, "somevalue", req.Header.Get("X-Custom"))
				assert.ElementsMatch(t, req.Header.Values("X-Foo-Bar"), []string{"from-heimdall-1", "from-heimdall-2"})
				assert.ElementsMatch(t, req.Header.Values("X-Bar"), []string{"bar"})
				assert.Equal(t, http.MethodDelete, req.Header.Get("X-Forwarded-Method"))
				assert.Equal(t, "someid", req.Header.Get("X-User-Id"))
			},
		},
		"Host header is manually set for upstream": {
>>>>>>> 7699c380
			upstreamCalled: true,
			setup: func(t *testing.T, ctx requestcontext.Context, upstreamURL *url.URL) rule.Backend {
				t.Helper()

				ctx.AddHeaderForUpstream("Host", "bar.foo")

				backend := mocks2.NewBackendMock(t)
				backend.EXPECT().URL().Return(upstreamURL)
				backend.EXPECT().ForwardHostHeader().Return(false)

				return backend
			},
			assertRequest: func(t *testing.T, req *http.Request) {
				t.Helper()

				assert.Contains(t, req.Host, "bar.foo")
				assert.Equal(t, http.MethodGet, req.Method)

				require.Len(t, req.Header, 6)
				assert.NotEmpty(t, req.Header.Get("Accept-Encoding"))
				assert.NotEmpty(t, req.Header.Get("Content-Length"))
				assert.Equal(t, "for=192.0.2.1;host=foo.bar;proto=https", req.Header.Get("Forwarded"))
				assert.Equal(t, "192.0.2.1", req.Header.Get("X-Forwarded-For"))
				assert.Equal(t, "foo.bar", req.Header.Get("X-Forwarded-Host"))
				assert.Equal(t, "https", req.Header.Get("X-Forwarded-Proto"))
			},
		},
<<<<<<< HEAD
		"only X-Forwarded-Proto header is present": {
=======
		"only X-Forwarded-Proto header is present, host not set": {
>>>>>>> 7699c380
			upstreamCalled: true,
			headers: http.Header{
				"X-Forwarded-Proto": []string{"http"},
			},
			setup: func(t *testing.T, _ requestcontext.Context, upstreamURL *url.URL) rule.Backend {
				t.Helper()

				backend := mocks2.NewBackendMock(t)
				backend.EXPECT().URL().Return(upstreamURL)
				backend.EXPECT().ForwardHostHeader().Return(false)

				return backend
			},
			assertRequest: func(t *testing.T, req *http.Request) {
				t.Helper()

				assert.Contains(t, req.Host, "127.0.0.1")
				assert.Equal(t, http.MethodGet, req.Method)

				require.Len(t, req.Header, 6)
				assert.NotEmpty(t, req.Header.Get("Accept-Encoding"))
				assert.NotEmpty(t, req.Header.Get("Content-Length"))
				assert.Equal(t, "for=192.0.2.1;host=foo.bar;proto=https", req.Header.Get("Forwarded"))
				assert.Equal(t, "http", req.Header.Get("X-Forwarded-Proto"))
				assert.Equal(t, "foo.bar", req.Header.Get("X-Forwarded-Host"))
				assert.Equal(t, "192.0.2.1", req.Header.Get("X-Forwarded-For"))
			},
		},
<<<<<<< HEAD
		"only X-Forwarded-Host header is present": {
=======
		"only X-Forwarded-Host header is present, host forwarded": {
>>>>>>> 7699c380
			upstreamCalled: true,
			headers: http.Header{
				"X-Forwarded-Host": []string{"bar.foo"},
			},
			setup: func(t *testing.T, _ requestcontext.Context, upstreamURL *url.URL) rule.Backend {
				t.Helper()

				backend := mocks2.NewBackendMock(t)
				backend.EXPECT().URL().Return(upstreamURL)
				backend.EXPECT().ForwardHostHeader().Return(true)

				return backend
			},
			assertRequest: func(t *testing.T, req *http.Request) {
				t.Helper()

				assert.Contains(t, req.Host, "foo.bar")
				assert.Equal(t, http.MethodGet, req.Method)

				require.Len(t, req.Header, 6)
				assert.NotEmpty(t, req.Header.Get("Accept-Encoding"))
				assert.NotEmpty(t, req.Header.Get("Content-Length"))
				assert.Equal(t, "for=192.0.2.1;host=foo.bar;proto=https", req.Header.Get("Forwarded"))
				assert.Equal(t, "https", req.Header.Get("X-Forwarded-Proto"))
				assert.Equal(t, "bar.foo", req.Header.Get("X-Forwarded-Host"))
				assert.Equal(t, "192.0.2.1", req.Header.Get("X-Forwarded-For"))
			},
		},
<<<<<<< HEAD
		"only X-Forwarded-For header is present": {
=======
		"only X-Forwarded-For header is present, host not forwarded": {
>>>>>>> 7699c380
			upstreamCalled: true,
			headers: http.Header{
				"X-Forwarded-For": []string{"172.2.34.1"},
			},
			setup: func(t *testing.T, _ requestcontext.Context, upstreamURL *url.URL) rule.Backend {
				t.Helper()

				backend := mocks2.NewBackendMock(t)
				backend.EXPECT().URL().Return(upstreamURL)
				backend.EXPECT().ForwardHostHeader().Return(false)

				return backend
			},
			assertRequest: func(t *testing.T, req *http.Request) {
				t.Helper()

				assert.Contains(t, req.Host, "127.0.0.1")
				assert.Equal(t, http.MethodGet, req.Method)

				require.Len(t, req.Header, 6)
				assert.NotEmpty(t, req.Header.Get("Accept-Encoding"))
				assert.NotEmpty(t, req.Header.Get("Content-Length"))
				assert.Equal(t, "for=192.0.2.1;host=foo.bar;proto=https", req.Header.Get("Forwarded"))
				assert.Equal(t, "https", req.Header.Get("X-Forwarded-Proto"))
				assert.Equal(t, "foo.bar", req.Header.Get("X-Forwarded-Host"))
				assert.Equal(t, "172.2.34.1, 192.0.2.1", req.Header.Get("X-Forwarded-For"))
			},
		},
	} {
		t.Run(uc, func(t *testing.T) {
			// GIVEN
			upstreamCalled := false
			req := httptest.NewRequest(http.MethodGet, "https://foo.bar/test", bytes.NewBufferString("Ping"))
			req.Header = tc.headers

			if tc.useIPv6 {
				req.RemoteAddr = "[a746:9bbd:955b:e17e:cede:9748:0bf5:f2ea]:1234"
			}

			rw := httptest.NewRecorder()

			srv := httptest.NewServer(http.HandlerFunc(func(_ http.ResponseWriter, req *http.Request) {
				upstreamCalled = true

				tc.assertRequest(t, req)
			}))
			defer srv.Close()

			targetURL, err := url.Parse(srv.URL)
			require.NoError(t, err)

			timeouts := config.Timeout{
				Read:  100 * time.Millisecond,
				Write: 100 * time.Millisecond,
				Idle:  1 * time.Second,
			}
			ctx := newContextFactory(config.ServeConfig{Timeout: timeouts}, nil).Create(rw, req)

			backend := tc.setup(t, ctx, targetURL)

			// WHEN
			err = ctx.Finalize(backend)

			// THEN
			require.Equal(t, tc.upstreamCalled, upstreamCalled)

			if !tc.upstreamCalled {
				require.Error(t, err)
			}
		})
	}
}<|MERGE_RESOLUTION|>--- conflicted
+++ resolved
@@ -145,7 +145,6 @@
 				assert.Equal(t, "192.0.2.1", req.Header.Get("X-Forwarded-For"))
 				assert.Equal(t, "foo.bar", req.Header.Get("X-Forwarded-Host"))
 				assert.Equal(t, "https", req.Header.Get("X-Forwarded-Proto"))
-<<<<<<< HEAD
 			},
 		},
 		"only custom headers and results from rule execution are present (custom header are not dropped)": {
@@ -165,6 +164,7 @@
 
 				backend := mocks2.NewBackendMock(t)
 				backend.EXPECT().URL().Return(upstreamURL)
+				backend.EXPECT().ForwardHostHeader().Return(false)
 
 				return backend
 			},
@@ -191,11 +191,6 @@
 			},
 		},
 		"only custom headers and results from rule execution are present (custom header are dropped)": {
-=======
-			},
-		},
-		"only custom headers and results from rule execution are present (custom header are not dropped)": {
->>>>>>> 7699c380
 			upstreamCalled: true,
 			headers: http.Header{
 				"X-Foo-Bar": []string{"bar", "foo"},
@@ -234,58 +229,6 @@
 				assert.Equal(t, "foo.bar", req.Header.Get("X-Forwarded-Host"))
 				assert.Equal(t, "https", req.Header.Get("X-Forwarded-Proto"))
 				assert.Equal(t, "somevalue", req.Header.Get("X-Custom"))
-<<<<<<< HEAD
-				assert.ElementsMatch(t, req.Header.Values("X-Foo-Bar"), []string{"from-heimdall-1", "from-heimdall-2"})
-=======
-				assert.ElementsMatch(t, req.Header.Values("X-Foo-Bar"), []string{"bar", "foo"})
->>>>>>> 7699c380
-				assert.ElementsMatch(t, req.Header.Values("X-Bar"), []string{"bar"})
-				assert.Equal(t, http.MethodDelete, req.Header.Get("X-Forwarded-Method"))
-				assert.Equal(t, "someid", req.Header.Get("X-User-Id"))
-			},
-		},
-<<<<<<< HEAD
-		"Host header is set for upstream": {
-=======
-		"only custom headers and results from rule execution are present (custom header are dropped)": {
-			upstreamCalled: true,
-			headers: http.Header{
-				"X-Foo-Bar": []string{"bar", "foo"},
-				"X-Bar":     []string{"bar"},
-			},
-			setup: func(t *testing.T, ctx requestcontext.Context, upstreamURL *url.URL) rule.Backend {
-				t.Helper()
-
-				ctx.AddHeaderForUpstream("X-User-ID", "someid")
-				ctx.AddHeaderForUpstream("X-Custom", "somevalue")
-				ctx.AddHeaderForUpstream("X-Foo-Bar", "from-heimdall-1")
-				ctx.AddHeaderForUpstream("X-Foo-Bar", "from-heimdall-2")
-				ctx.AddHeaderForUpstream("X-Forwarded-Method", http.MethodDelete)
-				ctx.AddCookieForUpstream("my_cookie_1", "my_value_1")
-				ctx.AddCookieForUpstream("my_cookie_2", "my_value_2")
-
-				backend := mocks2.NewBackendMock(t)
-				backend.EXPECT().URL().Return(upstreamURL)
-				backend.EXPECT().ForwardHostHeader().Return(false)
-
-				return backend
-			},
-			assertRequest: func(t *testing.T, req *http.Request) {
-				t.Helper()
-
-				assert.Contains(t, req.Host, "127.0.0.1")
-				assert.Equal(t, http.MethodGet, req.Method)
-
-				require.Len(t, req.Header, 12)
-				assert.NotEmpty(t, req.Header.Get("Accept-Encoding"))
-				assert.NotEmpty(t, req.Header.Get("Content-Length"))
-				assert.Contains(t, req.Header.Get("Cookie"), "my_cookie_1=my_value_1")
-				assert.Contains(t, req.Header.Get("Cookie"), "my_cookie_2=my_value_2")
-				assert.Equal(t, "for=192.0.2.1;host=foo.bar;proto=https", req.Header.Get("Forwarded"))
-				assert.Equal(t, "192.0.2.1", req.Header.Get("X-Forwarded-For"))
-				assert.Equal(t, "foo.bar", req.Header.Get("X-Forwarded-Host"))
-				assert.Equal(t, "https", req.Header.Get("X-Forwarded-Proto"))
-				assert.Equal(t, "somevalue", req.Header.Get("X-Custom"))
 				assert.ElementsMatch(t, req.Header.Values("X-Foo-Bar"), []string{"from-heimdall-1", "from-heimdall-2"})
 				assert.ElementsMatch(t, req.Header.Values("X-Bar"), []string{"bar"})
 				assert.Equal(t, http.MethodDelete, req.Header.Get("X-Forwarded-Method"))
@@ -293,7 +236,6 @@
 			},
 		},
 		"Host header is manually set for upstream": {
->>>>>>> 7699c380
 			upstreamCalled: true,
 			setup: func(t *testing.T, ctx requestcontext.Context, upstreamURL *url.URL) rule.Backend {
 				t.Helper()
@@ -321,11 +263,7 @@
 				assert.Equal(t, "https", req.Header.Get("X-Forwarded-Proto"))
 			},
 		},
-<<<<<<< HEAD
-		"only X-Forwarded-Proto header is present": {
-=======
 		"only X-Forwarded-Proto header is present, host not set": {
->>>>>>> 7699c380
 			upstreamCalled: true,
 			headers: http.Header{
 				"X-Forwarded-Proto": []string{"http"},
@@ -354,11 +292,7 @@
 				assert.Equal(t, "192.0.2.1", req.Header.Get("X-Forwarded-For"))
 			},
 		},
-<<<<<<< HEAD
-		"only X-Forwarded-Host header is present": {
-=======
 		"only X-Forwarded-Host header is present, host forwarded": {
->>>>>>> 7699c380
 			upstreamCalled: true,
 			headers: http.Header{
 				"X-Forwarded-Host": []string{"bar.foo"},
@@ -387,11 +321,7 @@
 				assert.Equal(t, "192.0.2.1", req.Header.Get("X-Forwarded-For"))
 			},
 		},
-<<<<<<< HEAD
-		"only X-Forwarded-For header is present": {
-=======
 		"only X-Forwarded-For header is present, host not forwarded": {
->>>>>>> 7699c380
 			upstreamCalled: true,
 			headers: http.Header{
 				"X-Forwarded-For": []string{"172.2.34.1"},
