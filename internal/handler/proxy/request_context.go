--- conflicted
+++ resolved
@@ -133,52 +133,6 @@
 		r.addUpstreamHeader(proxyReq.Out)
 		r.addUpstreamCookies(proxyReq.Out)
 		r.rewriteForwardedHeader(proxyReq.In, proxyReq.Out)
-<<<<<<< HEAD
-	}
-}
-
-func (r *requestContext) rewriteForwardedHeader(in, out *http.Request) {
-	// set headers, which might be relevant for the upstream, if these are present in the original request
-	// and have not been dropped
-	forwardedHost := in.Header.Get("X-Forwarded-Host")
-	forwardedProto := in.Header.Get("X-Forwarded-Proto")
-	forwardedFor := in.Header.Get("X-Forwarded-For")
-	forwarded := in.Header.Get("Forwarded")
-	proto := x.IfThenElse(in.TLS != nil, "https", "http")
-	clientIP := httpx.IPFromHostPort(r.req.RemoteAddr)
-
-	out.Header.Set("X-Forwarded-For", x.IfThenElseExec(len(forwardedFor) == 0,
-		func() string { return clientIP },
-		func() string { return fmt.Sprintf("%s, %s", forwardedFor, clientIP) }))
-
-	out.Header.Set("X-Forwarded-Proto",
-		x.IfThenElse(len(forwardedProto) == 0, proto, forwardedProto))
-
-	out.Header.Set("X-Forwarded-Host",
-		x.IfThenElse(len(forwardedHost) == 0, in.Host, forwardedHost))
-
-	out.Header.Set("Forwarded", x.IfThenElseExec(len(forwarded) == 0,
-		func() string {
-			if strings.Contains(clientIP, ":") {
-				// IPv6 must be quoted
-				clientIP = "\"[" + clientIP + "]\""
-			}
-
-			return fmt.Sprintf("for=%s;host=%s;proto=%s",
-				clientIP, in.Host, proto)
-		},
-		func() string {
-			if strings.Contains(clientIP, ":") {
-				// IPv6 must be quoted
-				clientIP = "\"[" + clientIP + "]\""
-			}
-
-			return fmt.Sprintf("%s, for=%s;host=%s;proto=%s",
-				forwarded, clientIP, in.Host, proto)
-		}))
-}
-
-=======
 
 		if host := proxyReq.Out.Header.Get("Host"); len(host) != 0 {
 			proxyReq.Out.Host = host
@@ -230,7 +184,6 @@
 		}))
 }
 
->>>>>>> 7699c380
 func (r *requestContext) addUpstreamCookies(req *http.Request) {
 	for k, v := range r.UpstreamCookies() {
 		req.AddCookie(&http.Cookie{Name: k, Value: v})
@@ -251,9 +204,4 @@
 			req.Header.Add(name, value)
 		}
 	}
-
-	if host := uh.Get("Host"); len(host) != 0 {
-		req.Host = host
-		req.Header.Del("Host")
-	}
 }