--- conflicted
+++ resolved
@@ -101,19 +101,11 @@
 	}
 
 	for uc, tc := range map[string]struct {
-<<<<<<< HEAD
-		updateContext func(t *testing.T, ctx heimdall.Context)
-		assert        func(t *testing.T, err error, response *envoy_auth.CheckResponse)
-	}{
-		"successful with some different header": {
-			updateContext: func(t *testing.T, ctx heimdall.Context) {
-=======
 		updateContext func(t *testing.T, ctx heimdall.RequestContext)
 		assert        func(t *testing.T, err error, response *envoy_auth.CheckResponse)
 	}{
 		"successful with some different header": {
 			updateContext: func(t *testing.T, ctx heimdall.RequestContext) {
->>>>>>> 7699c380
 				t.Helper()
 
 				ctx.AddHeaderForUpstream("x-for-upstream-1", "some-value-1")
@@ -142,11 +134,7 @@
 			},
 		},
 		"successful with multiple header with same name but different values": {
-<<<<<<< HEAD
-			updateContext: func(t *testing.T, ctx heimdall.Context) {
-=======
-			updateContext: func(t *testing.T, ctx heimdall.RequestContext) {
->>>>>>> 7699c380
+			updateContext: func(t *testing.T, ctx heimdall.RequestContext) {
 				t.Helper()
 
 				ctx.AddHeaderForUpstream("x-for-upstream-1", "some-value-1")
@@ -172,11 +160,7 @@
 			},
 		},
 		"successful with some cookies": {
-<<<<<<< HEAD
-			updateContext: func(t *testing.T, ctx heimdall.Context) {
-=======
-			updateContext: func(t *testing.T, ctx heimdall.RequestContext) {
->>>>>>> 7699c380
+			updateContext: func(t *testing.T, ctx heimdall.RequestContext) {
 				t.Helper()
 
 				ctx.AddCookieForUpstream("some-cookie", "value-1")
@@ -202,11 +186,7 @@
 			},
 		},
 		"successful with multiple header and cookie": {
-<<<<<<< HEAD
-			updateContext: func(t *testing.T, ctx heimdall.Context) {
-=======
-			updateContext: func(t *testing.T, ctx heimdall.RequestContext) {
->>>>>>> 7699c380
+			updateContext: func(t *testing.T, ctx heimdall.RequestContext) {
 				t.Helper()
 
 				ctx.AddHeaderForUpstream("x-for-upstream", "some-value")
@@ -233,11 +213,7 @@
 			},
 		},
 		"erroneous with header and cookie": {
-<<<<<<< HEAD
-			updateContext: func(t *testing.T, ctx heimdall.Context) {
-=======
-			updateContext: func(t *testing.T, ctx heimdall.RequestContext) {
->>>>>>> 7699c380
+			updateContext: func(t *testing.T, ctx heimdall.RequestContext) {
 				t.Helper()
 
 				ctx.SetPipelineError(errors.New("test error"))
