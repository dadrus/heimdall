--- conflicted
+++ resolved
@@ -29,11 +29,6 @@
 	"github.com/dadrus/heimdall/internal/x/errorchain"
 )
 
-<<<<<<< HEAD
-type watcher struct {
-	w *fsnotify.Watcher
-	m map[string][]ChangeListener
-=======
 type listenerEntry struct {
 	listener     []ChangeListener
 	resolvedPath string
@@ -42,7 +37,6 @@
 type watcher struct {
 	w *fsnotify.Watcher
 	m map[string]*listenerEntry
->>>>>>> 697f1ee2
 	l zerolog.Logger
 
 	mut sync.Mutex
@@ -63,23 +57,13 @@
 	w.mut.Lock()
 	defer w.mut.Unlock()
 
-<<<<<<< HEAD
-	list, ok := w.m[path]
-	if !ok {
-=======
 	entry := w.m[path]
 	if entry == nil {
->>>>>>> 697f1ee2
 		if err := w.w.Add(path); err != nil {
 			return errorchain.NewWithMessagef(heimdall.ErrInternal,
 				"listener registration for file %s failed", path).CausedBy(err)
 		}
 
-<<<<<<< HEAD
-		w.m[path] = []ChangeListener{cl}
-	} else {
-		w.m[path] = append(list, cl)
-=======
 		resolvedPath, err := filepath.EvalSymlinks(path)
 		if err != nil {
 			return errorchain.NewWithMessagef(heimdall.ErrInternal,
@@ -92,7 +76,6 @@
 		}
 	} else {
 		entry.listener = append(entry.listener, cl)
->>>>>>> 697f1ee2
 	}
 
 	return nil
@@ -152,8 +135,6 @@
 		return false, err
 	}
 
-<<<<<<< HEAD
-=======
 	w.mut.Lock()
 	defer w.mut.Unlock()
 
@@ -181,7 +162,6 @@
 	return w.w.Close()
 }
 
->>>>>>> 697f1ee2
 func (w *watcher) fireOnChange(evt fsnotify.Event) {
 	w.mut.Lock()
 	listeners := w.m[evt.Name].listener
