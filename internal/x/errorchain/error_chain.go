// Copyright 2022 Dimitrij Drus <dadrus@gmx.de>
//
// Licensed under the Apache License, Version 2.0 (the "License");
// you may not use this file except in compliance with the License.
// You may obtain a copy of the License at
//
//      http://www.apache.org/licenses/LICENSE-2.0
//
// Unless required by applicable law or agreed to in writing, software
// distributed under the License is distributed on an "AS IS" BASIS,
// WITHOUT WARRANTIES OR CONDITIONS OF ANY KIND, either express or implied.
// See the License for the specific language governing permissions and
// limitations under the License.
//
// SPDX-License-Identifier: Apache-2.0

package errorchain

import (
	"encoding/xml"
	"errors"
	"fmt"
	"reflect"
	"strings"

	"github.com/goccy/go-json"
	"github.com/iancoleman/strcase"
)

type element struct {
	err  error
	msg  string
	next *element
}

type ErrorChain struct { // nolint: errname
	head    *element
	tail    *element
	context any
}

func New(err error) *ErrorChain {
	chain := &ErrorChain{}

	return chain.causedBy(err, "")
}

func NewWithMessage(err error, message string) *ErrorChain {
	chain := &ErrorChain{}

	return chain.causedBy(err, message)
}

func NewWithMessagef(err error, format string, a ...any) *ErrorChain {
	chain := &ErrorChain{}

	return chain.causedBy(err, fmt.Sprintf(format, a...))
}

func (ec *ErrorChain) Error() string {
	var errs []string

	for c := ec.head; c != nil; c = c.next {
		if len(c.msg) == 0 {
			errs = append(errs, c.err.Error())
		} else {
			errs = append(errs, fmt.Sprintf("%s: %s", c.err.Error(), c.msg))
		}
	}

	return strings.Join(errs, ": ")
}

func (ec *ErrorChain) causedBy(err error, msg string) *ErrorChain {
	wrappedError := &element{err: err, msg: msg}

	if ec.head == nil {
		ec.head = wrappedError
		ec.tail = wrappedError

		return ec
	}

	ec.tail.next = wrappedError
	ec.tail = wrappedError

	return ec
}

func (ec *ErrorChain) CausedBy(err error) *ErrorChain {
	return ec.causedBy(err, "")
}

func (ec *ErrorChain) WithErrorContext(context any) *ErrorChain {
	ec.context = context

	return ec
}

func (ec *ErrorChain) Unwrap() error {
	if ec.head == nil || ec.head.next == nil {
		return nil
	}

	return &ErrorChain{
		head:    ec.head.next,
		tail:    ec.tail,
		context: ec.context,
	}
}

func (ec *ErrorChain) Is(target error) bool {
	if ec.head == nil {
		return false
	}

	return errors.Is(ec.head.err, target)
}

func (ec *ErrorChain) As(target any) bool {
	if ec.head == nil {
		return false
	}

	if ec.asTarget(target) {
		return true
	}

	return errors.As(ec.head.err, target)
}

func (ec *ErrorChain) asTarget(target any) bool {
	if ec.context == nil {
		return false
	}

	val := reflect.ValueOf(target)
	targetType := val.Type().Elem()

	if targetType.Kind() != reflect.Interface || !reflect.TypeOf(ec.context).AssignableTo(targetType) {
		return false
	}

	val.Elem().Set(reflect.ValueOf(ec.context))

	return true
}

func (ec *ErrorChain) ErrorContext() any {
	return ec.context
}

func (ec *ErrorChain) Errors() []error {
	var errs []error

	for c := ec.head; c != nil; c = c.next {
		errs = append(errs, c.err)
	}

	return errs
}

func (ec *ErrorChain) MarshalJSON() ([]byte, error) {
	return json.Marshal(
		message{
			Code:    strcase.ToLowerCamel(ec.head.err.Error()),
			Message: ec.head.msg,
		})
}

func (ec *ErrorChain) MarshalXML(encoder *xml.Encoder, start xml.StartElement) error {
	return encoder.Encode(
		message{
			XMLName: xml.Name{Local: "error"},
			Code:    strcase.ToLowerCamel(ec.head.err.Error()),
			Message: ec.head.msg,
		})
}

<<<<<<< HEAD
func (ec *ErrorChain) String() string {
	return fmt.Sprintf("%s: %s", ec.head.err.Error(), ec.head.msg)
}

type message struct {
=======
type message struct { //nolint:musttag
>>>>>>> 565ad9ef
	XMLName xml.Name `json:"-"`
	Code    string   `xml:"code" json:"code"`
	Message string   `xml:"message,omitempty" json:"message,omitempty"`
}<|MERGE_RESOLUTION|>--- conflicted
+++ resolved
@@ -177,15 +177,11 @@
 		})
 }
 
-<<<<<<< HEAD
 func (ec *ErrorChain) String() string {
 	return fmt.Sprintf("%s: %s", ec.head.err.Error(), ec.head.msg)
 }
 
-type message struct {
-=======
 type message struct { //nolint:musttag
->>>>>>> 565ad9ef
 	XMLName xml.Name `json:"-"`
 	Code    string   `xml:"code" json:"code"`
 	Message string   `xml:"message,omitempty" json:"message,omitempty"`
