// Copyright 2022 Dimitrij Drus <dadrus@gmx.de>
//
// Licensed under the Apache License, Version 2.0 (the "License");
// you may not use this file except in compliance with the License.
// You may obtain a copy of the License at
//
//      http://www.apache.org/licenses/LICENSE-2.0
//
// Unless required by applicable law or agreed to in writing, software
// distributed under the License is distributed on an "AS IS" BASIS,
// WITHOUT WARRANTIES OR CONDITIONS OF ANY KIND, either express or implied.
// See the License for the specific language governing permissions and
// limitations under the License.
//
// SPDX-License-Identifier: Apache-2.0

package errorchain

import (
	"encoding/xml"
	"errors"
	"fmt"
	"reflect"
	"strings"

	"github.com/goccy/go-json"
	"github.com/iancoleman/strcase"
)

type element struct {
	err  error
	msg  string
	next *element
}

type message struct { //nolint:musttag
	XMLName xml.Name `json:"-"`
	Code    string   `json:"code"              xml:"code"`
	Message string   `json:"message,omitempty" xml:"message,omitempty"`
}

type ErrorChain struct { // nolint: errname
	head    *element
	tail    *element
	context any
}

func New(err error) *ErrorChain {
	chain := &ErrorChain{}

	return chain.causedBy(err, "")
}

func NewWithMessage(err error, message string) *ErrorChain {
	chain := &ErrorChain{}

	return chain.causedBy(err, message)
}

func NewWithMessagef(err error, format string, a ...any) *ErrorChain {
	chain := &ErrorChain{}

	return chain.causedBy(err, fmt.Sprintf(format, a...))
}

func (ec *ErrorChain) Error() string {
	var errs []string

	for c := ec.head; c != nil; c = c.next {
		if len(c.msg) == 0 {
			errs = append(errs, c.err.Error())
		} else {
			errs = append(errs, fmt.Sprintf("%s: %s", c.err.Error(), c.msg))
		}
	}

	return strings.Join(errs, ": ")
}

func (ec *ErrorChain) CausedBy(err error) *ErrorChain {
	return ec.causedBy(err, "")
}

func (ec *ErrorChain) WithErrorContext(context any) *ErrorChain {
	ec.context = context

	return ec
}

func (ec *ErrorChain) Unwrap() error {
	if ec.head == nil || ec.head.next == nil {
		return nil
	}

	return &ErrorChain{
		head:    ec.head.next,
		tail:    ec.tail,
		context: ec.context,
	}
}

func (ec *ErrorChain) Is(target error) bool {
	if ec.head == nil {
		return false
	}

	return errors.Is(ec.head.err, target)
}

func (ec *ErrorChain) As(target any) bool {
	if ec.head == nil {
		return false
	}

	if ec.asTarget(target) {
		return true
	}

	return errors.As(ec.head.err, target)
}

func (ec *ErrorChain) ErrorContext() any {
	return ec.context
}

func (ec *ErrorChain) Errors() []error {
	var errs []error

	for c := ec.head; c != nil; c = c.next {
		errs = append(errs, c.err)
	}

	return errs
}

func (ec *ErrorChain) MarshalJSON() ([]byte, error) {
	return json.Marshal(
		message{
			Code:    strcase.ToLowerCamel(ec.head.err.Error()),
			Message: ec.firstMessage(),
		})
}

func (ec *ErrorChain) MarshalXML(encoder *xml.Encoder, _ xml.StartElement) error {
	return encoder.Encode(
		message{ //nolint:musttag
			XMLName: xml.Name{Local: "error"},
			Code:    strcase.ToLowerCamel(ec.head.err.Error()),
			Message: ec.firstMessage(),
		})
}

func (ec *ErrorChain) String() string {
	return ec.head.err.Error() + ": " + ec.firstMessage()
}

func (ec *ErrorChain) asTarget(target any) bool {
	if ec.context == nil {
		return false
	}

	val := reflect.ValueOf(target)
	targetType := val.Type().Elem()

	if targetType.Kind() != reflect.Interface || !reflect.TypeOf(ec.context).AssignableTo(targetType) {
		return false
	}

	val.Elem().Set(reflect.ValueOf(ec.context))

	return true
}

func (ec *ErrorChain) causedBy(err error, msg string) *ErrorChain {
	wrappedError := &element{err: err, msg: msg}

	if ec.head == nil {
		ec.head = wrappedError
		ec.tail = wrappedError

		return ec
	}

	ec.tail.next = wrappedError
	ec.tail = wrappedError

	return ec
<<<<<<< HEAD
=======
}

func (ec *ErrorChain) firstMessage() string {
	current := ec.head

	for current != nil {
		if len(current.msg) != 0 {
			return current.msg
		}

		if chained, ok := current.err.(*ErrorChain); ok { //nolint: errorlint
			msg := chained.firstMessage()
			if msg != chained.Error() {
				return msg
			}
		}

		if current.next == nil {
			return current.err.Error()
		}

		current = current.next
	}

	return "no details available"
>>>>>>> d55fd6b8
}<|MERGE_RESOLUTION|>--- conflicted
+++ resolved
@@ -185,8 +185,6 @@
 	ec.tail = wrappedError
 
 	return ec
-<<<<<<< HEAD
-=======
 }
 
 func (ec *ErrorChain) firstMessage() string {
@@ -212,5 +210,4 @@
 	}
 
 	return "no details available"
->>>>>>> d55fd6b8
 }