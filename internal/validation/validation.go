--- conflicted
+++ resolved
@@ -58,11 +58,7 @@
 	}
 
 	validate.RegisterTagNameFunc(func(fld reflect.StructField) string {
-<<<<<<< HEAD
-		return "'" + strings.SplitN(fld.Tag.Get("mapstructure"), ",", 2)[0] + "'" // nolint: mnd
-=======
 		return "'" + strings.SplitN(getTagValue(fld.Tag), ",", 2)[0] + "'" // nolint: mnd
->>>>>>> f808b039
 	})
 }
 
