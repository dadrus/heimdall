// Copyright 2022 Dimitrij Drus <dadrus@gmx.de>
//
// Licensed under the Apache License, Version 2.0 (the "License");
// you may not use this file except in compliance with the License.
// You may obtain a copy of the License at
//
//      http://www.apache.org/licenses/LICENSE-2.0
//
// Unless required by applicable law or agreed to in writing, software
// distributed under the License is distributed on an "AS IS" BASIS,
// WITHOUT WARRANTIES OR CONDITIONS OF ANY KIND, either express or implied.
// See the License for the specific language governing permissions and
// limitations under the License.
//
// SPDX-License-Identifier: Apache-2.0

package config

import (
	"fmt"
	"os"

	"github.com/mitchellh/mapstructure"

	"github.com/dadrus/heimdall/internal/config/parser"
)

type Configuration struct { //nolint:musttag
<<<<<<< HEAD
	Serve     ServeConfig     `koanf:"serve"`
	Cache     CacheProviders  `koanf:"cache"`
	Log       LoggingConfig   `koanf:"log"`
	Tracing   TracingConfig   `koanf:"tracing"`
	Metrics   MetricsConfig   `koanf:"metrics"`
	Profiling ProfilingConfig `koanf:"profiling"`
	Signer    SignerConfig    `koanf:"signer"`
	Rules     Rules           `koanf:"rules,omitempty"`
=======
	Serve      ServeConfig          `koanf:"serve"`
	Log        LoggingConfig        `koanf:"log"`
	Tracing    TracingConfig        `koanf:"tracing"`
	Metrics    MetricsConfig        `koanf:"metrics"`
	Profiling  ProfilingConfig      `koanf:"profiling"`
	Signer     SignerConfig         `koanf:"signer"`
	Cache      CacheConfig          `koanf:"cache"`
	Prototypes *MechanismPrototypes `koanf:"mechanisms,omitempty"`
	Default    *DefaultRule         `koanf:"default_rule,omitempty"`
	Providers  RuleProviders        `koanf:"providers,omitempty"`
>>>>>>> b4dde39c
}

func NewConfiguration(envPrefix EnvVarPrefix, configFile ConfigurationPath) (*Configuration, error) {
	// copy defaults
	result := defaultConfig()

	opts := []parser.Option{
		parser.WithDecodeHookFunc(mapstructure.StringToTimeDurationHookFunc()),
		parser.WithDecodeHookFunc(mapstructure.StringToSliceHookFunc(",")),
		parser.WithDecodeHookFunc(stringToByteSizeHookFunc()),
		parser.WithDecodeHookFunc(logLevelDecodeHookFunc),
		parser.WithDecodeHookFunc(logFormatDecodeHookFunc),
		parser.WithDecodeHookFunc(DecodeTLSCipherSuiteHookFunc),
		parser.WithDecodeHookFunc(DecodeTLSMinVersionHookFunc),
		parser.WithEnvPrefix(string(envPrefix)),
		parser.WithDefaultConfigFilename("heimdall.yaml"),
		parser.WithConfigFile(string(configFile)),
		parser.WithConfigValidator(ValidateConfig),
	}

	// if no config file provided, the lookup order for the heimdall.yaml file is:
	//
	// 1. current working directory
	// 2. $HOME/.config
	// 3. /etc/heimdall/
	pwd, err := os.Getwd()
	if err == nil {
		opts = append(opts, parser.WithConfigLookupDir(pwd))
	}

	homeDir, err := os.UserHomeDir()
	if err == nil {
		opts = append(opts, parser.WithConfigLookupDir(fmt.Sprintf("%s/.config/", homeDir)))
	}

	opts = append(opts, parser.WithConfigLookupDir("/etc/heimdall/"))

	err = parser.New(opts...).Load(&result)

	return &result, err
}<|MERGE_RESOLUTION|>--- conflicted
+++ resolved
@@ -26,27 +26,16 @@
 )
 
 type Configuration struct { //nolint:musttag
-<<<<<<< HEAD
-	Serve     ServeConfig     `koanf:"serve"`
-	Cache     CacheProviders  `koanf:"cache"`
-	Log       LoggingConfig   `koanf:"log"`
-	Tracing   TracingConfig   `koanf:"tracing"`
-	Metrics   MetricsConfig   `koanf:"metrics"`
-	Profiling ProfilingConfig `koanf:"profiling"`
-	Signer    SignerConfig    `koanf:"signer"`
-	Rules     Rules           `koanf:"rules,omitempty"`
-=======
 	Serve      ServeConfig          `koanf:"serve"`
 	Log        LoggingConfig        `koanf:"log"`
 	Tracing    TracingConfig        `koanf:"tracing"`
 	Metrics    MetricsConfig        `koanf:"metrics"`
 	Profiling  ProfilingConfig      `koanf:"profiling"`
 	Signer     SignerConfig         `koanf:"signer"`
-	Cache      CacheConfig          `koanf:"cache"`
+	Cache      CacheProviders       `koanf:"cache"`
 	Prototypes *MechanismPrototypes `koanf:"mechanisms,omitempty"`
 	Default    *DefaultRule         `koanf:"default_rule,omitempty"`
 	Providers  RuleProviders        `koanf:"providers,omitempty"`
->>>>>>> b4dde39c
 }
 
 func NewConfiguration(envPrefix EnvVarPrefix, configFile ConfigurationPath) (*Configuration, error) {
