--- conflicted
+++ resolved
@@ -35,13 +35,8 @@
 	}
 
 	// Assert all keys are lowercase
-<<<<<<< HEAD
-	for i := range keys {
-		if !isLower(keys[i]) {
-=======
 	for _, key := range parser.Keys() {
 		if !isLower(key) {
->>>>>>> 02d91d65
 			return nil, errorchain.NewWithMessagef(heimdall.ErrConfiguration,
 				"field %s does not have lowercase key, use the `koanf` tag", key)
 		}
