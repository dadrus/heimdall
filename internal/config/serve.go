// Copyright 2022 Dimitrij Drus <dadrus@gmx.de>
//
// Licensed under the Apache License, Version 2.0 (the "License");
// you may not use this file except in compliance with the License.
// You may obtain a copy of the License at
//
//      http://www.apache.org/licenses/LICENSE-2.0
//
// Unless required by applicable law or agreed to in writing, software
// distributed under the License is distributed on an "AS IS" BASIS,
// WITHOUT WARRANTIES OR CONDITIONS OF ANY KIND, either express or implied.
// See the License for the specific language governing permissions and
// limitations under the License.
//
// SPDX-License-Identifier: Apache-2.0

package config

import (
	"fmt"
	"time"

	"github.com/inhies/go-bytesize"
)

type ServeConfig struct {
	Host             string           `koanf:"host"`
	Port             int              `koanf:"port"`
	Timeout          Timeout          `koanf:"timeout"`
	BufferLimit      BufferLimit      `koanf:"buffer_limit"`
	ConnectionsLimit ConnectionsLimit `koanf:"connections_limit"`
	CORS             *CORS            `koanf:"cors,omitempty"`
	TLS              *TLS             `koanf:"tls,omitempty"`
	TrustedProxies   *[]string        `koanf:"trusted_proxies,omitempty"`
	Respond          RespondConfig    `koanf:"respond"`
}

func (c ServeConfig) Address() string { return fmt.Sprintf("%s:%d", c.Host, c.Port) }

type BufferLimit struct {
	Read  bytesize.ByteSize `koanf:"read"  mapstructure:"read"`
	Write bytesize.ByteSize `koanf:"write" mapstructure:"write"`
}

type Timeout struct {
	Read  time.Duration `koanf:"read,string"  mapstructure:"read"`
	Write time.Duration `koanf:"write,string" mapstructure:"write"`
	Idle  time.Duration `koanf:"idle,string"  mapstructure:"idle"`
}

type ConnectionsLimit struct {
	MaxPerHost     int `koanf:"max_per_host"`
	MaxIdle        int `koanf:"max_idle"`
	MaxIdlePerHost int `koanf:"max_idle_per_host"`
}

type CORS struct {
	AllowedOrigins   []string      `koanf:"allowed_origins"`
	AllowedMethods   []string      `koanf:"allowed_methods"`
	AllowedHeaders   []string      `koanf:"allowed_headers"`
	ExposedHeaders   []string      `koanf:"exposed_headers"`
	AllowCredentials bool          `koanf:"allow_credentials"`
	MaxAge           time.Duration `koanf:"max_age,string"`
}

<<<<<<< HEAD
type ServiceConfig struct {
	Host             string           `koanf:"host"`
	Port             int              `koanf:"port"`
	Timeout          Timeout          `koanf:"timeout"`
	BufferLimit      BufferLimit      `koanf:"buffer_limit"`
	ConnectionsLimit ConnectionsLimit `koanf:"connections_limit"`
	CORS             *CORS            `koanf:"cors,omitempty"`
	TLS              *TLS             `koanf:"tls,omitempty"             validate:"enforced=notnil"`
	TrustedProxies   []string         `koanf:"trusted_proxies,omitempty" validate:"enforced=secure_networks"`
	Respond          RespondConfig    `koanf:"respond"`
}

func (c ServiceConfig) Address() string { return fmt.Sprintf("%s:%d", c.Host, c.Port) }

type ServeConfig struct {
	Proxy      ServiceConfig `koanf:"proxy"`
	Decision   ServiceConfig `koanf:"decision"`
	Management ServiceConfig `koanf:"management"`
}

=======
>>>>>>> 02d91d65
type ResponseOverride struct {
	Code int `koanf:"code"`
}

type RespondConfig struct {
	Verbose bool `koanf:"verbose"`
	With    struct {
		Accepted            ResponseOverride `koanf:"accepted"`
		ArgumentError       ResponseOverride `koanf:"argument_error"`
		AuthenticationError ResponseOverride `koanf:"authentication_error"`
		AuthorizationError  ResponseOverride `koanf:"authorization_error"`
		CommunicationError  ResponseOverride `koanf:"communication_error"`
		InternalError       ResponseOverride `koanf:"internal_error"`
		NoRuleError         ResponseOverride `koanf:"no_rule_error"`
	} `koanf:"with"`
}<|MERGE_RESOLUTION|>--- conflicted
+++ resolved
@@ -31,7 +31,7 @@
 	ConnectionsLimit ConnectionsLimit `koanf:"connections_limit"`
 	CORS             *CORS            `koanf:"cors,omitempty"`
 	TLS              *TLS             `koanf:"tls,omitempty"`
-	TrustedProxies   *[]string        `koanf:"trusted_proxies,omitempty"`
+	TrustedProxies   []string         `koanf:"trusted_proxies,omitempty"`
 	Respond          RespondConfig    `koanf:"respond"`
 }
 
@@ -63,29 +63,6 @@
 	MaxAge           time.Duration `koanf:"max_age,string"`
 }
 
-<<<<<<< HEAD
-type ServiceConfig struct {
-	Host             string           `koanf:"host"`
-	Port             int              `koanf:"port"`
-	Timeout          Timeout          `koanf:"timeout"`
-	BufferLimit      BufferLimit      `koanf:"buffer_limit"`
-	ConnectionsLimit ConnectionsLimit `koanf:"connections_limit"`
-	CORS             *CORS            `koanf:"cors,omitempty"`
-	TLS              *TLS             `koanf:"tls,omitempty"             validate:"enforced=notnil"`
-	TrustedProxies   []string         `koanf:"trusted_proxies,omitempty" validate:"enforced=secure_networks"`
-	Respond          RespondConfig    `koanf:"respond"`
-}
-
-func (c ServiceConfig) Address() string { return fmt.Sprintf("%s:%d", c.Host, c.Port) }
-
-type ServeConfig struct {
-	Proxy      ServiceConfig `koanf:"proxy"`
-	Decision   ServiceConfig `koanf:"decision"`
-	Management ServiceConfig `koanf:"management"`
-}
-
-=======
->>>>>>> 02d91d65
 type ResponseOverride struct {
 	Code int `koanf:"code"`
 }
