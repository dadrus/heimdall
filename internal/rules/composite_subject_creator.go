--- conflicted
+++ resolved
@@ -41,15 +41,12 @@
 		sub, err = a.Execute(ctx)
 		if err != nil {
 			logger.Warn().Err(err).Msg("Pipeline step execution failed")
-<<<<<<< HEAD
-=======
 
 			if strings.Contains(err.Error(), "tls:") {
 				err = errorchain.New(heimdall.ErrInternal).CausedBy(err)
 
 				break
 			}
->>>>>>> a365f7bb
 
 			if idx < len(ca)-1 {
 				logger.Info().Msg("Falling back to next configured one.")
