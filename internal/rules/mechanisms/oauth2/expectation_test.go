--- conflicted
+++ resolved
@@ -69,12 +69,7 @@
 		issuer string
 		assert func(t *testing.T, err error)
 	}{
-<<<<<<< HEAD
-		{
-			uc:     "assertion fails on no match",
-=======
 		"assertion fails on no match": {
->>>>>>> 7699c380
 			exp:    Expectation{TrustedIssuers: []string{"bar"}},
 			issuer: "foo",
 			assert: func(t *testing.T, err error) {
@@ -83,12 +78,7 @@
 				require.Error(t, err)
 			},
 		},
-<<<<<<< HEAD
-		{
-			uc:     "assertion succeeds on match",
-=======
 		"assertion succeeds on match": {
->>>>>>> 7699c380
 			exp:    Expectation{TrustedIssuers: []string{"foo"}},
 			issuer: "foo",
 			assert: func(t *testing.T, err error) {
@@ -97,12 +87,7 @@
 				require.NoError(t, err)
 			},
 		},
-<<<<<<< HEAD
-		{
-			uc:     "assertion succeeds if no trusted issuer is specified",
-=======
 		"assertion succeeds if no trusted issuer is specified": {
->>>>>>> 7699c380
 			exp:    Expectation{},
 			issuer: "foo",
 			assert: func(t *testing.T, err error) {
