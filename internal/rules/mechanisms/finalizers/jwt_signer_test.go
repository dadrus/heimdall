--- conflicted
+++ resolved
@@ -404,12 +404,7 @@
 				assert.Equal(t, []*x509.Certificate{cert5}, signer.activeCertificateChain())
 			},
 		},
-<<<<<<< HEAD
-		{
-			uc: "with usable certificate including a full cert chain",
-=======
 		"with usable certificate including a full cert chain": {
->>>>>>> 7699c380
 			config: func(t *testing.T, wm *mocks.WatcherMock) *SignerConfig {
 				t.Helper()
 
@@ -433,12 +428,7 @@
 				assert.Equal(t, []*x509.Certificate{cert6, intCACert, rootCA.Certificate}, signer.activeCertificateChain())
 			},
 		},
-<<<<<<< HEAD
-		{
-			uc: "fails due to error while registering with file watcher",
-=======
 		"fails due to error while registering with file watcher": {
->>>>>>> 7699c380
 			config: func(t *testing.T, wm *mocks.WatcherMock) *SignerConfig {
 				t.Helper()
 
