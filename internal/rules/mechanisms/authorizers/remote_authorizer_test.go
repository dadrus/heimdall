// Copyright 2022 Dimitrij Drus <dadrus@gmx.de>
//
// Licensed under the Apache License, Version 2.0 (the "License");
// you may not use this file except in compliance with the License.
// You may obtain a copy of the License at
//
//      http://www.apache.org/licenses/LICENSE-2.0
//
// Unless required by applicable law or agreed to in writing, software
// distributed under the License is distributed on an "AS IS" BASIS,
// WITHOUT WARRANTIES OR CONDITIONS OF ANY KIND, either express or implied.
// See the License for the specific language governing permissions and
// limitations under the License.
//
// SPDX-License-Identifier: Apache-2.0

package authorizers

import (
	"context"
	"fmt"
	"io"
	"net/http"
	"net/http/httptest"
	"net/url"
	"strconv"
	"strings"
	"testing"
	"time"

	"github.com/goccy/go-json"
	"github.com/google/cel-go/cel"
	"github.com/stretchr/testify/assert"
	"github.com/stretchr/testify/mock"
	"github.com/stretchr/testify/require"

	"github.com/dadrus/heimdall/internal/cache"
	"github.com/dadrus/heimdall/internal/cache/mocks"
	"github.com/dadrus/heimdall/internal/heimdall"
	heimdallmocks "github.com/dadrus/heimdall/internal/heimdall/mocks"
	"github.com/dadrus/heimdall/internal/rules/endpoint"
	"github.com/dadrus/heimdall/internal/rules/mechanisms/cellib"
	"github.com/dadrus/heimdall/internal/rules/mechanisms/subject"
	"github.com/dadrus/heimdall/internal/rules/mechanisms/template"
	"github.com/dadrus/heimdall/internal/rules/mechanisms/values"
	"github.com/dadrus/heimdall/internal/x"
	"github.com/dadrus/heimdall/internal/x/testsupport"
)

func TestCreateRemoteAuthorizer(t *testing.T) {
	t.Parallel()

	for _, tc := range []struct {
		uc     string
		id     string
		config []byte
		assert func(t *testing.T, err error, auth *remoteAuthorizer)
	}{
		{
			uc: "configuration with unknown properties",
			config: []byte(`
endpoint:
  url: http://foo.bar
foo: bar
`),
			assert: func(t *testing.T, err error, auth *remoteAuthorizer) {
				t.Helper()

				require.Error(t, err)
				require.ErrorIs(t, err, heimdall.ErrConfiguration)
				assert.Contains(t, err.Error(), "failed decoding")
			},
		},
		{
			uc: "configuration with invalid endpoint config",
			config: []byte(`
endpoint:
  method: FOO
payload: FooBar
`),
			assert: func(t *testing.T, err error, auth *remoteAuthorizer) {
				t.Helper()

				require.Error(t, err)
				require.ErrorIs(t, err, heimdall.ErrConfiguration)
				assert.Contains(t, err.Error(), "'endpoint'.'url' is a required field")
			},
		},
		{
			uc: "configuration without both payload and header",
			config: []byte(`
endpoint:
  url: http://foo.bar
`),
			assert: func(t *testing.T, err error, auth *remoteAuthorizer) {
				t.Helper()

				require.Error(t, err)
				require.ErrorIs(t, err, heimdall.ErrConfiguration)
				assert.Contains(t, err.Error(), "'payload' is a required field as long as endpoint.headers")
			},
		},
		{
			uc: "configuration with endpoint and payload",
			id: "authz",
			config: []byte(`
endpoint:
  url: http://foo.bar
payload: "{{ .Subject.ID }}"
`),
			assert: func(t *testing.T, err error, auth *remoteAuthorizer) {
				t.Helper()

				require.NoError(t, err)

				require.NotNil(t, auth)
				require.NotNil(t, auth.payload)
				val, err := auth.payload.Render(map[string]any{
					"Subject": &subject.Subject{ID: "bar"},
				})
				require.NoError(t, err)
				assert.Equal(t, "bar", val)
				assert.Empty(t, auth.headersForUpstream)
				assert.Zero(t, auth.ttl)

				assert.Equal(t, "authz", auth.ID())
				assert.False(t, auth.ContinueOnError())
			},
		},
		{
			uc: "configuration with endpoint and endpoint header",
			id: "authz",
			config: []byte(`
endpoint:
  url: http://foo.bar
  headers:
    X-My-Header: Foo
`),
			assert: func(t *testing.T, err error, auth *remoteAuthorizer) {
				t.Helper()

				require.NoError(t, err)

				require.NotNil(t, auth)
				require.Equal(t, "Foo", auth.e.Headers["X-My-Header"])
				assert.Nil(t, auth.payload)
				assert.Empty(t, auth.headersForUpstream)
				assert.Zero(t, auth.ttl)

				assert.Equal(t, "authz", auth.ID())
				assert.False(t, auth.ContinueOnError())
			},
		},
		{
			uc: "configuration with invalid expression",
			id: "authz",
			config: []byte(`
endpoint:
  url: http://foo.bar
payload: "{{ .Subject.ID }}"
expressions:
  - expression: "foo == 'bar'"
`),
			assert: func(t *testing.T, err error, auth *remoteAuthorizer) {
				t.Helper()

				require.Error(t, err)
				require.ErrorIs(t, err, heimdall.ErrConfiguration)
				assert.Contains(t, err.Error(), "failed to compile")
			},
		},
		{
			uc: "full configuration",
			id: "authz",
			config: []byte(`
endpoint:
  url: http://foo.bar/test
payload: "{{ .Subject.ID }}: {{ splitList \"/\" .Request.URL.Path | atIndex -1 }}"
expressions:
  - expression: "Payload.foo == 'bar'"
forward_response_headers_to_upstream:
  - Foo
  - Bar
cache_ttl: 5s
values:
  foo: "{{ .Subject.ID }}"
`),
			assert: func(t *testing.T, err error, auth *remoteAuthorizer) {
				t.Helper()

				require.NoError(t, err)

				ctx := heimdallmocks.NewContextMock(t)
				ctx.EXPECT().AppContext().Return(context.Background()).Maybe()

				rfunc := heimdallmocks.NewRequestFunctionsMock(t)

				require.NotNil(t, auth)
				require.NotNil(t, auth.payload)
				val, err := auth.payload.Render(map[string]any{
					"Subject": &subject.Subject{ID: "bar"},
					"Request": &heimdall.Request{
						RequestFunctions: rfunc,
						URL:              &url.URL{Scheme: "http", Host: "foo.bar", Path: "/foo/bar"},
					},
				})
				require.NoError(t, err)
				require.NotEmpty(t, auth.expressions)
				err = auth.expressions.eval(map[string]any{
					"Payload": map[string]any{"foo": "bar"},
				}, auth)
				require.NoError(t, err)
				assert.Equal(t, "bar: bar", val)
				assert.Len(t, auth.headersForUpstream, 2)
				assert.Contains(t, auth.headersForUpstream, "Foo")
				assert.Contains(t, auth.headersForUpstream, "Bar")
				assert.NotNil(t, auth.ttl)
				assert.Equal(t, 5*time.Second, auth.ttl)

				res, err := auth.v.Render(map[string]any{
					"Subject": &subject.Subject{ID: "bar"},
				})
				require.NoError(t, err)
				assert.Equal(t, map[string]string{"foo": "bar"}, res)

				assert.Equal(t, "authz", auth.ID())
				assert.False(t, auth.ContinueOnError())
			},
		},
	} {
		t.Run("case="+tc.uc, func(t *testing.T) {
			conf, err := testsupport.DecodeTestConfig(tc.config)
			require.NoError(t, err)

			// WHEN
			auth, err := newRemoteAuthorizer(tc.id, conf)

			// THEN
			tc.assert(t, err, auth)
		})
	}
}

func TestCreateRemoteAuthorizerFromPrototype(t *testing.T) {
	t.Parallel()

	for _, tc := range []struct {
		uc              string
		id              string
		prototypeConfig []byte
		config          []byte
		assert          func(t *testing.T, err error, prototype *remoteAuthorizer, configured *remoteAuthorizer)
	}{
		{
			uc: "without new configuration",
			id: "authz1",
			prototypeConfig: []byte(`
endpoint:
  url: http://foo.bar
payload: bar
`),
			assert: func(t *testing.T, err error, prototype *remoteAuthorizer, configured *remoteAuthorizer) {
				t.Helper()

				require.NoError(t, err)

				assert.Equal(t, prototype, configured)
				assert.Equal(t, "authz1", configured.ID())
				assert.False(t, configured.ContinueOnError())
			},
		},
		{
			uc: "with empty configuration",
			id: "authz2",
			prototypeConfig: []byte(`
endpoint:
  url: http://foo.bar
payload: bar
`),
			config: []byte(``),
			assert: func(t *testing.T, err error, prototype *remoteAuthorizer, configured *remoteAuthorizer) {
				t.Helper()

				require.NoError(t, err)

				assert.Equal(t, prototype, configured)
				assert.Equal(t, "authz2", configured.ID())
				assert.False(t, configured.ContinueOnError())
			},
		},
		{
			uc: "with unknown properties",
			prototypeConfig: []byte(`
endpoint:
  url: http://foo.bar
payload: bar
`),
			config: []byte(`
foo: bar
`),
			assert: func(t *testing.T, err error, prototype *remoteAuthorizer, configured *remoteAuthorizer) {
				t.Helper()

				require.Error(t, err)
				require.ErrorIs(t, err, heimdall.ErrConfiguration)
				assert.Contains(t, err.Error(), "failed decoding")
			},
		},
		{
			uc: "with overridden empty payload",
			id: "authz3",
			prototypeConfig: []byte(`
endpoint:
  url: http://foo.bar
payload: bar
`),
			config: []byte(`
payload: ""
cache_ttl: 1s
`),
			assert: func(t *testing.T, err error, prototype *remoteAuthorizer, configured *remoteAuthorizer) {
				t.Helper()

				require.NoError(t, err)

				assert.NotEqual(t, prototype, configured)
				assert.NotNil(t, configured)
				assert.Equal(t, prototype.e, configured.e)
				assert.Equal(t, prototype.id, configured.id)
				assert.Equal(t, prototype.payload, configured.payload)
				assert.Equal(t, prototype.expressions, configured.expressions)
				assert.Empty(t, configured.headersForUpstream)
				assert.NotNil(t, configured.ttl)
				assert.Equal(t, "authz3", configured.ID())
				assert.False(t, configured.ContinueOnError())
			},
		},
		{
			uc: "with invalid new expression",
			id: "authz",
			prototypeConfig: []byte(`
endpoint:
  url: http://foo.bar
payload: bar
`),
			config: []byte(`
expressions:
  - expression: "foo == 'bar'"
`),
			assert: func(t *testing.T, err error, prototype *remoteAuthorizer, configured *remoteAuthorizer) {
				t.Helper()

				require.Error(t, err)
				require.ErrorIs(t, err, heimdall.ErrConfiguration)
				assert.Contains(t, err.Error(), "failed to compile")
			},
		},
		{
			uc: "with everything possible, but values reconfigured",
			id: "authz4",
			prototypeConfig: []byte(`
endpoint:
  url: http://foo.bar
  headers:
    Foo: Bar
values:
  foo: bar
`),
			config: []byte(`
payload: Baz
forward_response_headers_to_upstream:
  - Bar
  - Foo
expressions:
  - expression: "Payload.foo == 'bar'"
cache_ttl: 15s
`),
			assert: func(t *testing.T, err error, prototype *remoteAuthorizer, configured *remoteAuthorizer) {
				t.Helper()

				require.NoError(t, err)

				assert.NotEqual(t, prototype, configured)
				assert.NotNil(t, configured)
				assert.Equal(t, prototype.e, configured.e)
				assert.Equal(t, prototype.id, configured.id)
				require.NotNil(t, configured.payload)
				val, err := configured.payload.Render(nil)
				require.NoError(t, err)
				assert.Empty(t, prototype.expressions)
				require.NotEmpty(t, configured.expressions)
				err = configured.expressions.eval(map[string]any{
					"Payload": map[string]any{"foo": "bar"},
				}, configured)
				require.NoError(t, err)
				assert.Equal(t, "Baz", val)
				assert.Len(t, configured.headersForUpstream, 2)
				assert.Contains(t, configured.headersForUpstream, "Bar")
				assert.Contains(t, configured.headersForUpstream, "Foo")
				assert.Equal(t, 15*time.Second, configured.ttl)

				assert.NotEqual(t, prototype.ttl, configured.ttl)
				assert.Equal(t, prototype.v, configured.v)
				assert.NotEqual(t, prototype.headersForUpstream, configured.headersForUpstream)
				assert.NotEqual(t, prototype.payload, configured.payload)
				assert.Equal(t, "authz4", configured.ID())
				assert.False(t, configured.ContinueOnError())
			},
		},
		{
			uc: "with everything possible",
			id: "authz4",
			prototypeConfig: []byte(`
endpoint:
  url: http://foo.bar
  headers:
    Foo: Bar
values:
  foo: bar
`),
			config: []byte(`
values:
  bar: foo
payload: Baz
forward_response_headers_to_upstream:
  - Bar
  - Foo
expressions:
  - expression: "Payload.foo == 'bar'"
cache_ttl: 15s
`),
			assert: func(t *testing.T, err error, prototype *remoteAuthorizer, configured *remoteAuthorizer) {
				t.Helper()

				require.NoError(t, err)

				assert.NotEqual(t, prototype, configured)
				assert.NotNil(t, configured)
				assert.Equal(t, prototype.e, configured.e)
				assert.Equal(t, prototype.e.URL, configured.e.URL)
				assert.Equal(t, prototype.e.Headers, configured.e.Headers)
				assert.NotEqual(t, prototype.v, configured.v)

				res, err := configured.v.Render(map[string]any{})
				require.NoError(t, err)
				assert.Equal(t, map[string]string{"bar": "foo", "foo": "bar"}, res)
				assert.Equal(t, prototype.id, configured.id)
				require.NotNil(t, configured.payload)
				val, err := configured.payload.Render(nil)
				require.NoError(t, err)
				assert.Empty(t, prototype.expressions)
				require.NotEmpty(t, configured.expressions)
				err = configured.expressions.eval(map[string]any{
					"Payload": map[string]any{"foo": "bar"},
				}, configured)
				require.NoError(t, err)
				assert.Equal(t, "Baz", val)
				assert.Len(t, configured.headersForUpstream, 2)
				assert.Contains(t, configured.headersForUpstream, "Bar")
				assert.Contains(t, configured.headersForUpstream, "Foo")
				assert.Equal(t, 15*time.Second, configured.ttl)

				assert.NotEqual(t, prototype.ttl, configured.ttl)
				assert.NotEqual(t, prototype.headersForUpstream, configured.headersForUpstream)
				assert.NotEqual(t, prototype.payload, configured.payload)
				assert.Equal(t, "authz4", configured.ID())
				assert.False(t, configured.ContinueOnError())
			},
		},
	} {
		t.Run("case="+tc.uc, func(t *testing.T) {
			pc, err := testsupport.DecodeTestConfig(tc.prototypeConfig)
			require.NoError(t, err)

			conf, err := testsupport.DecodeTestConfig(tc.config)
			require.NoError(t, err)

			prototype, err := newRemoteAuthorizer(tc.id, pc)
			require.NoError(t, err)

			// WHEN
			auth, err := prototype.WithConfig(conf)

			// THEN
			var (
				locAuth *remoteAuthorizer
				ok      bool
			)

			if err == nil {
				locAuth, ok = auth.(*remoteAuthorizer)
				require.True(t, ok)
			}

			tc.assert(t, err, prototype, locAuth)
		})
	}
}

func TestRemoteAuthorizerExecute(t *testing.T) {
	t.Parallel()

	var (
		authorizationEndpointCalled bool
		checkRequest                func(req *http.Request)

		responseHeaders     map[string]string
		responseContentType string
		responseContent     []byte
		responseCode        int
	)

	env, err := cel.NewEnv(cellib.Library())
	require.NoError(t, err)

	srv := httptest.NewServer(http.HandlerFunc(func(w http.ResponseWriter, r *http.Request) {
		authorizationEndpointCalled = true

		checkRequest(r)

		for hn, hv := range responseHeaders {
			w.Header().Set(hn, hv)
		}

		if responseContent != nil {
			w.Header().Set("Content-Type", responseContentType)
			w.Header().Set("Content-Length", strconv.Itoa(len(responseContent)))
			_, err := w.Write(responseContent)
			require.NoError(t, err)
		}

		w.WriteHeader(responseCode)
	}))
	defer srv.Close()

	for _, tc := range []struct {
		uc               string
		authorizer       *remoteAuthorizer
		subject          *subject.Subject
		instructServer   func(t *testing.T)
		configureContext func(t *testing.T, ctx *heimdallmocks.ContextMock)
		configureCache   func(t *testing.T, cch *mocks.CacheMock, authorizer *remoteAuthorizer, sub *subject.Subject)
		assert           func(t *testing.T, err error, sub *subject.Subject)
	}{
		{
			uc: "successful with payload and with header, without payload from server and without header " +
				"forwarding and with disabled cache",
			authorizer: &remoteAuthorizer{
				e: endpoint.Endpoint{
					URL:     srv.URL,
					Headers: map[string]string{"Foo-Bar": "{{ .Subject.Attributes.bar }}"},
				},
				v: func() values.Values {
					tpl, _ := template.New("bar")

					return values.Values{"foo": tpl}
				}(),
				payload: func() template.Template {
					tpl, _ := template.New("{{ .Subject.ID }}-{{ .Values.foo }}")

					return tpl
				}(),
			},
			subject: &subject.Subject{
				ID:         "my-id",
				Attributes: map[string]any{"bar": "baz"},
			},
			instructServer: func(t *testing.T) {
				t.Helper()

				responseCode = http.StatusOK

				checkRequest = func(req *http.Request) {
					t.Helper()

					assert.Equal(t, "POST", req.Method)
					assert.Equal(t, "baz", req.Header.Get("Foo-Bar"))
					assert.Empty(t, req.Header.Get("Content-Type"))
					assert.Empty(t, req.Header.Get("Accept"))

					data, err := io.ReadAll(req.Body)
					require.NoError(t, err)

					assert.Equal(t, "my-id-bar", string(data))
				}
			},
			configureContext: func(t *testing.T, ctx *heimdallmocks.ContextMock) {
				t.Helper()

				ctx.EXPECT().Request().Return(nil)
			},
			assert: func(t *testing.T, err error, sub *subject.Subject) {
				t.Helper()

				require.NoError(t, err)

				assert.True(t, authorizationEndpointCalled)
				assert.Len(t, sub.Attributes, 1)
				assert.Equal(t, "baz", sub.Attributes["bar"])
			},
		},
		{
			uc: "successful with json payload and with header, with json payload from server and with header" +
				" forwarding and with disabled cache",
			authorizer: &remoteAuthorizer{
				id: "authorizer",
				e: endpoint.Endpoint{
					URL: srv.URL,
					Headers: map[string]string{
						"Content-Type": "application/json",
						"Accept":       "application/json",
						"Foo-Bar":      "{{ .Subject.Attributes.bar }}",
					},
				},
				payload: func() template.Template {
					tpl, _ := template.New(`{ "user_id": {{ quote .Subject.ID }} }`)

					return tpl
				}(),
				headersForUpstream: []string{"X-Foo-Bar", "X-Bar-Foo"},
			},
			subject: &subject.Subject{
				ID:         "my-id",
				Attributes: map[string]any{"bar": "baz"},
			},
			instructServer: func(t *testing.T) {
				t.Helper()

				checkRequest = func(req *http.Request) {
					t.Helper()

					assert.Equal(t, "POST", req.Method)
					assert.Equal(t, "baz", req.Header.Get("Foo-Bar"))
					assert.Equal(t, "application/json", req.Header.Get("Content-Type"))
					assert.Equal(t, "application/json", req.Header.Get("Accept"))

					data, err := io.ReadAll(req.Body)
					require.NoError(t, err)

					var mapData map[string]string

					err = json.Unmarshal(data, &mapData)
					require.NoError(t, err)

					assert.Len(t, mapData, 1)
					assert.Equal(t, "my-id", mapData["user_id"])
				}

				responseCode = http.StatusOK
				rawData, err := json.Marshal(map[string]any{
					"access_granted": true,
					"permissions":    []string{"read_foo", "write_foo"},
					"groups":         []string{"Foo-Users"},
				})
				require.NoError(t, err)
				responseContent = rawData
				responseContentType = "application/json"
				responseHeaders = map[string]string{"X-Foo-Bar": "HeyFoo"}
			},
			configureContext: func(t *testing.T, ctx *heimdallmocks.ContextMock) {
				t.Helper()

				ctx.EXPECT().AddHeaderForUpstream("X-Foo-Bar", "HeyFoo")
				ctx.EXPECT().Request().Return(nil)
			},
			assert: func(t *testing.T, err error, sub *subject.Subject) {
				t.Helper()

				require.NoError(t, err)

				assert.True(t, authorizationEndpointCalled)
				assert.Len(t, sub.Attributes, 2)
				assert.Equal(t, "baz", sub.Attributes["bar"])

				attrs := sub.Attributes["authorizer"]
				assert.NotEmpty(t, attrs)
				authorizerAttrs, ok := attrs.(map[string]any)
				require.True(t, ok)
				assert.Len(t, authorizerAttrs, 3)
				assert.Equal(t, true, authorizerAttrs["access_granted"]) //nolint:testifylint
				assert.Len(t, authorizerAttrs["permissions"], 2)
				assert.Contains(t, authorizerAttrs["permissions"], "read_foo")
				assert.Contains(t, authorizerAttrs["permissions"], "write_foo")
				assert.Len(t, authorizerAttrs["groups"], 1)
				assert.Contains(t, authorizerAttrs["groups"], "Foo-Users")
			},
		},
		{
			uc: "successful with www-form-urlencoded payload and without header, without payload from server " +
				"and with header forwarding and with failing cache hit",
			authorizer: &remoteAuthorizer{
				id: "authorizer",
				e: endpoint.Endpoint{
					URL: srv.URL,
					Headers: map[string]string{
						"Content-Type": "application/x-www-form-urlencoded",
					},
				},
				v: func() values.Values {
					tpl, _ := template.New("foo")

					return values.Values{"foo": tpl}
				}(),
				payload: func() template.Template {
					tpl, _ := template.New(`user_id={{ urlenc .Subject.ID }}&{{ .Subject.Attributes.bar }}={{ .Values.foo }}`)

					return tpl
				}(),
				headersForUpstream: []string{"X-Foo-Bar", "X-Bar-Foo"},
				ttl:                20 * time.Second,
			},
			subject: &subject.Subject{
				ID:         "my id",
				Attributes: map[string]any{"bar": "baz"},
			},
			instructServer: func(t *testing.T) {
				t.Helper()

				checkRequest = func(req *http.Request) {
					t.Helper()

					assert.Equal(t, "POST", req.Method)
					assert.Equal(t, "application/x-www-form-urlencoded", req.Header.Get("Content-Type"))

					data, err := io.ReadAll(req.Body)
					require.NoError(t, err)

					formValues, err := url.ParseQuery(string(data))
					require.NoError(t, err)

					assert.Len(t, formValues, 2)
					assert.Equal(t, []string{"my id"}, formValues["user_id"])
					assert.Equal(t, []string{"foo"}, formValues["baz"])
				}

				responseCode = http.StatusOK
				responseHeaders = map[string]string{"X-Foo-Bar": "HeyFoo"}
			},
			configureContext: func(t *testing.T, ctx *heimdallmocks.ContextMock) {
				t.Helper()

				ctx.EXPECT().AddHeaderForUpstream("X-Foo-Bar", "HeyFoo")
				ctx.EXPECT().Request().Return(nil)
			},
			configureCache: func(t *testing.T, cch *mocks.CacheMock, auth *remoteAuthorizer, sub *subject.Subject) {
				t.Helper()

<<<<<<< HEAD
				cacheKey := auth.calculateCacheKey(sub)

				cch.EXPECT().Get(mock.Anything, cacheKey).Return(nil)
				cch.EXPECT().Set(mock.Anything, cacheKey,
=======
				cch.EXPECT().Get(mock.Anything, mock.Anything).Return(nil)
				cch.EXPECT().Set(mock.Anything, mock.Anything,
>>>>>>> b4dde39c
					mock.MatchedBy(func(val *authorizationInformation) bool {
						return val != nil && val.payload == nil && len(val.headers.Get("X-Foo-Bar")) != 0
					}), auth.ttl)
			},
			assert: func(t *testing.T, err error, sub *subject.Subject) {
				t.Helper()

				require.NoError(t, err)

				assert.True(t, authorizationEndpointCalled)
				assert.Len(t, sub.Attributes, 1)
				assert.Equal(t, "baz", sub.Attributes["bar"])

				assert.Empty(t, sub.Attributes["authorizer"])
			},
		},
		{
			uc: "successful without headers and payload and with cache",
			authorizer: &remoteAuthorizer{
				id: "authorizer",
				e: endpoint.Endpoint{
					URL:     fmt.Sprintf("%s/{{ .Subject.ID }}", srv.URL),
					Headers: map[string]string{"Accept": "application/x-www-form-urlencoded"},
				},
				ttl: 10 * time.Second,
			},
			subject: &subject.Subject{
				ID:         "foobar",
				Attributes: map[string]any{"bar": "baz"},
			},
			instructServer: func(t *testing.T) {
				t.Helper()

				checkRequest = func(req *http.Request) {
					t.Helper()

					assert.Equal(t, "POST", req.Method)
					assert.Equal(t, "application/x-www-form-urlencoded", req.Header.Get("Accept"))
					assert.True(t, strings.HasSuffix(req.URL.Path, "/foobar"))
				}

				responseCode = http.StatusOK
			},
			configureContext: func(t *testing.T, ctx *heimdallmocks.ContextMock) {
				t.Helper()

				ctx.EXPECT().Request().Return(nil)
			},
			configureCache: func(t *testing.T, cch *mocks.CacheMock, auth *remoteAuthorizer, sub *subject.Subject) {
				t.Helper()

				cacheKey := auth.calculateCacheKey(sub, nil, "")

				cch.EXPECT().Get(mock.Anything, cacheKey).Return(nil)
				cch.EXPECT().Set(mock.Anything, cacheKey, mock.Anything, auth.ttl)
			},
			assert: func(t *testing.T, err error, sub *subject.Subject) {
				t.Helper()

				require.NoError(t, err)

				assert.True(t, authorizationEndpointCalled)
				assert.Len(t, sub.Attributes, 1)
				assert.Equal(t, "baz", sub.Attributes["bar"])

				assert.Empty(t, sub.Attributes["authorizer"])
			},
		},
		{
			uc: "successfully reuse cache",
			authorizer: &remoteAuthorizer{
				id: "authorizer",
				e: endpoint.Endpoint{
					URL: srv.URL,
					Headers: map[string]string{
						"Content-Type": "application/x-www-form-urlencoded",
						"Foo-Bar":      "{{ .Subject.Attributes.bar }}",
					},
				},
				payload: func() template.Template {
					tpl, _ := template.New(`user_id={{ urlenc .Subject.ID }}&{{ urlenc .Subject.Attributes.bar }}=foo`)

					return tpl
				}(),
				headersForUpstream: []string{"X-Foo-Bar", "X-Bar-Foo"},
				ttl:                20 * time.Second,
			},
			subject: &subject.Subject{
				ID:         "my id",
				Attributes: map[string]any{"bar": "baz"},
			},
			configureContext: func(t *testing.T, ctx *heimdallmocks.ContextMock) {
				t.Helper()

				ctx.EXPECT().AddHeaderForUpstream("X-Foo-Bar", "HeyFoo")
				ctx.EXPECT().AddHeaderForUpstream("X-Bar-Foo", "HeyBar")
				ctx.EXPECT().Request().Return(nil)
			},
			configureCache: func(t *testing.T, cch *mocks.CacheMock, auth *remoteAuthorizer, sub *subject.Subject) {
				t.Helper()

				cch.EXPECT().Get(mock.Anything, mock.Anything).Return(&authorizationInformation{
					headers: http.Header{
						"X-Foo-Bar": {"HeyFoo"},
						"X-Bar-Foo": {"HeyBar"},
					},
					payload: map[string]string{"foo": "bar"},
				})
			},
			assert: func(t *testing.T, err error, sub *subject.Subject) {
				t.Helper()

				require.NoError(t, err)

				assert.False(t, authorizationEndpointCalled)
				assert.Len(t, sub.Attributes, 2)
				assert.Equal(t, "baz", sub.Attributes["bar"])

				attrs := sub.Attributes["authorizer"]
				assert.NotEmpty(t, attrs)
				authorizerAttrs, ok := attrs.(map[string]string)
				require.True(t, ok)
				assert.Len(t, authorizerAttrs, 1)
				assert.Equal(t, "bar", authorizerAttrs["foo"])
			},
		},
		{
			uc: "cache with bad object in cache",
			authorizer: &remoteAuthorizer{
				id: "authorizer",
				e: endpoint.Endpoint{
					URL: srv.URL,
					Headers: map[string]string{
						"Content-Type": "application/x-www-form-urlencoded",
						"Foo-Bar":      "{{ .Subject.Attributes.bar }}",
					},
				},
				payload: func() template.Template {
					tpl, _ := template.New(`user_id={{ urlenc .Subject.ID }}&{{ urlenc .Subject.Attributes.bar }}=foo`)

					return tpl
				}(),
				headersForUpstream: []string{"X-Foo-Bar", "X-Bar-Foo"},
				ttl:                20 * time.Second,
			},
			subject: &subject.Subject{
				ID:         "my id",
				Attributes: map[string]any{"bar": "baz"},
			},
			configureContext: func(t *testing.T, ctx *heimdallmocks.ContextMock) {
				t.Helper()

				ctx.EXPECT().AddHeaderForUpstream("X-Foo-Bar", "HeyFoo")
				ctx.EXPECT().Request().Return(nil)
			},
			configureCache: func(t *testing.T, cch *mocks.CacheMock, auth *remoteAuthorizer, sub *subject.Subject) {
				t.Helper()

				cch.EXPECT().Get(mock.Anything, mock.Anything).Return("Hello Foo")
				cch.EXPECT().Delete(mock.Anything, mock.Anything)
				cch.EXPECT().Set(mock.Anything, mock.Anything, mock.Anything, auth.ttl)
			},
			instructServer: func(t *testing.T) {
				t.Helper()

				responseCode = http.StatusOK
				responseHeaders = map[string]string{"X-Foo-Bar": "HeyFoo"}

				rawData, err := json.Marshal(map[string]any{
					"access_granted": true,
				})
				require.NoError(t, err)
				responseContent = rawData
				responseContentType = "application/json"
			},
			assert: func(t *testing.T, err error, sub *subject.Subject) {
				t.Helper()

				require.NoError(t, err)

				assert.True(t, authorizationEndpointCalled)
				assert.Len(t, sub.Attributes, 2)
				assert.Equal(t, "baz", sub.Attributes["bar"])

				assert.Len(t, sub.Attributes["authorizer"], 1)
			},
		},
		{
			uc: "with failed authorization",
			authorizer: &remoteAuthorizer{
				id: "authz",
				e: endpoint.Endpoint{
					URL:     srv.URL,
					Headers: map[string]string{"X-User-ID": "{{ .Subject.ID }}"},
				},
			},
			subject: &subject.Subject{ID: "foo"},
			instructServer: func(t *testing.T) {
				t.Helper()

				checkRequest = func(req *http.Request) {
					assert.Equal(t, "foo", req.Header.Get("X-User-ID"))
				}

				responseCode = http.StatusUnauthorized
			},
			configureContext: func(t *testing.T, ctx *heimdallmocks.ContextMock) {
				t.Helper()

				ctx.EXPECT().Request().Return(nil)
			},
			assert: func(t *testing.T, err error, sub *subject.Subject) {
				t.Helper()

				require.Error(t, err)

				require.ErrorIs(t, err, heimdall.ErrAuthorization)
				assert.Contains(t, err.Error(), "authorization failed")

				var identifier interface{ ID() string }
				require.ErrorAs(t, err, &identifier)
				assert.Equal(t, "authz", identifier.ID())
			},
		},
		{
			uc: "with unsupported response content type",
			authorizer: &remoteAuthorizer{
				id: "foo",
				e: endpoint.Endpoint{
					URL:     srv.URL,
					Headers: map[string]string{"X-User-ID": "{{ .Subject.ID }}"},
				},
			},
			subject: &subject.Subject{ID: "foo", Attributes: map[string]any{}},
			instructServer: func(t *testing.T) {
				t.Helper()

				responseContent = []byte("Hi Foo")
				responseContentType = "text/text"
				responseCode = http.StatusOK
			},
			configureContext: func(t *testing.T, ctx *heimdallmocks.ContextMock) {
				t.Helper()

				ctx.EXPECT().Request().Return(nil)
			},
			assert: func(t *testing.T, err error, sub *subject.Subject) {
				t.Helper()

				require.NoError(t, err)

				assert.True(t, authorizationEndpointCalled)
				assert.Equal(t, "Hi Foo", sub.Attributes["foo"])
			},
		},
		{
			uc: "with communication error (dns)",
			authorizer: &remoteAuthorizer{
				id: "authz",
				e:  endpoint.Endpoint{URL: "http://heimdall.test.local"},
				payload: func() template.Template {
					tpl, _ := template.New("bar")

					return tpl
				}(),
			},
			subject: &subject.Subject{ID: "foo"},
			configureContext: func(t *testing.T, ctx *heimdallmocks.ContextMock) {
				t.Helper()

				ctx.EXPECT().Request().Return(nil)
			},
			assert: func(t *testing.T, err error, sub *subject.Subject) {
				t.Helper()

				require.Error(t, err)
				require.ErrorIs(t, err, heimdall.ErrCommunication)
				assert.Contains(t, err.Error(), "endpoint failed")

				assert.False(t, authorizationEndpointCalled)

				var identifier interface{ ID() string }
				require.ErrorAs(t, err, &identifier)
				assert.Equal(t, "authz", identifier.ID())
			},
		},
		{
			uc:         "with error due to nil subject",
			authorizer: &remoteAuthorizer{id: "authz"},
			assert: func(t *testing.T, err error, sub *subject.Subject) {
				t.Helper()

				assert.False(t, authorizationEndpointCalled)

				require.Error(t, err)
				require.ErrorIs(t, err, heimdall.ErrInternal)
				assert.Contains(t, err.Error(), "due to 'nil' subject")

				var identifier interface{ ID() string }
				require.ErrorAs(t, err, &identifier)
				assert.Equal(t, "authz", identifier.ID())
			},
		},
		{
			uc: "with expression, which returns false",
			authorizer: &remoteAuthorizer{
				id: "authz",
				e: endpoint.Endpoint{
					URL: srv.URL,
					Headers: map[string]string{
						"Content-Type": "application/json",
						"Accept":       "application/json",
					},
				},
				payload: func() template.Template {
					tpl, _ := template.New(`{ "user_id": {{ quote .Subject.ID }} }`)

					return tpl
				}(),
				expressions: func() []*cellib.CompiledExpression {
					exp, err := cellib.CompileExpression(env, "false == true", "false != true")
					require.NoError(t, err)

					return []*cellib.CompiledExpression{exp}
				}(),
			},
			subject: &subject.Subject{
				ID:         "my-id",
				Attributes: map[string]any{},
			},
			instructServer: func(t *testing.T) {
				t.Helper()

				checkRequest = func(req *http.Request) {
					t.Helper()

					assert.Equal(t, "POST", req.Method)
					assert.Equal(t, "application/json", req.Header.Get("Content-Type"))
					assert.Equal(t, "application/json", req.Header.Get("Accept"))

					data, err := io.ReadAll(req.Body)
					require.NoError(t, err)

					var mapData map[string]string

					err = json.Unmarshal(data, &mapData)
					require.NoError(t, err)

					assert.Len(t, mapData, 1)
					assert.Equal(t, "my-id", mapData["user_id"])
				}

				responseCode = http.StatusOK
				rawData, err := json.Marshal(map[string]any{
					"access_granted": true,
					"permissions":    []string{"read_foo", "write_foo"},
					"groups":         []string{"Foo-Users"},
				})
				require.NoError(t, err)
				responseContent = rawData
				responseContentType = "application/json"
			},
			configureContext: func(t *testing.T, ctx *heimdallmocks.ContextMock) {
				t.Helper()

				ctx.EXPECT().Request().Return(nil)
			},
			assert: func(t *testing.T, err error, sub *subject.Subject) {
				t.Helper()

				assert.True(t, authorizationEndpointCalled)

				require.Error(t, err)
				require.ErrorIs(t, err, heimdall.ErrAuthorization)
				assert.Contains(t, err.Error(), "false != true")

				var identifier interface{ ID() string }
				require.ErrorAs(t, err, &identifier)
				assert.Equal(t, "authz", identifier.ID())
			},
		},
		{
			uc: "with expression, which succeeds",
			authorizer: &remoteAuthorizer{
				id: "authorizer",
				e: endpoint.Endpoint{
					URL: srv.URL,
					Headers: map[string]string{
						"Content-Type": "application/json",
						"Accept":       "application/json",
					},
				},
				payload: func() template.Template {
					tpl, _ := template.New(`{ "user_id": {{ quote .Subject.ID }} }`)

					return tpl
				}(),
				expressions: func() []*cellib.CompiledExpression {
					exp, err := cellib.CompileExpression(env, "Payload.access_granted == true", "err")
					require.NoError(t, err)

					return []*cellib.CompiledExpression{exp}
				}(),
			},
			subject: &subject.Subject{
				ID:         "my-id",
				Attributes: map[string]any{},
			},
			instructServer: func(t *testing.T) {
				t.Helper()

				checkRequest = func(req *http.Request) {
					t.Helper()

					assert.Equal(t, "POST", req.Method)
					assert.Equal(t, "application/json", req.Header.Get("Content-Type"))
					assert.Equal(t, "application/json", req.Header.Get("Accept"))

					data, err := io.ReadAll(req.Body)
					require.NoError(t, err)

					var mapData map[string]string

					err = json.Unmarshal(data, &mapData)
					require.NoError(t, err)

					assert.Len(t, mapData, 1)
					assert.Equal(t, "my-id", mapData["user_id"])
				}

				responseCode = http.StatusOK
				rawData, err := json.Marshal(map[string]any{
					"access_granted": true,
					"permissions":    []string{"read_foo", "write_foo"},
					"groups":         []string{"Foo-Users"},
				})
				require.NoError(t, err)
				responseContent = rawData
				responseContentType = "application/json"
			},
			configureContext: func(t *testing.T, ctx *heimdallmocks.ContextMock) {
				t.Helper()

				ctx.EXPECT().Request().Return(nil)
			},
			assert: func(t *testing.T, err error, sub *subject.Subject) {
				t.Helper()

				assert.True(t, authorizationEndpointCalled)

				require.NoError(t, err)

				require.Len(t, sub.Attributes, 1)
				attrs := sub.Attributes["authorizer"]
				assert.NotEmpty(t, attrs)
				authorizerAttrs, ok := attrs.(map[string]any)
				require.True(t, ok)
				assert.Len(t, authorizerAttrs, 3)
				assert.Equal(t, true, authorizerAttrs["access_granted"]) //nolint:testifylint
				assert.Len(t, authorizerAttrs["permissions"], 2)
				assert.Contains(t, authorizerAttrs["permissions"], "read_foo")
				assert.Contains(t, authorizerAttrs["permissions"], "write_foo")
				assert.Len(t, authorizerAttrs["groups"], 1)
				assert.Contains(t, authorizerAttrs["groups"], "Foo-Users")
			},
		},
		{
			uc: "with payload rendering error",
			authorizer: &remoteAuthorizer{
				id: "authorizer",
				e:  endpoint.Endpoint{URL: srv.URL},
				payload: func() template.Template {
					tpl, err := template.New("{{ len .foo }}")
					require.NoError(t, err)

					return tpl
				}(),
			},
			subject: &subject.Subject{ID: "Foo", Attributes: map[string]any{"bar": "baz"}},
			configureContext: func(t *testing.T, ctx *heimdallmocks.ContextMock) {
				t.Helper()

				ctx.EXPECT().Request().Return(nil)
			},
			assert: func(t *testing.T, err error, sub *subject.Subject) {
				t.Helper()

				assert.False(t, authorizationEndpointCalled)

				require.Error(t, err)
				require.ErrorIs(t, err, heimdall.ErrInternal)
				assert.Contains(t, err.Error(), "failed to render payload")

				var identifier interface{ ID() string }
				require.ErrorAs(t, err, &identifier)
				assert.Equal(t, "authorizer", identifier.ID())
			},
		},
		{
			uc: "with error in values rendering",
			authorizer: &remoteAuthorizer{
				id: "authorizer",
				e:  endpoint.Endpoint{URL: srv.URL},
				v: func() values.Values {
					tpl, err := template.New("{{ len .foo }}")
					require.NoError(t, err)

					return values.Values{"foo": tpl}
				}(),
			},
			subject: &subject.Subject{ID: "Foo", Attributes: map[string]any{"bar": "baz"}},
			configureContext: func(t *testing.T, ctx *heimdallmocks.ContextMock) {
				t.Helper()

				ctx.EXPECT().Request().Return(nil)
			},
			assert: func(t *testing.T, err error, sub *subject.Subject) {
				t.Helper()

				assert.False(t, authorizationEndpointCalled)

				require.Error(t, err)
				require.ErrorIs(t, err, heimdall.ErrInternal)
				assert.Contains(t, err.Error(), "failed to render values")

				var identifier interface{ ID() string }
				require.ErrorAs(t, err, &identifier)
				assert.Equal(t, "authorizer", identifier.ID())
			},
		},
	} {
		t.Run("case="+tc.uc, func(t *testing.T) {
			// GIVEN
			authorizationEndpointCalled = false
			responseHeaders = nil
			responseContentType = ""
			responseContent = nil

			checkRequest = func(*http.Request) { t.Helper() }

			instructServer := x.IfThenElse(tc.instructServer != nil,
				tc.instructServer,
				func(t *testing.T) { t.Helper() })

			configureContext := x.IfThenElse(tc.configureContext != nil,
				tc.configureContext,
				func(t *testing.T, _ *heimdallmocks.ContextMock) { t.Helper() })

			configureCache := x.IfThenElse(tc.configureCache != nil,
				tc.configureCache,
				func(t *testing.T, _ *mocks.CacheMock, _ *remoteAuthorizer, _ *subject.Subject) {
					t.Helper()
				})

			cch := mocks.NewCacheMock(t)

			ctx := heimdallmocks.NewContextMock(t)
			ctx.EXPECT().AppContext().Return(cache.WithContext(context.Background(), cch))

			configureContext(t, ctx)
			configureCache(t, cch, tc.authorizer, tc.subject)
			instructServer(t)

			// WHEN
			err := tc.authorizer.Execute(ctx, tc.subject)

			// THEN
			tc.assert(t, err, tc.subject)
		})
	}
}<|MERGE_RESOLUTION|>--- conflicted
+++ resolved
@@ -745,15 +745,8 @@
 			configureCache: func(t *testing.T, cch *mocks.CacheMock, auth *remoteAuthorizer, sub *subject.Subject) {
 				t.Helper()
 
-<<<<<<< HEAD
-				cacheKey := auth.calculateCacheKey(sub)
-
-				cch.EXPECT().Get(mock.Anything, cacheKey).Return(nil)
-				cch.EXPECT().Set(mock.Anything, cacheKey,
-=======
 				cch.EXPECT().Get(mock.Anything, mock.Anything).Return(nil)
 				cch.EXPECT().Set(mock.Anything, mock.Anything,
->>>>>>> b4dde39c
 					mock.MatchedBy(func(val *authorizationInformation) bool {
 						return val != nil && val.payload == nil && len(val.headers.Get("X-Foo-Bar")) != 0
 					}), auth.ttl)
