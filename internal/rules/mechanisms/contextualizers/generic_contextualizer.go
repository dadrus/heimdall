// Copyright 2022 Dimitrij Drus <dadrus@gmx.de>
//
// Licensed under the Apache License, Version 2.0 (the "License");
// you may not use this file except in compliance with the License.
// You may obtain a copy of the License at
//
//      http://www.apache.org/licenses/LICENSE-2.0
//
// Unless required by applicable law or agreed to in writing, software
// distributed under the License is distributed on an "AS IS" BASIS,
// WITHOUT WARRANTIES OR CONDITIONS OF ANY KIND, either express or implied.
// See the License for the specific language governing permissions and
// limitations under the License.
//
// SPDX-License-Identifier: Apache-2.0

package contextualizers

import (
	"crypto/sha256"
	"encoding/binary"
	"encoding/hex"
	"errors"
	"io"
	"net/http"
	"net/url"
	"strings"
	"time"

	"github.com/rs/zerolog"

	"github.com/dadrus/heimdall/internal/cache"
	"github.com/dadrus/heimdall/internal/heimdall"
	"github.com/dadrus/heimdall/internal/rules/endpoint"
	"github.com/dadrus/heimdall/internal/rules/mechanisms/contenttype"
	"github.com/dadrus/heimdall/internal/rules/mechanisms/subject"
	"github.com/dadrus/heimdall/internal/rules/mechanisms/template"
	"github.com/dadrus/heimdall/internal/rules/mechanisms/values"
	"github.com/dadrus/heimdall/internal/x"
	"github.com/dadrus/heimdall/internal/x/errorchain"
	"github.com/dadrus/heimdall/internal/x/stringx"
)

const (
	defaultTTL = 10 * time.Second
)

var errNoContent = errors.New("no payload received")

// by intention. Used only during application bootstrap
//
//nolint:gochecknoinits
func init() {
	registerTypeFactory(
		func(id string, typ string, conf map[string]any) (bool, Contextualizer, error) {
			if typ != ContextualizerGeneric {
				return false, nil, nil
			}

			eh, err := newGenericContextualizer(id, conf)

			return true, eh, err
		})
}

type contextualizerData struct {
	payload any
}

type genericContextualizer struct {
	id              string
	e               endpoint.Endpoint
	ttl             time.Duration
	payload         template.Template
	fwdHeaders      []string
	fwdCookies      []string
	continueOnError bool
	v               values.Values
}

func newGenericContextualizer(id string, rawConfig map[string]any) (*genericContextualizer, error) {
	type Config struct {
		Endpoint        endpoint.Endpoint `mapstructure:"endpoint"                   validate:"required"`
		ForwardHeaders  []string          `mapstructure:"forward_headers"`
		ForwardCookies  []string          `mapstructure:"forward_cookies"`
		Payload         template.Template `mapstructure:"payload"`
		CacheTTL        *time.Duration    `mapstructure:"cache_ttl"`
		ContinueOnError bool              `mapstructure:"continue_pipeline_on_error"`
		Values          values.Values     `mapstructure:"values"`
	}

	var conf Config
	if err := decodeConfig(ContextualizerGeneric, rawConfig, &conf); err != nil {
		return nil, err
	}

	ttl := defaultTTL
	if conf.CacheTTL != nil {
		ttl = *conf.CacheTTL
	}

	return &genericContextualizer{
		id:              id,
		e:               conf.Endpoint,
		payload:         conf.Payload,
		fwdHeaders:      conf.ForwardHeaders,
		fwdCookies:      conf.ForwardCookies,
		ttl:             ttl,
		continueOnError: conf.ContinueOnError,
		v:               conf.Values,
	}, nil
}

func (h *genericContextualizer) Execute(ctx heimdall.Context, sub *subject.Subject) error {
	logger := zerolog.Ctx(ctx.AppContext())
	logger.Debug().Str("_id", h.id).Msg("Updating using generic contextualizer")

	if sub == nil {
		return errorchain.NewWithMessage(heimdall.ErrInternal,
			"failed to execute generic contextualizer due to 'nil' subject").
			WithErrorContext(h)
	}

	cch := cache.Ctx(ctx.AppContext())

	var (
		cacheKey   string
		err        error
		ok         bool
		cacheEntry any
		response   *contextualizerData
	)

	vals, payload, err := h.renderTemplates(ctx, sub)
	if err != nil {
		return err
	}

	if h.ttl > 0 {
<<<<<<< HEAD
		cacheKey = h.calculateCacheKey(sub)
=======
		cacheKey = h.calculateCacheKey(sub, vals, payload)
>>>>>>> b4dde39c
		cacheEntry = cch.Get(ctx.AppContext(), cacheKey)
	}

	if cacheEntry != nil {
		if response, ok = cacheEntry.(*contextualizerData); !ok {
			logger.Warn().Msg("Wrong object type from cache")
			cch.Delete(ctx.AppContext(), cacheKey)
		} else {
			logger.Debug().Msg("Reusing contextualizer response from cache")
		}
	}

	if response == nil {
		response, err = h.callEndpoint(ctx, sub, vals, payload)
		if err != nil {
			return err
		}

		if h.ttl > 0 && len(cacheKey) != 0 {
			cch.Set(ctx.AppContext(), cacheKey, response, h.ttl)
		}
	}

	if response.payload != nil {
		sub.Attributes[h.id] = response.payload
	}

	return nil
}

func (h *genericContextualizer) WithConfig(rawConfig map[string]any) (Contextualizer, error) {
	if len(rawConfig) == 0 {
		return h, nil
	}

	type Config struct {
		ForwardHeaders  []string          `mapstructure:"forward_headers"`
		ForwardCookies  []string          `mapstructure:"forward_cookies"`
		Payload         template.Template `mapstructure:"payload"`
		CacheTTL        *time.Duration    `mapstructure:"cache_ttl"`
		ContinueOnError *bool             `mapstructure:"continue_pipeline_on_error"`
		Values          values.Values     `mapstructure:"values"`
	}

	var conf Config
	if err := decodeConfig(ContextualizerGeneric, rawConfig, &conf); err != nil {
		return nil, err
	}

	return &genericContextualizer{
		id:         h.id,
		e:          h.e,
		payload:    x.IfThenElse(conf.Payload != nil, conf.Payload, h.payload),
		fwdHeaders: x.IfThenElse(len(conf.ForwardHeaders) != 0, conf.ForwardHeaders, h.fwdHeaders),
		fwdCookies: x.IfThenElse(len(conf.ForwardCookies) != 0, conf.ForwardCookies, h.fwdCookies),
		ttl: x.IfThenElseExec(conf.CacheTTL != nil,
			func() time.Duration { return *conf.CacheTTL },
			func() time.Duration { return h.ttl }),
		continueOnError: x.IfThenElseExec(conf.ContinueOnError != nil,
			func() bool { return *conf.ContinueOnError },
			func() bool { return h.continueOnError }),
		v: h.v.Merge(conf.Values),
	}, nil
}

func (h *genericContextualizer) ID() string { return h.id }

func (h *genericContextualizer) ContinueOnError() bool { return h.continueOnError }

func (h *genericContextualizer) callEndpoint(
	ctx heimdall.Context,
	sub *subject.Subject,
	values map[string]string,
	payload string,
) (*contextualizerData, error) {
	logger := zerolog.Ctx(ctx.AppContext())
	logger.Debug().Msg("Calling contextualizer endpoint")

	req, err := h.createRequest(ctx, sub, values, payload)
	if err != nil {
		return nil, err
	}

	resp, err := h.e.CreateClient(req.URL.Hostname()).Do(req)
	if err != nil {
		var clientErr *url.Error
		if errors.As(err, &clientErr) && clientErr.Timeout() {
			return nil, errorchain.NewWithMessage(heimdall.ErrCommunicationTimeout,
				"request to the contextualizer endpoint timed out").
				WithErrorContext(h).
				CausedBy(err)
		}

		return nil, errorchain.NewWithMessage(heimdall.ErrCommunication,
			"request to the contextualizer endpoint failed").
			WithErrorContext(h).
			CausedBy(err)
	}

	defer resp.Body.Close()

	data, err := h.readResponse(ctx, resp)
	if err != nil && !errors.Is(err, errNoContent) {
		return nil, err
	}

	return &contextualizerData{payload: data}, nil
}

func (h *genericContextualizer) createRequest(
	ctx heimdall.Context,
	sub *subject.Subject,
	values map[string]string,
	payload string,
) (*http.Request, error) {
	logger := zerolog.Ctx(ctx.AppContext())

	endpointRenderer := endpoint.RenderFunc(func(value string) (string, error) {
		tpl, err := template.New(value)
		if err != nil {
			return "", errorchain.NewWithMessage(heimdall.ErrInternal, "failed to create template").
				WithErrorContext(h).
				CausedBy(err)
		}

		return tpl.Render(map[string]any{
			"Subject": sub,
			"Values":  values,
		})
	})

	req, err := h.e.CreateRequest(ctx.AppContext(), strings.NewReader(payload), endpointRenderer)
	if err != nil {
		return nil, errorchain.NewWithMessage(heimdall.ErrInternal, "failed creating request").
			WithErrorContext(h).
			CausedBy(err)
	}

	for _, headerName := range h.fwdHeaders {
		headerValue := ctx.Request().Header(headerName)
		if len(headerValue) == 0 {
			logger.Warn().Str("_header", headerName).
				Msg("Header not present in the request but configured to be forwarded")
		} else {
			req.Header.Add(headerName, headerValue)
		}
	}

	for _, cookieName := range h.fwdCookies {
		cookieValue := ctx.Request().Cookie(cookieName)
		if len(cookieValue) == 0 {
			logger.Warn().Str("_cookie", cookieName).
				Msg("Cookie not present in the request but configured to be forwarded")
		} else {
			req.AddCookie(&http.Cookie{Name: cookieName, Value: cookieValue})
		}
	}

	return req, nil
}

func (h *genericContextualizer) readResponse(ctx heimdall.Context, resp *http.Response) (any, error) {
	logger := zerolog.Ctx(ctx.AppContext())

	if !(resp.StatusCode >= http.StatusOK && resp.StatusCode < http.StatusMultipleChoices) {
		return nil, errorchain.NewWithMessagef(heimdall.ErrCommunication,
			"unexpected response code: %v", resp.StatusCode).
			WithErrorContext(h)
	}

	if resp.ContentLength == 0 {
		logger.Warn().Msg("No data received from the contextualization endpoint")

		return nil, errNoContent
	}

	rawData, err := io.ReadAll(resp.Body)
	if err != nil {
		return nil, errorchain.NewWithMessage(heimdall.ErrInternal, "failed to read response").
			WithErrorContext(h).
			CausedBy(err)
	}

	contentType := resp.Header.Get("Content-Type")

	logger.Debug().Str("_content_type", contentType).Msg("Response received")

	decoder, err := contenttype.NewDecoder(contentType)
	if err != nil {
		logger.Warn().Str("_content_type", contentType).
			Msg("Content type is not supported. Treating it as string")

		return stringx.ToString(rawData), nil // nolint: nilerr
	}

	result, err := decoder.Decode(rawData)
	if err != nil {
		return nil, errorchain.NewWithMessage(heimdall.ErrInternal, "failed to unmarshal response").
			WithErrorContext(h).
			CausedBy(err)
	}

	return result, nil
}

func (h *genericContextualizer) calculateCacheKey(
	sub *subject.Subject,
	values map[string]string,
	payload string,
) string {
	const int64BytesCount = 8

	ttlBytes := make([]byte, int64BytesCount)
	binary.LittleEndian.PutUint64(ttlBytes, uint64(h.ttl))

	hash := sha256.New()
	hash.Write(h.e.Hash())
	hash.Write(stringx.ToBytes(h.id))
	hash.Write(stringx.ToBytes(strings.Join(h.fwdHeaders, ",")))
	hash.Write(stringx.ToBytes(strings.Join(h.fwdCookies, ",")))
	hash.Write(stringx.ToBytes(payload))
	hash.Write(ttlBytes)
	hash.Write(sub.Hash())

	for k, v := range values {
		hash.Write(stringx.ToBytes(k))
		hash.Write(stringx.ToBytes(v))
	}

	return hex.EncodeToString(hash.Sum(nil))
}

func (h *genericContextualizer) renderTemplates(
	ctx heimdall.Context,
	sub *subject.Subject,
) (map[string]string, string, error) {
	var (
		values  map[string]string
		payload string
		err     error
	)

	if values, err = h.v.Render(map[string]any{
		"Request": ctx.Request(),
		"Subject": sub,
	}); err != nil {
		return nil, "", errorchain.NewWithMessage(heimdall.ErrInternal,
			"failed to render values for the contextualization endpoint").
			WithErrorContext(h).
			CausedBy(err)
	}

	if h.payload != nil {
		if payload, err = h.payload.Render(map[string]any{
			"Request": ctx.Request(),
			"Subject": sub,
			"Values":  values,
		}); err != nil {
			return nil, "", errorchain.NewWithMessage(heimdall.ErrInternal,
				"failed to render payload for the contextualization endpoint").
				WithErrorContext(h).
				CausedBy(err)
		}
	}

	return values, payload, nil
}<|MERGE_RESOLUTION|>--- conflicted
+++ resolved
@@ -137,11 +137,7 @@
 	}
 
 	if h.ttl > 0 {
-<<<<<<< HEAD
-		cacheKey = h.calculateCacheKey(sub)
-=======
 		cacheKey = h.calculateCacheKey(sub, vals, payload)
->>>>>>> b4dde39c
 		cacheEntry = cch.Get(ctx.AppContext(), cacheKey)
 	}
 
