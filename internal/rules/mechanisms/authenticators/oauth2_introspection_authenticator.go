// Copyright 2022 Dimitrij Drus <dadrus@gmx.de>
//
// Licensed under the Apache License, Version 2.0 (the "License");
// you may not use this file except in compliance with the License.
// You may obtain a copy of the License at
//
//      http://www.apache.org/licenses/LICENSE-2.0
//
// Unless required by applicable law or agreed to in writing, software
// distributed under the License is distributed on an "AS IS" BASIS,
// WITHOUT WARRANTIES OR CONDITIONS OF ANY KIND, either express or implied.
// See the License for the specific language governing permissions and
// limitations under the License.
//
// SPDX-License-Identifier: Apache-2.0

package authenticators

import (
	"bytes"
	"context"
	"crypto/sha256"
	"encoding/hex"
	"errors"
	"io"
	"net/http"
	"net/url"
	"strings"
	"time"

	"github.com/go-jose/go-jose/v4/jwt"
	"github.com/goccy/go-json"
	"github.com/rs/zerolog"

	"github.com/dadrus/heimdall/internal/app"
	"github.com/dadrus/heimdall/internal/cache"
	"github.com/dadrus/heimdall/internal/heimdall"
	"github.com/dadrus/heimdall/internal/rules/endpoint"
	"github.com/dadrus/heimdall/internal/rules/mechanisms/authenticators/extractors"
	"github.com/dadrus/heimdall/internal/rules/mechanisms/oauth2"
	"github.com/dadrus/heimdall/internal/rules/mechanisms/subject"
	"github.com/dadrus/heimdall/internal/rules/mechanisms/template"
	"github.com/dadrus/heimdall/internal/x"
	"github.com/dadrus/heimdall/internal/x/errorchain"
	"github.com/dadrus/heimdall/internal/x/stringx"
)

// by intention. Used only during application bootstrap
//
//nolint:gochecknoinits
func init() {
	registerTypeFactory(
		func(app app.Context, id string, typ string, conf map[string]any) (bool, Authenticator, error) {
			if typ != AuthenticatorOAuth2Introspection {
				return false, nil, nil
			}

			auth, err := newOAuth2IntrospectionAuthenticator(app, id, conf)

			return true, auth, err
		})
}

type oauth2IntrospectionAuthenticator struct {
	id                   string
	app                  app.Context
	r                    oauth2.ServerMetadataResolver
	a                    oauth2.Expectation
	sf                   SubjectFactory
	ads                  extractors.AuthDataExtractStrategy
	ttl                  *time.Duration
	allowFallbackOnError bool
}

// nolint: funlen, cyclop
func newOAuth2IntrospectionAuthenticator(
	app app.Context,
	id string,
	rawConfig map[string]any,
) (*oauth2IntrospectionAuthenticator, error) {
	logger := app.Logger()
	logger.Info().Str("_id", id).Msg("Creating oauth2_introspection authenticator")

	type Config struct {
		IntrospectionEndpoint *endpoint.Endpoint                  `mapstructure:"introspection_endpoint"  validate:"required_without=MetadataEndpoint,excluded_with=MetadataEndpoint"`           //nolint:lll,tagalign
		MetadataEndpoint      *oauth2.MetadataEndpoint            `mapstructure:"metadata_endpoint"       validate:"required_without=IntrospectionEndpoint,excluded_with=IntrospectionEndpoint"` //nolint:lll,tagalign
		Assertions            oauth2.Expectation                  `mapstructure:"assertions"`                                                                                                    //nolint:lll,tagalign
		SubjectInfo           SubjectInfo                         `mapstructure:"subject"                 validate:"-"`                                                                          //nolint:lll,tagalign
		AuthDataSource        extractors.CompositeExtractStrategy `mapstructure:"token_source"`
		CacheTTL              *time.Duration                      `mapstructure:"cache_ttl"`
		AllowFallbackOnError  bool                                `mapstructure:"allow_fallback_on_error"`
	}

	var conf Config
	if err := decodeConfig(app, rawConfig, &conf); err != nil {
		return nil, errorchain.NewWithMessagef(heimdall.ErrConfiguration,
			"failed decoding config for oauth2_introspection authenticator '%s'", id).CausedBy(err)
	}

	if conf.AllowFallbackOnError {
		logger.Warn().Str("_id", id).Msg("Usage of allow_fallback_on_error is deprecated and has no effect")
	}

<<<<<<< HEAD
=======
	if conf.IntrospectionEndpoint != nil && strings.HasPrefix(conf.IntrospectionEndpoint.URL, "http://") {
		logger.Warn().Str("_id", id).
			Msg("No TLS configured for the introspection endpoint used in oauth2_introspection authenticator")
	}

	if conf.MetadataEndpoint != nil && strings.HasPrefix(conf.MetadataEndpoint.URL, "http://") {
		logger.Warn().Str("_id", id).
			Msg("No TLS configured for the metadata endpoint used in oauth2_introspection authenticator")
	}

>>>>>>> 7699c380
	if len(conf.Assertions.AllowedAlgorithms) == 0 {
		conf.Assertions.AllowedAlgorithms = defaultAllowedAlgorithms()
	}

	if conf.Assertions.ScopesMatcher == nil {
		conf.Assertions.ScopesMatcher = oauth2.NoopMatcher{}
	}

	if len(conf.SubjectInfo.IDFrom) == 0 {
		conf.SubjectInfo.IDFrom = "sub"
	}

	ads := x.IfThenElseExec(conf.AuthDataSource == nil,
		func() extractors.CompositeExtractStrategy {
			return extractors.CompositeExtractStrategy{
				extractors.HeaderValueExtractStrategy{Name: "Authorization", Scheme: "Bearer"},
				extractors.QueryParameterExtractStrategy{Name: "access_token"},
				extractors.BodyParameterExtractStrategy{Name: "access_token"},
			}
		},
		func() extractors.CompositeExtractStrategy { return conf.AuthDataSource },
	)

	resolver := x.IfThenElseExec(conf.MetadataEndpoint != nil,
		func() oauth2.ServerMetadataResolver { return conf.MetadataEndpoint },
		func() oauth2.ServerMetadataResolver {
			ep := conf.IntrospectionEndpoint

			if ep.Headers == nil {
				ep.Headers = make(map[string]string)
			}

			if _, ok := ep.Headers["Content-Type"]; !ok {
				ep.Headers["Content-Type"] = "application/x-www-form-urlencoded"
			}

			if _, ok := ep.Headers["Accept"]; !ok {
				ep.Headers["Accept"] = "application/json"
			}

			if len(ep.Method) == 0 {
				ep.Method = http.MethodPost
			}

			return oauth2.ResolverAdapterFunc(
				func(_ context.Context, _ map[string]any) (oauth2.ServerMetadata, error) {
					return oauth2.ServerMetadata{IntrospectionEndpoint: ep}, nil
				},
			)
		},
	)

	return &oauth2IntrospectionAuthenticator{
		id:                   id,
		app:                  app,
		ads:                  ads,
		r:                    resolver,
		a:                    conf.Assertions,
		sf:                   &conf.SubjectInfo,
		ttl:                  conf.CacheTTL,
		allowFallbackOnError: conf.AllowFallbackOnError,
	}, nil
}

func (a *oauth2IntrospectionAuthenticator) Execute(ctx heimdall.RequestContext) (*subject.Subject, error) {
	logger := zerolog.Ctx(ctx.Context())
	logger.Debug().Str("_id", a.id).Msg("Authenticating using OAuth2 introspect authenticator")

	accessToken, err := a.ads.GetAuthData(ctx)
	if err != nil {
		return nil, errorchain.
			NewWithMessage(heimdall.ErrAuthentication, "no access token present").
			WithErrorContext(a).
			CausedBy(err)
	}

	rawResp, err := a.getSubjectInformation(ctx, accessToken)
	if err != nil {
		return nil, err
	}

	sub, err := a.sf.CreateSubject(rawResp)
	if err != nil {
		return nil, errorchain.
			NewWithMessage(heimdall.ErrInternal,
				"failed to extract subject information from introspection response").
			WithErrorContext(a).
			CausedBy(err)
	}

	return sub, nil
}

func (a *oauth2IntrospectionAuthenticator) WithConfig(rawConfig map[string]any) (Authenticator, error) {
	// this authenticator allows assertions and ttl to be redefined on the rule level
	if len(rawConfig) == 0 {
		return a, nil
	}

	type Config struct {
		Assertions           oauth2.Expectation `mapstructure:"assertions"`
		CacheTTL             *time.Duration     `mapstructure:"cache_ttl"`
		AllowFallbackOnError *bool              `mapstructure:"allow_fallback_on_error"`
	}

	var conf Config
	if err := decodeConfig(a.app, rawConfig, &conf); err != nil {
		return nil, errorchain.NewWithMessagef(heimdall.ErrConfiguration,
			"failed decoding config for oauth2_introspection authenticator '%s'", a.id).CausedBy(err)
	}

	if conf.AllowFallbackOnError != nil {
		logger := a.app.Logger()
		logger.Warn().Str("_id", a.id).Msg("Usage of allow_fallback_on_error is deprecated and has no effect")
	}

	return &oauth2IntrospectionAuthenticator{
		id:  a.id,
		app: a.app,
		r:   a.r,
		a:   conf.Assertions.Merge(a.a),
		sf:  a.sf,
		ads: a.ads,
		ttl: x.IfThenElse(conf.CacheTTL != nil, conf.CacheTTL, a.ttl),
		allowFallbackOnError: x.IfThenElseExec(conf.AllowFallbackOnError != nil,
			func() bool { return *conf.AllowFallbackOnError },
			func() bool { return a.allowFallbackOnError }),
	}, nil
}

func (a *oauth2IntrospectionAuthenticator) ID() string {
	return a.id
}

func (a *oauth2IntrospectionAuthenticator) IsInsecure() bool { return false }

func (a *oauth2IntrospectionAuthenticator) serverMetadata(
	ctx heimdall.RequestContext, claims map[string]any,
) (oauth2.ServerMetadata, error) {
	args := map[string]any{}

	if len(claims) != 0 {
		args["TokenIssuer"] = claims["iss"]
	}

	metadata, err := a.r.Get(ctx.Context(), args)
	if err != nil {
		return oauth2.ServerMetadata{}, errorchain.NewWithMessage(heimdall.ErrInternal,
			"failed retrieving oauth2 server metadata").CausedBy(err).WithErrorContext(a)
	}

	if metadata.IntrospectionEndpoint == nil {
		return oauth2.ServerMetadata{}, errorchain.NewWithMessage(heimdall.ErrInternal,
			"received server metadata does not contain the required introspection_endpoint").
			WithErrorContext(a)
	}

	return metadata, nil
}

func (a *oauth2IntrospectionAuthenticator) extractTokenClaims(token string) (map[string]any, error) {
	jwtToken, err := jwt.ParseSigned(token, supportedAlgorithms())
	if err == nil {
		claims := map[string]any{}
		if err = jwtToken.UnsafeClaimsWithoutVerification(&claims); err == nil {
			return claims, nil
		}
	}

	return nil, err
}

func (a *oauth2IntrospectionAuthenticator) getSubjectInformation(
	ctx heimdall.RequestContext,
	token string,
) ([]byte, error) {
	cch := cache.Ctx(ctx.Context())
	logger := zerolog.Ctx(ctx.Context())

	var cacheKey string

	claims, err := a.extractTokenClaims(token)
	if err != nil {
		logger.Debug().Err(err).Msg("Could not extract issuer information from token.")
	}

	metadata, err := a.serverMetadata(ctx, claims)
	if err != nil {
		return nil, err
	}

	req, err := a.createRequest(ctx.Context(), metadata.IntrospectionEndpoint, token, claims)
	if err != nil {
		return nil, err
	}

	if a.isCacheEnabled() {
		cacheKey = a.calculateCacheKey(metadata.IntrospectionEndpoint, req.URL.String(), token)
		if entry, err := cch.Get(ctx.Context(), cacheKey); err == nil {
			logger.Debug().Msg("Reusing introspection response from cache")

			return entry, nil
		}
	}

	introspectResp, rawResp, err := a.fetchTokenIntrospectionResponse(
		ctx,
		metadata.IntrospectionEndpoint.CreateClient(req.URL.Hostname()),
		req,
	)
	if err != nil {
		return nil, err
	}

	// verification of the issuer is optional according to RFC 7662. The below implementation
	// ensures it is done only if explicitly configured.
	assertions := a.a
	if len(introspectResp.Issuer) != 0 {
		// configured assertions take precedence over those available in the metadata
		assertions = assertions.Merge(a.a.Merge(oauth2.Expectation{TrustedIssuers: []string{metadata.Issuer}}))
	}

	if err = introspectResp.Validate(assertions); err != nil {
		return nil, errorchain.
			NewWithMessage(heimdall.ErrAuthentication, "access token does not satisfy assertion conditions").
			WithErrorContext(a).
			CausedBy(err)
	}

	if cacheTTL := a.getCacheTTL(introspectResp); cacheTTL > 0 {
		if err = cch.Set(ctx.Context(), cacheKey, rawResp, cacheTTL); err != nil {
			logger.Warn().Err(err).Msg("Failed to cache introspection response")
		}
	}

	return rawResp, nil
}

func (a *oauth2IntrospectionAuthenticator) createRequest(
	ctx context.Context, ep *endpoint.Endpoint, token string, claims map[string]any,
) (*http.Request, error) {
	req, err := ep.CreateRequest(ctx,
		strings.NewReader(
			url.Values{
				"token":           []string{token},
				"token_type_hint": []string{"access_token"},
			}.Encode()),
		endpoint.RenderFunc(func(value string) (string, error) {
			// ignoring closing braces here as it would anyway result in a broken template leading to an error
			// if the token is not in a JWT format, there is nothing to render as well
			if len(claims) == 0 || !strings.Contains(value, "{{") {
				return value, nil
			}

			tpl, err := template.New(value)
			if err != nil {
				return "", errorchain.NewWithMessage(heimdall.ErrInternal, "failed to create template").
					WithErrorContext(a).
					CausedBy(err)
			}

			return tpl.Render(map[string]any{"TokenIssuer": claims["iss"]})
		}),
	)
	if err != nil {
		return nil, errorchain.
			NewWithMessage(heimdall.ErrInternal, "failed creating request").
			WithErrorContext(a).
			CausedBy(err)
	}

	return req, nil
}

func (a *oauth2IntrospectionAuthenticator) fetchTokenIntrospectionResponse(
	ctx heimdall.RequestContext, client *http.Client, req *http.Request,
) (*oauth2.IntrospectionResponse, []byte, error) {
	logger := zerolog.Ctx(ctx.Context())

	logger.Debug().Msg("Retrieving information about the access token from the introspection endpoint")

	resp, err := client.Do(req)
	if err != nil {
		var clientErr *url.Error
		if errors.As(err, &clientErr) && clientErr.Timeout() {
			return nil, nil, errorchain.
				NewWithMessage(heimdall.ErrCommunicationTimeout,
					"request to the introspection endpoint timed out").
				WithErrorContext(a).
				CausedBy(err)
		}

		return nil, nil, errorchain.
			NewWithMessage(heimdall.ErrCommunication, "request to the introspection endpoint failed").
			WithErrorContext(a).
			CausedBy(err)
	}

	defer resp.Body.Close()

	return a.readIntrospectionResponse(resp)
}

func (a *oauth2IntrospectionAuthenticator) readIntrospectionResponse(
	resp *http.Response,
) (*oauth2.IntrospectionResponse, []byte, error) {
	if resp.StatusCode < http.StatusOK || resp.StatusCode >= http.StatusMultipleChoices {
		return nil, nil, errorchain.
			NewWithMessagef(heimdall.ErrCommunication, "unexpected response code: %v", resp.StatusCode).
			WithErrorContext(a)
	}

	var (
		introspectionResponse oauth2.IntrospectionResponse
		buf                   bytes.Buffer
	)

	if err := json.NewDecoder(io.TeeReader(resp.Body, &buf)).Decode(&introspectionResponse); err != nil {
		return nil, nil, errorchain.
			NewWithMessage(heimdall.ErrInternal, "failed to unmarshal received introspection response").
			WithErrorContext(a).
			CausedBy(err)
	}

	return &introspectionResponse, buf.Bytes(), nil
}

func (a *oauth2IntrospectionAuthenticator) isCacheEnabled() bool {
	// cache is enabled if it is not configured (in that case the ttl value from the
	// introspection response if used), or if it is configured and the value > 0
	return a.ttl == nil || (a.ttl != nil && *a.ttl > 0)
}

func (a *oauth2IntrospectionAuthenticator) getCacheTTL(introspectResp *oauth2.IntrospectionResponse) time.Duration {
	// timeLeeway defines the default time deviation to ensure the token is still valid
	// when used from cache
	const timeLeeway = 10

	if !a.isCacheEnabled() {
		return 0
	}

	// we cache by default using the settings in the introspection response (if available)
	// or if ttl has been configured. Latter overwrites the settings in the introspection response
	// if it is shorter than the ttl in the introspection response
	introspectionResponseTTL := x.IfThenElseExec(introspectResp.Expiry != nil,
		func() time.Duration {
			expiresIn := introspectResp.Expiry.Time().Unix() - time.Now().Unix() - timeLeeway

			return x.IfThenElse(expiresIn > 0, time.Duration(expiresIn)*time.Second, 0)
		},
		func() time.Duration { return 0 })

	configuredTTL := x.IfThenElseExec(a.ttl != nil,
		func() time.Duration { return *a.ttl },
		func() time.Duration { return 0 })

	switch {
	case configuredTTL == 0 && introspectionResponseTTL == 0:
		return 0
	case configuredTTL == 0 && introspectionResponseTTL != 0:
		return introspectionResponseTTL
	case configuredTTL != 0 && introspectionResponseTTL == 0:
		return configuredTTL
	default:
		return min(configuredTTL, introspectionResponseTTL)
	}
}

func (a *oauth2IntrospectionAuthenticator) calculateCacheKey(ep *endpoint.Endpoint, templatedURL, token string) string {
	digest := sha256.New()
	digest.Write(ep.Hash())
	digest.Write(stringx.ToBytes(templatedURL))
	digest.Write(stringx.ToBytes(token))

	return hex.EncodeToString(digest.Sum(nil))
}<|MERGE_RESOLUTION|>--- conflicted
+++ resolved
@@ -101,8 +101,6 @@
 		logger.Warn().Str("_id", id).Msg("Usage of allow_fallback_on_error is deprecated and has no effect")
 	}
 
-<<<<<<< HEAD
-=======
 	if conf.IntrospectionEndpoint != nil && strings.HasPrefix(conf.IntrospectionEndpoint.URL, "http://") {
 		logger.Warn().Str("_id", id).
 			Msg("No TLS configured for the introspection endpoint used in oauth2_introspection authenticator")
@@ -113,7 +111,6 @@
 			Msg("No TLS configured for the metadata endpoint used in oauth2_introspection authenticator")
 	}
 
->>>>>>> 7699c380
 	if len(conf.Assertions.AllowedAlgorithms) == 0 {
 		conf.Assertions.AllowedAlgorithms = defaultAllowedAlgorithms()
 	}
