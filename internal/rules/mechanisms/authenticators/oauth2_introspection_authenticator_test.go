--- conflicted
+++ resolved
@@ -54,14 +54,9 @@
 	t.Parallel()
 
 	for uc, tc := range map[string]struct {
-<<<<<<< HEAD
-		config []byte
-		assert func(t *testing.T, err error, a *oauth2IntrospectionAuthenticator)
-=======
 		enforceTLS bool
 		config     []byte
 		assert     func(t *testing.T, err error, a *oauth2IntrospectionAuthenticator)
->>>>>>> 7699c380
 	}{
 		"with unsupported fields": {
 			config: []byte(`
@@ -109,18 +104,11 @@
 				require.ErrorContains(t, err, "'introspection_endpoint'.'url' must be a valid URL")
 			},
 		},
-<<<<<<< HEAD
-		"with minimal introspection endpoint based config": {
-			config: []byte(`
-introspection_endpoint:
-  url: http://foobar.local
-=======
 		"with minimal introspection endpoint based config with used enforced TLS": {
 			enforceTLS: true,
 			config: []byte(`
 introspection_endpoint:
   url: https://foobar.local
->>>>>>> 7699c380
 `),
 			assert: func(t *testing.T, err error, auth *oauth2IntrospectionAuthenticator) {
 				t.Helper()
@@ -180,13 +168,9 @@
 			assert: func(t *testing.T, err error, _ *oauth2IntrospectionAuthenticator) {
 				t.Helper()
 
-<<<<<<< HEAD
-				assert.Equal(t, "with minimal introspection endpoint based config", auth.ID())
-=======
 				require.Error(t, err)
 				require.ErrorIs(t, err, heimdall.ErrConfiguration)
 				require.Contains(t, err.Error(), "'introspection_endpoint'.'url' scheme must be https")
->>>>>>> 7699c380
 			},
 		},
 		"with valid introspection endpoint based config with overwrites": {
@@ -279,11 +263,7 @@
 				require.ErrorContains(t, err, "'metadata_endpoint'.'url' must be a valid URL")
 			},
 		},
-<<<<<<< HEAD
-		"with minimal metadata endpoint based config": {
-=======
 		"with metadata endpoint based config": {
->>>>>>> 7699c380
 			config: []byte(`
 metadata_endpoint:
   url: http://foobar.local
@@ -325,11 +305,6 @@
 
 				assert.False(t, auth.allowFallbackOnError)
 
-<<<<<<< HEAD
-				assert.Equal(t, "with minimal metadata endpoint based config", auth.ID())
-			},
-		},
-=======
 				assert.Equal(t, "with metadata endpoint based config", auth.ID())
 			},
 		},
@@ -411,7 +386,6 @@
 				assert.Equal(t, "metadata endpoint with resolved endpoints configuration and enabled TLS enforcement", auth.ID())
 			},
 		},
->>>>>>> 7699c380
 	} {
 		t.Run(uc, func(t *testing.T) {
 			// GIVEN
@@ -430,11 +404,7 @@
 			appCtx.EXPECT().Logger().Return(log.Logger)
 
 			// WHEN
-<<<<<<< HEAD
-			a, err := newOAuth2IntrospectionAuthenticator(nil, uc, conf)
-=======
 			a, err := newOAuth2IntrospectionAuthenticator(appCtx, uc, conf)
->>>>>>> 7699c380
 
 			// THEN
 			tc.assert(t, err, a)
@@ -528,11 +498,7 @@
 
 				assert.Nil(t, prototype.ttl)
 				assert.Equal(t, prototype.ttl, configured.ttl)
-<<<<<<< HEAD
-				assert.Equal(t, prototype.IsFallbackOnErrorAllowed(), configured.IsFallbackOnErrorAllowed())
-=======
 				assert.Equal(t, prototype.allowFallbackOnError, configured.allowFallbackOnError)
->>>>>>> 7699c380
 				assert.Equal(t, "with overwrites without cache", configured.ID())
 			},
 		},
@@ -560,11 +526,7 @@
 
 				assert.Nil(t, prototype.ttl)
 				assert.Equal(t, 5*time.Second, *configured.ttl)
-<<<<<<< HEAD
-				assert.Equal(t, prototype.IsFallbackOnErrorAllowed(), configured.IsFallbackOnErrorAllowed())
-=======
 				assert.Equal(t, prototype.allowFallbackOnError, configured.allowFallbackOnError)
->>>>>>> 7699c380
 				assert.Equal(t, "prototype config without cache, target config with cache overwrite", configured.ID())
 			},
 		},
@@ -640,11 +602,7 @@
 
 				assert.Equal(t, 5*time.Second, *prototype.ttl)
 				assert.Equal(t, 15*time.Second, *configured.ttl)
-<<<<<<< HEAD
-				assert.Equal(t, prototype.IsFallbackOnErrorAllowed(), configured.IsFallbackOnErrorAllowed())
-=======
 				assert.Equal(t, prototype.allowFallbackOnError, configured.allowFallbackOnError)
->>>>>>> 7699c380
 				assert.Equal(t, "prototype config with cache, target config with overwrites including cache", configured.ID())
 			},
 		},
@@ -671,31 +629,20 @@
 				assert.Equal(t, prototype.a, configured.a)
 
 				assert.Equal(t, prototype.ttl, configured.ttl)
-<<<<<<< HEAD
-				assert.NotEqual(t, prototype.IsFallbackOnErrorAllowed(), configured.IsFallbackOnErrorAllowed())
-				assert.True(t, configured.IsFallbackOnErrorAllowed())
-=======
 				assert.NotEqual(t, prototype.allowFallbackOnError, configured.allowFallbackOnError)
 				assert.True(t, configured.allowFallbackOnError)
->>>>>>> 7699c380
 				assert.Equal(t, "prototype config with defaults, target config with fallback on error enabled", configured.ID())
 			},
 		},
 	} {
 		t.Run(uc, func(t *testing.T) {
-<<<<<<< HEAD
-=======
 			// GIVEN
->>>>>>> 7699c380
 			pc, err := testsupport.DecodeTestConfig(tc.prototypeConfig)
 			require.NoError(t, err)
 
 			conf, err := testsupport.DecodeTestConfig(tc.config)
 			require.NoError(t, err)
 
-<<<<<<< HEAD
-			prototype, err := newOAuth2IntrospectionAuthenticator(nil, uc, pc)
-=======
 			validator, err := validation.NewValidator(
 				validation.WithTagValidator(config.EnforcementSettings{}),
 			)
@@ -706,7 +653,6 @@
 			appCtx.EXPECT().Logger().Return(log.Logger)
 
 			prototype, err := newOAuth2IntrospectionAuthenticator(appCtx, uc, pc)
->>>>>>> 7699c380
 			require.NoError(t, err)
 
 			// WHEN
@@ -1228,11 +1174,7 @@
 				ttl: &zeroTTL,
 			},
 			configureMocks: func(t *testing.T,
-<<<<<<< HEAD
-				ctx *heimdallmocks.ContextMock,
-=======
 				ctx *heimdallmocks.RequestContextMock,
->>>>>>> 7699c380
 				_ *mocks.CacheMock,
 				ads *mocks2.AuthDataExtractStrategyMock,
 				_ *oauth2IntrospectionAuthenticator,
@@ -1325,11 +1267,7 @@
 				ttl: &zeroTTL,
 			},
 			configureMocks: func(t *testing.T,
-<<<<<<< HEAD
-				ctx *heimdallmocks.ContextMock,
-=======
 				ctx *heimdallmocks.RequestContextMock,
->>>>>>> 7699c380
 				_ *mocks.CacheMock,
 				ads *mocks2.AuthDataExtractStrategyMock,
 				_ *oauth2IntrospectionAuthenticator,
@@ -1863,8 +1801,6 @@
 				assert.NotEmpty(t, sub.Attributes["exp"])
 			},
 		},
-<<<<<<< HEAD
-=======
 		"with introspection endpoint requiring authentication": {
 			authenticator: &oauth2IntrospectionAuthenticator{
 				r: &oauth2.MetadataEndpoint{
@@ -1955,7 +1891,6 @@
 				require.NotNil(t, sub)
 			},
 		},
->>>>>>> 7699c380
 		"with default cache, with cache hit and successful execution": {
 			authenticator: &oauth2IntrospectionAuthenticator{
 				r: oauth2.ResolverAdapterFunc(func(_ context.Context, _ map[string]any) (oauth2.ServerMetadata, error) {
