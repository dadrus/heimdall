--- conflicted
+++ resolved
@@ -129,14 +129,8 @@
 			ListFunc:  func(opts metav1.ListOptions) (runtime.Object, error) { return repository.List(ctx, opts) },
 			WatchFunc: func(opts metav1.ListOptions) (watch.Interface, error) { return repository.Watch(ctx, opts) },
 		},
-<<<<<<< HEAD
-		&v1alpha4.RuleSet{},
-		0,
-		cache.FilteringResourceEventHandler{
-=======
-		ObjectType: &v1alpha3.RuleSet{},
+		ObjectType: &v1alpha4.RuleSet{},
 		Handler: cache.FilteringResourceEventHandler{
->>>>>>> 48d6d101
 			FilterFunc: p.filter,
 			Handler: cache.ResourceEventHandlerFuncs{
 				AddFunc:    p.addRuleSet,
