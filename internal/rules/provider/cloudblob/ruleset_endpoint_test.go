--- conflicted
+++ resolved
@@ -170,49 +170,6 @@
 			},
 		},
 		{
-<<<<<<< HEAD
-			uc: "rule set with path prefix validation error",
-			endpoint: ruleSetEndpoint{
-				URL: &url.URL{
-					Scheme:   "s3",
-					Host:     bucketName,
-					RawQuery: fmt.Sprintf("endpoint=%s&region=eu-central-1", srv.URL),
-				},
-				RulesPathPrefix: "foo/bar",
-			},
-			setup: func(t *testing.T) {
-				t.Helper()
-
-				data := `
-{
-	"version": "1",
-	"name": "test",
-	"rules": [{
-		"id": "foobar",
-		"match": "http://<**>/bar/foo/api",
-		"methods": ["GET", "POST"],
-		"execute": [
-			{ "authenticator": "foobar" }
-		]
-	}]
-}`
-
-				_, err := backend.PutObject(bucketName, "test-rule",
-					map[string]string{"Content-Type": "application/json"},
-					strings.NewReader(data), int64(len(data)))
-				require.NoError(t, err)
-			},
-			assert: func(t *testing.T, err error, _ []*config.RuleSet) {
-				t.Helper()
-
-				require.Error(t, err)
-				require.ErrorIs(t, err, heimdall.ErrConfiguration)
-				assert.Contains(t, err.Error(), "path prefix validation")
-			},
-		},
-		{
-=======
->>>>>>> f808b039
 			uc: "multiple valid rule sets in yaml and json formats",
 			endpoint: ruleSetEndpoint{
 				URL: &url.URL{
