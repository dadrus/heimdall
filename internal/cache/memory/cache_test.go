--- conflicted
+++ resolved
@@ -31,13 +31,8 @@
 	for _, tc := range []struct {
 		uc             string
 		key            string
-<<<<<<< HEAD
 		configureCache func(t *testing.T, cache *Cache)
-		assert         func(t *testing.T, data any)
-=======
-		configureCache func(t *testing.T, cache *InMemoryCache)
 		assert         func(t *testing.T, err error, data []byte)
->>>>>>> 3b13e502
 	}{
 		{
 			uc:  "can retrieve not expired value",
@@ -69,27 +64,8 @@
 			assert: func(t *testing.T, err error, _ []byte) {
 				t.Helper()
 
-<<<<<<< HEAD
-				assert.Nil(t, data)
-			},
-		},
-		{
-			uc:  "cannot retrieve deleted value",
-			key: "baz",
-			configureCache: func(t *testing.T, cache *Cache) {
-				t.Helper()
-
-				cache.Set(context.TODO(), "baz", "bar", 1*time.Second)
-				cache.Delete(context.TODO(), "baz")
-			},
-			assert: func(t *testing.T, data any) {
-				t.Helper()
-
-				assert.Nil(t, data)
-=======
 				require.Error(t, err)
 				require.ErrorIs(t, err, ErrNoCacheEntry)
->>>>>>> 3b13e502
 			},
 		},
 		{
@@ -124,13 +100,8 @@
 func TestMemoryCacheExpiration(t *testing.T) {
 	t.Parallel()
 
-<<<<<<< HEAD
 	cache := NewCache()
-	cache.Set(context.TODO(), "baz", "bar", 1*time.Second)
-=======
-	cache := New()
 	cache.Set(context.TODO(), "baz", []byte("bar"), 1*time.Second)
->>>>>>> 3b13e502
 
 	hits := 0
 
