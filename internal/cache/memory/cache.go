// Copyright 2022 Dimitrij Drus <dadrus@gmx.de>
//
// Licensed under the Apache License, Version 2.0 (the "License");
// you may not use this file except in compliance with the License.
// You may obtain a copy of the License at
//
//      http://www.apache.org/licenses/LICENSE-2.0
//
// Unless required by applicable law or agreed to in writing, software
// distributed under the License is distributed on an "AS IS" BASIS,
// WITHOUT WARRANTIES OR CONDITIONS OF ANY KIND, either express or implied.
// See the License for the specific language governing permissions and
// limitations under the License.
//
// SPDX-License-Identifier: Apache-2.0

package memory

import (
	"context"
	"errors"
	"time"

	"github.com/jellydator/ttlcache/v3"
)

<<<<<<< HEAD
type Cache struct {
	c *ttlcache.Cache[string, any]
}

func NewCache() *Cache {
	return &Cache{c: ttlcache.New[string, any](ttlcache.WithDisableTouchOnHit[string, any]())}
=======
var ErrNoCacheEntry = errors.New("no cache entry")

type InMemoryCache struct {
	c *ttlcache.Cache[string, []byte]
}

func New() *InMemoryCache {
	return &InMemoryCache{c: ttlcache.New[string, []byte](ttlcache.WithDisableTouchOnHit[string, []byte]())}
>>>>>>> 3b13e502
}

func (c *Cache) Start(_ context.Context) error {
	go c.c.Start()

	return nil
}

func (c *Cache) Stop(_ context.Context) error {
	c.c.Stop()

	return nil
}

<<<<<<< HEAD
func (c *Cache) Get(_ context.Context, key string) any {
=======
func (c *InMemoryCache) Get(_ context.Context, key string) ([]byte, error) {
>>>>>>> 3b13e502
	item := c.c.Get(key)
	if item == nil || item.IsExpired() {
		return nil, ErrNoCacheEntry
	}

	return item.Value(), nil
}

<<<<<<< HEAD
func (c *Cache) Set(_ context.Context, key string, value any, ttl time.Duration) {
=======
func (c *InMemoryCache) Set(_ context.Context, key string, value []byte, ttl time.Duration) error {
>>>>>>> 3b13e502
	c.c.Set(key, value, ttl)

<<<<<<< HEAD
func (c *Cache) Delete(_ context.Context, key string) { c.c.Delete(key) }
=======
	return nil
}
>>>>>>> 3b13e502
<|MERGE_RESOLUTION|>--- conflicted
+++ resolved
@@ -24,23 +24,14 @@
 	"github.com/jellydator/ttlcache/v3"
 )
 
-<<<<<<< HEAD
+var ErrNoCacheEntry = errors.New("no cache entry")
+
 type Cache struct {
-	c *ttlcache.Cache[string, any]
+	c *ttlcache.Cache[string, []byte]
 }
 
 func NewCache() *Cache {
-	return &Cache{c: ttlcache.New[string, any](ttlcache.WithDisableTouchOnHit[string, any]())}
-=======
-var ErrNoCacheEntry = errors.New("no cache entry")
-
-type InMemoryCache struct {
-	c *ttlcache.Cache[string, []byte]
-}
-
-func New() *InMemoryCache {
-	return &InMemoryCache{c: ttlcache.New[string, []byte](ttlcache.WithDisableTouchOnHit[string, []byte]())}
->>>>>>> 3b13e502
+	return &Cache{c: ttlcache.New[string, []byte](ttlcache.WithDisableTouchOnHit[string, []byte]())}
 }
 
 func (c *Cache) Start(_ context.Context) error {
@@ -55,11 +46,7 @@
 	return nil
 }
 
-<<<<<<< HEAD
-func (c *Cache) Get(_ context.Context, key string) any {
-=======
-func (c *InMemoryCache) Get(_ context.Context, key string) ([]byte, error) {
->>>>>>> 3b13e502
+func (c *Cache) Get(_ context.Context, key string) ([]byte, error) {
 	item := c.c.Get(key)
 	if item == nil || item.IsExpired() {
 		return nil, ErrNoCacheEntry
@@ -68,16 +55,8 @@
 	return item.Value(), nil
 }
 
-<<<<<<< HEAD
-func (c *Cache) Set(_ context.Context, key string, value any, ttl time.Duration) {
-=======
-func (c *InMemoryCache) Set(_ context.Context, key string, value []byte, ttl time.Duration) error {
->>>>>>> 3b13e502
+func (c *Cache) Set(_ context.Context, key string, value []byte, ttl time.Duration) error {
 	c.c.Set(key, value, ttl)
 
-<<<<<<< HEAD
-func (c *Cache) Delete(_ context.Context, key string) { c.c.Delete(key) }
-=======
 	return nil
-}
->>>>>>> 3b13e502
+}