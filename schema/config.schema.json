--- conflicted
+++ resolved
@@ -1,1576 +1,721 @@
 {
-    "$id": "/heimdall/config.schema.json",
-    "$schema": "http://json-schema.org/draft-07/schema#",
-    "title": "Heimdall Configuration",
-    "type": "object",
-    "additionalProperties": false,
-    "definitions": {
-        "keyStore": {
-            "description": "Key store holding the keys and certificates",
-            "type": "object",
-            "additionalProperties": false,
-            "required": [
-                "path"
-            ],
-            "properties": {
-                "path": {
-                    "description": "The path to the key store in PEM format",
-                    "type": "string"
+  "$id": "/heimdall/config.schema.json",
+  "$schema": "http://json-schema.org/draft-07/schema#",
+  "title": "Heimdall Configuration",
+  "type": "object",
+  "additionalProperties": false,
+  "definitions": {
+    "keyStore": {
+      "description": "Key store holding the keys and certificates",
+      "type": "object",
+      "additionalProperties": false,
+      "required": [
+        "path"
+      ],
+      "properties": {
+        "path": {
+          "description": "The path to the key store in PEM format",
+          "type": "string"
+        },
+        "password": {
+          "description": "Password for the key material in the key store if PKCS#8 encrypted format is used.",
+          "type": "string"
+        }
+      }
+    },
+    "tlsConfig": {
+      "description": "TLS Configuration",
+      "type": "object",
+      "additionalProperties": false,
+      "properties": {
+        "key_store": {
+          "$ref": "#/definitions/keyStore"
+        },
+        "key_id": {
+          "description": "The key id referencing the entry in the key store",
+          "type": "string"
+        },
+        "min_version": {
+          "title": "minimum TLS version to support",
+          "description": "Only TLS 1.2 and TLS 1.3 are supported",
+          "type": "string",
+          "enum": [
+            "TLS1.2",
+            "TLS1.3"
+          ],
+          "default": "TLS1.3"
+        },
+        "cipher_suites": {
+          "description": "TLS cipher suites to support. Are only used if TLS v1.2 is configured as minimum version",
+          "type": "array",
+          "items": {
+            "type": "string",
+            "enum": [
+              "TLS_ECDHE_ECDSA_WITH_AES_128_CBC_SHA256",
+              "TLS_ECDHE_RSA_WITH_AES_128_CBC_SHA256",
+              "TLS_ECDHE_RSA_WITH_AES_128_GCM_SHA256",
+              "TLS_ECDHE_ECDSA_WITH_AES_128_GCM_SHA256",
+              "TLS_ECDHE_RSA_WITH_AES_256_GCM_SHA384",
+              "TLS_ECDHE_ECDSA_WITH_AES_256_GCM_SHA384",
+              "TLS_ECDHE_RSA_WITH_CHACHA20_POLY1305_SHA256",
+              "TLS_ECDHE_ECDSA_WITH_CHACHA20_POLY1305_SHA256"
+            ]
+          },
+          "uniqueItems": true,
+          "default": [
+            "TLS_ECDHE_RSA_WITH_AES_128_GCM_SHA256",
+            "TLS_ECDHE_ECDSA_WITH_AES_128_GCM_SHA256",
+            "TLS_ECDHE_RSA_WITH_AES_256_GCM_SHA384",
+            "TLS_ECDHE_ECDSA_WITH_AES_256_GCM_SHA384",
+            "TLS_ECDHE_RSA_WITH_CHACHA20_POLY1305_SHA256",
+            "TLS_ECDHE_ECDSA_WITH_CHACHA20_POLY1305_SHA256"
+          ]
+        }
+      }
+    },
+    "cacheNoop": {
+      "description": "Noop Cache",
+      "type": "object",
+      "additionalProperties": false,
+      "properties": {
+        "type": {
+          "const": "noop"
+        }
+      }
+    },
+    "cacheInMemory": {
+      "description": "In memory cache",
+      "type": "object",
+      "additionalProperties": false,
+      "properties": {
+        "type": {
+          "const": "memory"
+        }
+      }
+    },
+    "cacheRedis": {
+      "description": "Redis cache",
+      "type": "object",
+      "additionalProperties": false,
+      "properties": {
+        "addr": {
+          "description": "Connection string to the Cache",
+          "type": "string",
+          "default": "",
+          "examples": [
+            "localhost.com:6379",
+            "my-redis.cloud.redislabs.com:6379"
+          ]
+        },
+        "username": {
+          "description": "Username for connection",
+          "type": "string",
+          "default": ""
+        },
+        "password": {
+          "description": "Password for connection",
+          "type": "string",
+          "default": ""
+        },
+        "db": {
+          "description": "db name",
+          "type": "integer",
+          "default": ""
+        },
+        "tls": {
+          "$ref": "#/definitions/tlsConfig"
+        },
+        "additional_ca": {
+          "description": "Additional CAs.",
+          "type": "string"
+        }
+      }
+    },
+    "cacheRedisCluster": {
+      "description": "Redis cluster cache",
+      "type": "object",
+      "additionalProperties": false,
+      "properties": {
+        "addrs": {
+          "description": "Connection string to the Cache",
+          "type": "array",
+          "items": {
+            "type": "string",
+            "minLength": 1
+          },
+          "default": "",
+          "examples": [
+            "node1:7000",
+            "node2:7001",
+            "node3:7002",
+            "node4:7003",
+            "node5:7004",
+            "node6:7005"
+          ]
+        },
+        "readOnly": {
+          "description": "Enables read-only commands on slave nodes.",
+          "type": "boolean",
+          "default": false
+        },
+        "routeByLatency": {
+          "description": "Enable routing by node latency. Allows routing read-only commands to the closest master or slave node. Enables ReadOnly.",
+          "type": "boolean",
+          "default": false
+        },
+        "routeRandomly": {
+          "description": "Enable randon routing. Allows routing read-only commands to the random master or slave node. Enables ReadOnly. ",
+          "type": "boolean",
+          "default": false
+        },
+        "username": {
+          "description": "Username for connection",
+          "type": "string",
+          "default": ""
+        },
+        "password": {
+          "description": "Password for connection",
+          "type": "string",
+          "default": ""
+        },
+        "tls": {
+          "$ref": "#/definitions/tlsConfig"
+        },
+        "additional_ca": {
+          "description": "Additional CAs.",
+          "type": "string"
+        }
+      }
+    },
+    "corsConfig": {
+      "description": "Configure [Cross Origin Resource Sharing (CORS)](http://www.w3.org/TR/cors/) using the following options.",
+      "type": "object",
+      "additionalProperties": false,
+      "properties": {
+        "allowed_origins": {
+          "description": "A list of allowed origins a cross-domain request can be executed from. If the special * value is present in the list, all origins will be allowed. An origin may contain a wildcard (*) to replace 0 or more characters (i.e.: https://*.domain.com). Usage of wildcards implies a small performance penalty. Only one wildcard can be used per origin.",
+          "type": "array",
+          "items": {
+            "type": "string",
+            "minLength": 1
+          },
+          "default": [
+            "*"
+          ],
+          "uniqueItems": true,
+          "examples": [
+            [
+              "https://example.com",
+              "https://*.example.com",
+              "https://*.foo.example.com"
+            ]
+          ]
+        },
+        "allowed_methods": {
+          "type": "array",
+          "description": "A list of HTTP methods the client is allowed to use with cross-domain requests.",
+          "items": {
+            "type": "string",
+            "enum": [
+              "GET",
+              "HEAD",
+              "POST",
+              "PUT",
+              "DELETE",
+              "CONNECT",
+              "TRACE",
+              "PATCH"
+            ]
+          },
+          "uniqueItems": true,
+          "default": [
+            "GET",
+            "POST",
+            "PUT",
+            "PATCH",
+            "DELETE"
+          ]
+        },
+        "allowed_headers": {
+          "description": "A list of HTTP headers the client is allowed to use with cross-domain requests.",
+          "type": "array",
+          "items": {
+            "type": "string"
+          },
+          "minLength": 1,
+          "uniqueItems": true,
+          "default": [
+            "Authorization",
+            "Content-Type"
+          ]
+        },
+        "exposed_headers": {
+          "description": "Indicates which headers are allowed and safe to expose to the API of a CORS API specification",
+          "type": "array",
+          "items": {
+            "type": "string"
+          },
+          "minLength": 1,
+          "uniqueItems": true,
+          "default": [
+            "Content-Type"
+          ]
+        },
+        "allow_credentials": {
+          "description": "Indicates whether the request can include user credentials like cookies, HTTP authentication or client side SSL certificates.",
+          "type": "boolean",
+          "default": false
+        },
+        "max_age": {
+          "description": "Indicates how long the results of a preflight request can be cached. The default is 0s which stands for no max age.",
+          "type": "string",
+          "default": "0s",
+          "pattern": "^[0-9]+(ns|us|ms|s|m|h)$",
+          "examples": [
+            "5s",
+            "5m",
+            "5h"
+          ]
+        }
+      }
+    },
+    "timeoutConfig": {
+      "description": "Controls the HTTP timeouts.",
+      "type": "object",
+      "additionalProperties": false,
+      "properties": {
+        "read": {
+          "description": "The maximum duration for reading the entire request, including the body.",
+          "type": "string",
+          "default": "5s",
+          "pattern": "^[0-9]+(ns|us|ms|s|m|h)$",
+          "examples": [
+            "5s",
+            "5m",
+            "5h"
+          ]
+        },
+        "write": {
+          "description": "The maximum duration before timing out writes of the response. Increase this parameter to prevent unexpected closing a client connection if an upstream request is responding slowly.",
+          "type": "string",
+          "default": "120s",
+          "pattern": "^[0-9]+(ns|us|ms|s|m|h)$",
+          "examples": [
+            "5s",
+            "5m",
+            "5h"
+          ]
+        },
+        "idle": {
+          "description": " The maximum amount of time to wait for any action of a request session, reading data or writing the response.",
+          "type": "string",
+          "default": "120s",
+          "pattern": "^[0-9]+(ns|us|ms|s|m|h)$",
+          "examples": [
+            "5s",
+            "5m",
+            "5h"
+          ]
+        }
+      }
+    },
+    "bufferLimitConfig": {
+      "type": "object",
+      "description": "Overrides the default request and response buffer sizes",
+      "additionalProperties": false,
+      "properties": {
+        "read": {
+          "description": "The maximum buffer size for reading the entire request, including the body. Increase this parameter to prevent unexpected closing a client connection if the client request exceeds the default 4KB.",
+          "type": "string",
+          "default": "4KB",
+          "pattern": "^[0-9]+(B|KB|MB)$",
+          "examples": [
+            "5KB",
+            "1MB",
+            "1.6MB"
+          ]
+        },
+        "write": {
+          "description": "The maximum buffer size for writing the response. Increase this parameter to prevent unexpected closing a client connection if a response create by heimdall exceeds the default 4KB.",
+          "type": "string",
+          "default": "4KB",
+          "pattern": "^[0-9]+(B|KB|MB)$",
+          "examples": [
+            "5KB",
+            "1MB",
+            "1.6MB"
+          ]
+        }
+      }
+    },
+    "connectionsLimitConfig": {
+      "type": "object",
+      "description": "Overrides the default limits for connections",
+      "additionalProperties": false,
+      "properties": {
+        "max_per_host": {
+          "description": "Max allowed connections per host. 0 means no limits (default)",
+          "type": "integer",
+          "default": 0
+        },
+        "max_idle": {
+          "description": "Max allowed idle connections. Defaults to 100",
+          "type": "integer",
+          "default": 100
+        },
+        "max_idle_per_host": {
+          "description": "Max allowed idle connections per host. Defaults to 100",
+          "type": "integer",
+          "default": 100
+        }
+      }
+    },
+    "responseOverride": {
+      "type": "object",
+      "description": "Overrides the defaults for responses",
+      "additionalProperties": false,
+      "properties": {
+        "code": {
+          "type": "integer",
+          "description": "The HTTP status code"
+        }
+      }
+    },
+    "respondWithConfig": {
+      "type": "object",
+      "description": "How the service should response",
+      "additionalProperties": false,
+      "properties": {
+        "verbose": {
+          "type": "boolean",
+          "description": "Whether the response should be verbose in error cases",
+          "default": false
+        },
+        "with": {
+          "type": "object",
+          "description": "Overrides for the status codes",
+          "additionalProperties": false,
+          "properties": {
+            "accepted": {
+              "$ref": "#/definitions/responseOverride"
+            },
+            "precondition_error": {
+              "$ref": "#/definitions/responseOverride"
+            },
+            "authentication_error": {
+              "$ref": "#/definitions/responseOverride"
+            },
+            "authorization_error": {
+              "$ref": "#/definitions/responseOverride"
+            },
+            "method_error": {
+              "$ref": "#/definitions/responseOverride"
+            },
+            "communication_error": {
+              "$ref": "#/definitions/responseOverride"
+            },
+            "internal_error": {
+              "$ref": "#/definitions/responseOverride"
+            },
+            "no_rule_error": {
+              "$ref": "#/definitions/responseOverride"
+            }
+          }
+        }
+      }
+    },
+    "subjectConfiguration": {
+      "description": "Configuration of where to get subject information/attributes from",
+      "type": "object",
+      "additionalProperties": false,
+      "properties": {
+        "attributes": {
+          "description": "The `attributes` field in the Heimdall's subject object is set using this JSON Path. Defaults to `@this` (for the root element), `foo.bar` (for key foo.bar), or any other valid GJSON path. See [GSJON Syntax](https://github.com/tidwall/gjson/blob/master/SYNTAX.md) for reference.",
+          "type": "string",
+          "default": "@this"
+        },
+        "id": {
+          "description": "The `id` field in the Heimdall's subject object is set using this JSON Path. See [GSJON Syntax](https://github.com/tidwall/gjson/blob/master/SYNTAX.md) for reference.",
+          "type": "string"
+        }
+      }
+    },
+    "sessionLifespanConfiguration": {
+      "description": "Enables the configuration of session lifespans, used for session validation for those authenticators, which act on non-standard protocols",
+      "type": "object",
+      "additionalProperties": false,
+      "properties": {
+        "active": {
+          "description": "A GJSON Path pointing to the field describing the \"active\" status of the session in the corresponding JSON object.",
+          "type": "string"
+        },
+        "issued_at": {
+          "description": "A GJSON Path pointing to the field in the corresponding JSON object",
+          "type": "string"
+        },
+        "not_before": {
+          "description": "A GJSON Path pointing to the field in the corresponding JSON object",
+          "type": "string"
+        },
+        "not_after": {
+          "description": "A GJSON Path pointing to the field in the corresponding JSON object",
+          "type": "string"
+        },
+        "time_format": {
+          "description": "Allows the definition of the time format/layout used by the authentication system. Defaults to Unix Epoch time stamp if not defined.",
+          "type": "string"
+        },
+        "validity_leeway": {
+          "type": "string",
+          "description": "Acceptable time deviation for the validity assertion",
+          "pattern": "^[0-9]+(ns|us|ms|s|m|h)$",
+          "default": "0s",
+          "examples": [
+            "1h",
+            "1m",
+            "30s"
+          ]
+        }
+      }
+    },
+    "expressionList": {
+      "description": "A list of authorization expressions to evaluate",
+      "type": "array",
+      "uniqueItems": true,
+      "minItems": 1,
+      "items": {
+        "type": "object",
+        "additionalProperties": false,
+        "required": [
+          "expression"
+        ],
+        "properties": {
+          "expression": {
+            "description": "The actual expression",
+            "type": "string",
+            "examples": [
+              "Subject.ID == foo"
+            ]
+          },
+          "message": {
+            "description": "Message to log if the expression fails",
+            "type": "string"
+          }
+        }
+      }
+    },
+    "oauth2ClientCredentialsFlowConfig": {
+      "type": "object",
+      "additionalProperties": false,
+      "required": [
+        "client_id",
+        "client_secret",
+        "token_url"
+      ],
+      "properties": {
+        "client_id": {
+          "description": "The OAuth 2.0 Client ID to be used for the OAuth 2.0 Client Credentials Grant",
+          "type": "string"
+        },
+        "client_secret": {
+          "description": "The OAuth 2.0 Client Secret to be used for the OAuth 2.0 Client Credentials Grant",
+          "type": "string"
+        },
+        "auth_method": {
+          "description": "How to transfer the client_id and client_secret to the oauth provider",
+          "type": "string",
+          "default": "basic_auth",
+          "enum": [
+            "basic_auth",
+            "request_body"
+          ]
+        },
+        "token_url": {
+          "description": "The OAuth 2.0 Token Endpoint where the OAuth 2.0 Client Credentials Grant will be performed",
+          "type": "string"
+        },
+        "scopes": {
+          "description": "The OAuth 2.0 Scopes to be requested during the OAuth 2.0 Client Credentials Grant",
+          "type": "array",
+          "items": {
+            "type": "string"
+          }
+        },
+        "cache_ttl": {
+          "type": "string",
+          "description": "How long to cache the issued token. Defaults to the value of the `expires_in` of the issued token. If `expires_in` is not present in the response, the token is not cached until this property is not explicitly configured. If `expires_in` is present in the response and this property is configured the shorter value is taken. 0 or negative value will disable caching. ",
+          "pattern": "^[0-9]+(ns|us|ms|s|m|h)$",
+          "examples": [
+            "1h",
+            "1m",
+            "30s"
+          ]
+        },
+        "header": {
+          "type": "object",
+          "description": "Header and scheme to use to transport the issued token to the upstream",
+          "additionalProperties": false,
+          "required": [
+            "name"
+          ],
+          "properties": {
+            "name": {
+              "description": "The header name to use",
+              "type": "string",
+              "default": "Authorization"
+            },
+            "scheme": {
+              "description": "The scheme to use",
+              "type": "string",
+              "default": "Bearer"
+            }
+          }
+        }
+      }
+    },
+    "ruleSetEndpointConfiguration": {
+      "description": "Endpoint to load rule sets from",
+      "type": "object",
+      "additionalProperties": false,
+      "required": [
+        "url"
+      ],
+      "properties": {
+        "url": {
+          "description": "The URL to communicate to.",
+          "type": "string",
+          "format": "uri",
+          "examples": [
+            "https://session-store-host"
+          ]
+        },
+        "headers": {
+          "description": "The HTTP headers to be send to the endpoint",
+          "type": "object",
+          "additionalProperties": {
+            "type": "string"
+          },
+          "minLength": 0,
+          "uniqueItems": true,
+          "default": []
+        },
+        "retry": {
+          "description": "How the implementation should behave when trying to access the configured endpoint",
+          "type": "object",
+          "additionalProperties": false,
+          "properties": {
+            "give_up_after": {
+              "description": "When the implementation should finally give up, if the endpoint is not answering.",
+              "type": "string",
+              "default": "1s",
+              "pattern": "^[0-9]+(ns|us|ms|s|m|h)$"
+            },
+            "max_delay": {
+              "description": "How long the implementation should wait between the attempts",
+              "type": "string",
+              "pattern": "^[0-9]+(ns|us|ms|s|m|h)$",
+              "default": "100ms"
+            }
+          }
+        },
+        "auth": {
+          "description": "How to authenticate against the endpoint",
+          "type": "object",
+          "oneOf": [
+            {
+              "$ref": "#/definitions/endpointAuthApiKeyProperties"
+            },
+            {
+              "$ref": "#/definitions/endpointAuthBasicAuthProperties"
+            },
+            {
+              "$ref": "#/definitions/endpointAuth2ClientCredentialsProperties"
+            }
+          ]
+        },
+        "rule_path_match_prefix": {
+          "description": "The path prefix to be checked in each rule retrieved from the endpoint",
+          "type": "string",
+          "examples": [
+            "/foo/bar"
+          ]
+        },
+        "enable_http_cache": {
+          "description": "Enables or disables http cache usage according to RFC 7234",
+          "type": "boolean",
+          "default": true
+        }
+      }
+    },
+    "endpointConfiguration": {
+      "description": "Endpoint to to communicate to",
+      "anyOf": [
+        {
+          "type": "object",
+          "additionalProperties": false,
+          "required": [
+            "url"
+          ],
+          "properties": {
+            "url": {
+              "description": "The URL to communicate to.",
+              "type": "string",
+              "format": "uri",
+              "examples": [
+                "https://session-store-host"
+              ]
+            },
+            "method": {
+              "description": "The HTTP Method to use when communicating with the endpoint",
+              "type": "string",
+              "default": "GET",
+              "examples": [
+                "GET",
+                "POST"
+              ]
+            },
+            "headers": {
+              "description": "The HTTP headers to be send to the end point",
+              "type": "object",
+              "additionalProperties": {
+                "type": "string"
+              },
+              "minLength": 0,
+              "uniqueItems": true,
+              "default": []
+            },
+            "retry": {
+              "description": "How the implementation should behave when trying to access the configured endpoint",
+              "type": "object",
+              "additionalProperties": false,
+              "properties": {
+                "give_up_after": {
+                  "description": "When the implementation should finally give up, if the endpoint is not answering.",
+                  "type": "string",
+                  "default": "1s",
+                  "pattern": "^[0-9]+(ns|us|ms|s|m|h)$"
                 },
-                "password": {
-                    "description": "Password for the key material in the key store if PKCS#8 encrypted format is used.",
-                    "type": "string"
+                "max_delay": {
+                  "description": "How long the implementation should wait between the attempts",
+                  "type": "string",
+                  "pattern": "^[0-9]+(ns|us|ms|s|m|h)$",
+                  "default": "100ms"
                 }
-            }
-        },
-        "tlsConfig": {
-            "description": "TLS Configuration",
-            "type": "object",
-            "additionalProperties": false,
-            "properties": {
-                "key_store": {
-                    "$ref": "#/definitions/keyStore"
-                },
-                "key_id": {
-                    "description": "The key id referencing the entry in the key store",
-                    "type": "string"
-                },
-                "min_version": {
-                    "title": "minimum TLS version to support",
-                    "description": "Only TLS 1.2 and TLS 1.3 are supported",
-                    "type": "string",
-                    "enum": [
-                        "TLS1.2",
-                        "TLS1.3"
-                    ],
-                    "default": "TLS1.3"
-                },
-                "cipher_suites": {
-                    "description": "TLS cipher suites to support. Are only used if TLS v1.2 is configured as minimum version",
-                    "type": "array",
-                    "items": {
-                        "type": "string",
-                        "enum": [
-                            "TLS_ECDHE_ECDSA_WITH_AES_128_CBC_SHA256",
-                            "TLS_ECDHE_RSA_WITH_AES_128_CBC_SHA256",
-                            "TLS_ECDHE_RSA_WITH_AES_128_GCM_SHA256",
-                            "TLS_ECDHE_ECDSA_WITH_AES_128_GCM_SHA256",
-                            "TLS_ECDHE_RSA_WITH_AES_256_GCM_SHA384",
-                            "TLS_ECDHE_ECDSA_WITH_AES_256_GCM_SHA384",
-                            "TLS_ECDHE_RSA_WITH_CHACHA20_POLY1305_SHA256",
-                            "TLS_ECDHE_ECDSA_WITH_CHACHA20_POLY1305_SHA256"
-                        ]
-                    },
-                    "uniqueItems": true,
-                    "default": [
-                        "TLS_ECDHE_RSA_WITH_AES_128_GCM_SHA256",
-                        "TLS_ECDHE_ECDSA_WITH_AES_128_GCM_SHA256",
-                        "TLS_ECDHE_RSA_WITH_AES_256_GCM_SHA384",
-                        "TLS_ECDHE_ECDSA_WITH_AES_256_GCM_SHA384",
-                        "TLS_ECDHE_RSA_WITH_CHACHA20_POLY1305_SHA256",
-                        "TLS_ECDHE_ECDSA_WITH_CHACHA20_POLY1305_SHA256"
-                    ]
-                }
-            }
-        },
-        "cacheNoop": {
-            "description": "Noop Cache",
-            "type": "object",
-            "additionalProperties": false,
-            "properties": {
-                "type": {
-                    "const": "noop"
-                }
-            }
-        },
-        "cacheInMemory": {
-            "description": "In memory cache",
-            "type": "object",
-            "additionalProperties": false,
-            "properties": {
-                "type": {
-                    "const": "memory"
-                }
-            }
-        },
-        "cacheRedis": {
-            "description": "Redis cache",
-            "type": "object",
-            "additionalProperties": false,
-            "properties": {
-                "addr": {
-                    "description": "Connection string to the Cache",
-                    "type": "string",
-                    "default": "",
-                    "examples": [
-                        "localhost.com:6379",
-                        "my-redis.cloud.redislabs.com:6379"
-                    ]
-                },
-                "username": {
-                    "description": "Username for connection",
-                    "type": "string",
-                    "default": ""
-                },
-                "password": {
-                    "description": "Password for connection",
-                    "type": "string",
-                    "default": ""
-                },
-                "db": {
-                    "description": "db name",
-                    "type": "integer",
-                    "default": ""
-                },
-                "tls": {
-                    "$ref": "#/definitions/tlsConfig"
-                },
-                "additional_ca": {
-                    "description": "Additional CAs.",
-                    "type": "string"
-
-                }
-
-            }
-        },
-        "cacheRedisCluster": {
-            "description": "Redis cluster cache",
-            "type": "object",
-            "additionalProperties": false,
-            "properties": {
-                "addrs": {
-                    "description": "Connection string to the Cache",
-                    "type": "array",
-                    "items": {
-                        "type": "string",
-                        "minLength": 1
-                    },
-                    "default": "",
-                    "examples": [
-                        "node1:7000", "node2:7001", "node3:7002", "node4:7003", "node5:7004", "node6:7005"
-                    ]
-                },
-                "readOnly": {
-                    "description": "Enables read-only commands on slave nodes.",
-                    "type": "boolean",
-                    "default": false
-                },
-                "routeByLatency": {
-                    "description": "Enable routing by node latency. Allows routing read-only commands to the closest master or slave node. Enables ReadOnly.",
-                    "type": "boolean",
-                    "default": false
-                },
-                "routeRandomly": {
-                    "description": "Enable randon routing. Allows routing read-only commands to the random master or slave node. Enables ReadOnly. ",
-                    "type": "boolean",
-                    "default": false
-                },
-                "username": {
-                    "description": "Username for connection",
-                    "type": "string",
-                    "default": ""
-                },
-                "password": {
-                    "description": "Password for connection",
-                    "type": "string",
-                    "default": ""
-                },
-                "tls": {
-                    "$ref": "#/definitions/tlsConfig"
-                },
-                "additional_ca": {
-                    "description": "Additional CAs.",
-                    "type": "string"
-
-                }
-
-            }
-        },
-        "corsConfig": {
-            "description": "Configure [Cross Origin Resource Sharing (CORS)](http://www.w3.org/TR/cors/) using the following options.",
-            "type": "object",
-            "additionalProperties": false,
-            "properties": {
-                "allowed_origins": {
-                    "description": "A list of allowed origins a cross-domain request can be executed from. If the special * value is present in the list, all origins will be allowed. An origin may contain a wildcard (*) to replace 0 or more characters (i.e.: https://*.domain.com). Usage of wildcards implies a small performance penalty. Only one wildcard can be used per origin.",
-                    "type": "array",
-                    "items": {
-                        "type": "string",
-                        "minLength": 1
-                    },
-                    "default": [
-                        "*"
-                    ],
-                    "uniqueItems": true,
-                    "examples": [
-                        [
-                            "https://example.com",
-                            "https://*.example.com",
-                            "https://*.foo.example.com"
-                        ]
-                    ]
-                },
-                "allowed_methods": {
-                    "type": "array",
-                    "description": "A list of HTTP methods the client is allowed to use with cross-domain requests.",
-                    "items": {
-                        "type": "string",
-                        "enum": [
-                            "GET",
-                            "HEAD",
-                            "POST",
-                            "PUT",
-                            "DELETE",
-                            "CONNECT",
-                            "TRACE",
-                            "PATCH"
-                        ]
-                    },
-                    "uniqueItems": true,
-                    "default": [
-                        "GET",
-                        "POST",
-                        "PUT",
-                        "PATCH",
-                        "DELETE"
-                    ]
-                },
-                "allowed_headers": {
-                    "description": "A list of HTTP headers the client is allowed to use with cross-domain requests.",
-                    "type": "array",
-                    "items": {
-                        "type": "string"
-                    },
-                    "minLength": 1,
-                    "uniqueItems": true,
-                    "default": [
-                        "Authorization",
-                        "Content-Type"
-                    ]
-                },
-                "exposed_headers": {
-                    "description": "Indicates which headers are allowed and safe to expose to the API of a CORS API specification",
-                    "type": "array",
-                    "items": {
-                        "type": "string"
-                    },
-                    "minLength": 1,
-                    "uniqueItems": true,
-                    "default": [
-                        "Content-Type"
-                    ]
-                },
-                "allow_credentials": {
-                    "description": "Indicates whether the request can include user credentials like cookies, HTTP authentication or client side SSL certificates.",
-                    "type": "boolean",
-                    "default": false
-                },
-                "max_age": {
-                    "description": "Indicates how long the results of a preflight request can be cached. The default is 0s which stands for no max age.",
-                    "type": "string",
-                    "default": "0s",
-                    "pattern": "^[0-9]+(ns|us|ms|s|m|h)$",
-                    "examples": [
-                        "5s",
-                        "5m",
-                        "5h"
-                    ]
-                }
-            }
-        },
-        "timeoutConfig": {
-            "description": "Controls the HTTP timeouts.",
-            "type": "object",
-            "additionalProperties": false,
-            "properties": {
-                "read": {
-                    "description": "The maximum duration for reading the entire request, including the body.",
-                    "type": "string",
-                    "default": "5s",
-                    "pattern": "^[0-9]+(ns|us|ms|s|m|h)$",
-                    "examples": [
-                        "5s",
-                        "5m",
-                        "5h"
-                    ]
-                },
-                "write": {
-                    "description": "The maximum duration before timing out writes of the response. Increase this parameter to prevent unexpected closing a client connection if an upstream request is responding slowly.",
-                    "type": "string",
-                    "default": "120s",
-                    "pattern": "^[0-9]+(ns|us|ms|s|m|h)$",
-                    "examples": [
-                        "5s",
-                        "5m",
-                        "5h"
-                    ]
-                },
-                "idle": {
-                    "description": " The maximum amount of time to wait for any action of a request session, reading data or writing the response.",
-                    "type": "string",
-                    "default": "120s",
-                    "pattern": "^[0-9]+(ns|us|ms|s|m|h)$",
-                    "examples": [
-                        "5s",
-                        "5m",
-                        "5h"
-                    ]
-                }
-            }
-        },
-        "bufferLimitConfig": {
-            "type": "object",
-            "description": "Overrides the default request and response buffer sizes",
-            "additionalProperties": false,
-            "properties": {
-                "read": {
-                    "description": "The maximum buffer size for reading the entire request, including the body. Increase this parameter to prevent unexpected closing a client connection if the client request exceeds the default 4KB.",
-                    "type": "string",
-                    "default": "4KB",
-                    "pattern": "^[0-9]+(B|KB|MB)$",
-                    "examples": [
-                        "5KB",
-                        "1MB",
-                        "1.6MB"
-                    ]
-                },
-                "write": {
-                    "description": "The maximum buffer size for writing the response. Increase this parameter to prevent unexpected closing a client connection if a response create by heimdall exceeds the default 4KB.",
-                    "type": "string",
-                    "default": "4KB",
-                    "pattern": "^[0-9]+(B|KB|MB)$",
-                    "examples": [
-                        "5KB",
-                        "1MB",
-                        "1.6MB"
-                    ]
-                }
-            }
-        },
-        "connectionsLimitConfig": {
-            "type": "object",
-            "description": "Overrides the default limits for connections",
-            "additionalProperties": false,
-            "properties": {
-                "max_per_host": {
-                    "description": "Max allowed connections per host. 0 means no limits (default)",
-                    "type": "integer",
-                    "default": 0
-                },
-                "max_idle": {
-                    "description": "Max allowed idle connections. Defaults to 100",
-                    "type": "integer",
-                    "default": 100
-                },
-                "max_idle_per_host": {
-                    "description": "Max allowed idle connections per host. Defaults to 100",
-                    "type": "integer",
-                    "default": 100
-                }
-            }
-        },
-        "responseOverride": {
-            "type": "object",
-            "description": "Overrides the defaults for responses",
-            "additionalProperties": false,
-            "properties": {
-                "code": {
-                    "type": "integer",
-                    "description": "The HTTP status code"
-                }
-            }
-        },
-        "respondWithConfig": {
-            "type": "object",
-            "description": "How the service should response",
-            "additionalProperties": false,
-            "properties": {
-                "verbose": {
-                    "type": "boolean",
-                    "description": "Whether the response should be verbose in error cases",
-                    "default": false
-                },
-                "with": {
-                    "type": "object",
-                    "description": "Overrides for the status codes",
-                    "additionalProperties": false,
-                    "properties": {
-                        "accepted": {
-                            "$ref": "#/definitions/responseOverride"
-                        },
-                        "precondition_error": {
-                            "$ref": "#/definitions/responseOverride"
-                        },
-                        "authentication_error": {
-                            "$ref": "#/definitions/responseOverride"
-                        },
-                        "authorization_error": {
-                            "$ref": "#/definitions/responseOverride"
-                        },
-                        "method_error": {
-                            "$ref": "#/definitions/responseOverride"
-                        },
-                        "communication_error": {
-                            "$ref": "#/definitions/responseOverride"
-                        },
-                        "internal_error": {
-                            "$ref": "#/definitions/responseOverride"
-                        },
-                        "no_rule_error": {
-                            "$ref": "#/definitions/responseOverride"
-                        }
-                    }
-                }
-            }
-        },
-        "subjectConfiguration": {
-            "description": "Configuration of where to get subject information/attributes from",
-            "type": "object",
-            "additionalProperties": false,
-            "properties": {
-                "attributes": {
-                    "description": "The `attributes` field in the Heimdall's subject object is set using this JSON Path. Defaults to `@this` (for the root element), `foo.bar` (for key foo.bar), or any other valid GJSON path. See [GSJON Syntax](https://github.com/tidwall/gjson/blob/master/SYNTAX.md) for reference.",
-                    "type": "string",
-                    "default": "@this"
-                },
-                "id": {
-                    "description": "The `id` field in the Heimdall's subject object is set using this JSON Path. See [GSJON Syntax](https://github.com/tidwall/gjson/blob/master/SYNTAX.md) for reference.",
-                    "type": "string"
-                }
-            }
-        },
-        "sessionLifespanConfiguration": {
-            "description": "Enables the configuration of session lifespans, used for session validation for those authenticators, which act on non-standard protocols",
-            "type": "object",
-            "additionalProperties": false,
-            "properties": {
-                "active": {
-                    "description": "A GJSON Path pointing to the field describing the \"active\" status of the session in the corresponding JSON object.",
-                    "type": "string"
-                },
-                "issued_at": {
-                    "description": "A GJSON Path pointing to the field in the corresponding JSON object",
-                    "type": "string"
-                },
-                "not_before": {
-                    "description": "A GJSON Path pointing to the field in the corresponding JSON object",
-                    "type": "string"
-                },
-                "not_after": {
-                    "description": "A GJSON Path pointing to the field in the corresponding JSON object",
-                    "type": "string"
-                },
-                "time_format": {
-                    "description": "Allows the definition of the time format/layout used by the authentication system. Defaults to Unix Epoch time stamp if not defined.",
-                    "type": "string"
-                },
-                "validity_leeway": {
-                    "type": "string",
-                    "description": "Acceptable time deviation for the validity assertion",
-                    "pattern": "^[0-9]+(ns|us|ms|s|m|h)$",
-                    "default": "0s",
-                    "examples": [
-                        "1h",
-                        "1m",
-                        "30s"
-                    ]
-                }
-            }
-        },
-        "expressionList": {
-            "description": "A list of authorization expressions to evaluate",
-            "type": "array",
-            "uniqueItems": true,
-            "minItems": 1,
-            "items": {
-                "type": "object",
-                "additionalProperties": false,
-                "required": [
-                    "expression"
-                ],
-                "properties": {
-                    "expression": {
-                        "description": "The actual expression",
-                        "type": "string",
-                        "examples": [
-                            "Subject.ID == foo"
-                        ]
-                    },
-                    "message": {
-                        "description": "Message to log if the expression fails",
-                        "type": "string"
-                    }
-                }
-            }
-        },
-        "oauth2ClientCredentialsFlowConfig": {
-            "type": "object",
-            "additionalProperties": false,
-            "required": [
-                "client_id",
-                "client_secret",
-                "token_url"
-            ],
-            "properties": {
-                "client_id": {
-                    "description": "The OAuth 2.0 Client ID to be used for the OAuth 2.0 Client Credentials Grant",
-                    "type": "string"
-                },
-                "client_secret": {
-                    "description": "The OAuth 2.0 Client Secret to be used for the OAuth 2.0 Client Credentials Grant",
-                    "type": "string"
-                },
-                "auth_method": {
-                    "description": "How to transfer the client_id and client_secret to the oauth provider",
-                    "type": "string",
-                    "default": "basic_auth",
-                    "enum": [
-                        "basic_auth",
-                        "request_body"
-                    ]
-                },
-                "token_url": {
-                    "description": "The OAuth 2.0 Token Endpoint where the OAuth 2.0 Client Credentials Grant will be performed",
-                    "type": "string"
-                },
-                "scopes": {
-                    "description": "The OAuth 2.0 Scopes to be requested during the OAuth 2.0 Client Credentials Grant",
-                    "type": "array",
-                    "items": {
-                        "type": "string"
-                    }
-                },
-                "cache_ttl": {
-                    "type": "string",
-                    "description": "How long to cache the issued token. Defaults to the value of the `expires_in` of the issued token. If `expires_in` is not present in the response, the token is not cached until this property is not explicitly configured. If `expires_in` is present in the response and this property is configured the shorter value is taken. 0 or negative value will disable caching. ",
-                    "pattern": "^[0-9]+(ns|us|ms|s|m|h)$",
-                    "examples": [
-                        "1h",
-                        "1m",
-                        "30s"
-                    ]
-                },
-                "header": {
-                    "type": "object",
-                    "description": "Header and scheme to use to transport the issued token to the upstream",
-                    "additionalProperties": false,
-                    "required": [
-                        "name"
-                    ],
-                    "properties": {
-                        "name": {
-                            "description": "The header name to use",
-                            "type": "string",
-                            "default": "Authorization"
-                        },
-                        "scheme": {
-                            "description": "The scheme to use",
-                            "type": "string",
-                            "default": "Bearer"
-                        }
-                    }
-                }
-            }
-        },
-        "ruleSetEndpointConfiguration": {
-            "description": "Endpoint to load rule sets from",
-            "type": "object",
-            "additionalProperties": false,
-            "required": [
-                "url"
-            ],
-            "properties": {
-                "url": {
-                    "description": "The URL to communicate to.",
-                    "type": "string",
-                    "format": "uri",
-                    "examples": [
-                        "https://session-store-host"
-                    ]
-                },
-                "headers": {
-                    "description": "The HTTP headers to be send to the endpoint",
-                    "type": "object",
-                    "additionalProperties": {
-                        "type": "string"
-                    },
-                    "minLength": 0,
-                    "uniqueItems": true,
-                    "default": []
-                },
-                "retry": {
-                    "description": "How the implementation should behave when trying to access the configured endpoint",
-                    "type": "object",
-                    "additionalProperties": false,
-                    "properties": {
-                        "give_up_after": {
-                            "description": "When the implementation should finally give up, if the endpoint is not answering.",
-                            "type": "string",
-                            "default": "1s",
-                            "pattern": "^[0-9]+(ns|us|ms|s|m|h)$"
-                        },
-                        "max_delay": {
-                            "description": "How long the implementation should wait between the attempts",
-                            "type": "string",
-                            "pattern": "^[0-9]+(ns|us|ms|s|m|h)$",
-                            "default": "100ms"
-                        }
-                    }
-                },
-                "auth": {
-                    "description": "How to authenticate against the endpoint",
-                    "type": "object",
-                    "oneOf": [{
-                            "$ref": "#/definitions/endpointAuthApiKeyProperties"
-                        },
-                        {
-                            "$ref": "#/definitions/endpointAuthBasicAuthProperties"
-                        },
-                        {
-                            "$ref": "#/definitions/endpointAuth2ClientCredentialsProperties"
-                        }
-                    ]
-                },
-                "rule_path_match_prefix": {
-                    "description": "The path prefix to be checked in each rule retrieved from the endpoint",
-                    "type": "string",
-                    "examples": [
-                        "/foo/bar"
-                    ]
-                },
-                "enable_http_cache": {
-                    "description": "Enables or disables http cache usage according to RFC 7234",
-                    "type": "boolean",
-                    "default": true
-                }
-            }
-        },
-        "endpointConfiguration": {
-            "description": "Endpoint to to communicate to",
-            "anyOf": [{
-                    "type": "object",
-                    "additionalProperties": false,
-                    "required": [
-                        "url"
-                    ],
-                    "properties": {
-                        "url": {
-                            "description": "The URL to communicate to.",
-                            "type": "string",
-                            "format": "uri",
-                            "examples": [
-                                "https://session-store-host"
-                            ]
-                        },
-                        "method": {
-                            "description": "The HTTP Method to use when communicating with the endpoint",
-                            "type": "string",
-                            "default": "GET",
-                            "examples": [
-                                "GET",
-                                "POST"
-                            ]
-                        },
-                        "headers": {
-                            "description": "The HTTP headers to be send to the end point",
-                            "type": "object",
-                            "additionalProperties": {
-                                "type": "string"
-                            },
-                            "minLength": 0,
-                            "uniqueItems": true,
-                            "default": []
-                        },
-                        "retry": {
-                            "description": "How the implementation should behave when trying to access the configured endpoint",
-                            "type": "object",
-                            "additionalProperties": false,
-                            "properties": {
-                                "give_up_after": {
-                                    "description": "When the implementation should finally give up, if the endpoint is not answering.",
-                                    "type": "string",
-                                    "default": "1s",
-                                    "pattern": "^[0-9]+(ns|us|ms|s|m|h)$"
-                                },
-                                "max_delay": {
-                                    "description": "How long the implementation should wait between the attempts",
-                                    "type": "string",
-                                    "pattern": "^[0-9]+(ns|us|ms|s|m|h)$",
-                                    "default": "100ms"
-                                }
-                            }
-                        },
-                        "auth": {
-                            "description": "How to authenticate against the endpoint",
-                            "type": "object",
-                            "oneOf": [{
-                                    "$ref": "#/definitions/endpointAuthApiKeyProperties"
-                                },
-                                {
-                                    "$ref": "#/definitions/endpointAuthBasicAuthProperties"
-                                },
-                                {
-                                    "$ref": "#/definitions/endpointAuth2ClientCredentialsProperties"
-                                }
-                            ]
-                        },
-                        "enable_http_cache": {
-                            "description": "Enables or disables http cache usage according to RFC 7234",
-                            "type": "boolean",
-                            "default": false
-                        }
-                    }
+              }
+            },
+            "auth": {
+              "description": "How to authenticate against the endpoint",
+              "type": "object",
+              "oneOf": [
+                {
+                  "$ref": "#/definitions/endpointAuthApiKeyProperties"
                 },
                 {
-                    "type": "string",
-                    "description": "If only URL should be configured for the endpoint",
-                    "format": "uri-reference",
-                    "examples": [
-                        "http://some.endpoint"
-                    ]
+                  "$ref": "#/definitions/endpointAuthBasicAuthProperties"
+                },
+                {
+                  "$ref": "#/definitions/endpointAuth2ClientCredentialsProperties"
                 }
-            ]
-        },
-        "endpointAuthBasicAuthProperties": {
-            "properties": {
-                "type": {
-                    "const": "basic_auth"
-                },
-                "config": {
-                    "type": "object",
-                    "properties": {
-                        "user": {
-                            "description": "user name for basic auth",
-                            "type": "string"
-                        },
-                        "password": {
-                            "description": "password for basic auth",
-                            "type": "string"
-                        }
-                    },
-                    "additionalProperties": false,
-                    "required": [
-                        "user",
-                        "password"
-                    ]
-                }
-            },
-            "additionalProperties": false,
-            "required": [
-                "type",
-                "config"
-            ]
-        },
-        "endpointAuthApiKeyProperties": {
-            "properties": {
-                "type": {
-                    "const": "api_key"
-                },
-                "config": {
-                    "type": "object",
-                    "properties": {
-                        "name": {
-                            "description": "The name of the api key",
-                            "type": "string"
-                        },
-                        "value": {
-                            "description": "The value of the api key",
-                            "type": "string"
-                        },
-                        "in": {
-                            "description": "How the api key should be transferred",
-                            "type": "string",
-                            "enum": [
-                                "header",
-                                "cookie",
-                                "query"
-                            ]
-                        }
-                    },
-                    "additionalProperties": false,
-                    "required": [
-                        "name",
-                        "value",
-                        "in"
-                    ]
-                }
-            },
-            "additionalProperties": false,
-            "required": [
-                "type",
-                "config"
-            ]
-        },
-        "endpointAuth2ClientCredentialsProperties": {
-            "additionalProperties": false,
-            "required": [
-                "type",
-                "config"
-            ],
-            "properties": {
-                "type": {
-                    "const": "oauth2_client_credentials"
-                },
-                "config": {
-                    "$ref": "#/definitions/oauth2ClientCredentialsFlowConfig"
-                }
-            }
-        },
-        "authenticationDataSource": {
-            "description": "Where does the request contain authentication information, like header cookie, ets",
-            "type": "array",
-            "additionalItems": false,
-            "items": {
-                "anyOf": [{
-                        "description": "The header (case insensitive) that contains the authentication information.",
-                        "type": "object",
-                        "additionalProperties": false,
-                        "required": [
-                            "header"
-                        ],
-                        "properties": {
-                            "header": {
-                                "type": "string"
-                            },
-                            "scheme": {
-                                "type": "string"
-                            }
-                        }
-                    },
-                    {
-                        "description": "The cookie (case sensitive) that contains the authentication information.",
-                        "type": "object",
-                        "additionalProperties": false,
-                        "required": [
-                            "cookie"
-                        ],
-                        "properties": {
-                            "cookie": {
-                                "type": "string"
-                            }
-                        }
-                    },
-                    {
-                        "description": "The query parameter (case sensitive) that contains the authentication information.",
-                        "type": "object",
-                        "additionalProperties": false,
-                        "required": [
-                            "query_parameter"
-                        ],
-                        "properties": {
-                            "query_parameter": {
-                                "type": "string"
-                            }
-                        }
-                    },
-                    {
-                        "description": "The body parameter (case sensitive) that contains the authentication information.",
-                        "type": "object",
-                        "additionalProperties": false,
-                        "required": [
-                            "body_parameter"
-                        ],
-                        "properties": {
-                            "body_parameter": {
-                                "type": "string"
-                            }
-                        }
-                    }
-                ]
-            }
-        },
-        "assertionRequirements": {
-            "description": "Defines verification requirements for the assertion, like the introspection response or a JWT token",
-            "type": "object",
-            "properties": {
-                "scopes": {
-                    "oneOf": [{
-                            "description": "An array of OAuth 2.0 scopes that are required when accessing an endpoint protected by this mechanism.\n If the token used in the Authorization header did not request that specific scope, the request is denied.",
-                            "type": "object",
-                            "properties": {
-                                "matching_strategy": {
-                                    "description": "Sets the strategy validation algorithm.",
-                                    "type": "string",
-                                    "default": "exact",
-                                    "enum": [
-                                        "hierarchic",
-                                        "exact",
-                                        "wildcard"
-                                    ]
-                                },
-                                "values": {
-                                    "type": "array",
-                                    "items": {
-                                        "type": "string"
-                                    }
-                                }
-                            }
-                        },
-                        {
-                            "description": "An array of OAuth 2.0 scopes that are required when accessing an endpoint protected by this mechanism.\n If the token used in the Authorization header did not request that specific scope, the request is denied. When only the actual scopes are configured the matching strategy is 'exact'",
-                            "type": "array",
-                            "items": {
-                                "type": "string"
-                            }
-                        }
-                    ]
-                },
-                "audience": {
-                    "description": "An array of audiences that are required when accessing an endpoint protected by this mechanism.",
-                    "type": "array",
-                    "items": {
-                        "type": "string"
-                    }
-                },
-                "issuers": {
-                    "description": "The assertion/token must have been issued by one of the issuers listed in this array.",
-                    "type": "array",
-                    "items": {
-                        "type": "string"
-                    }
-                },
-                "allowed_algorithms": {
-                    "description": "If the assertion (e.g., a JWT) is signed, which algorithms are allowed",
-                    "type": "array",
-                    "items": {
-                        "type": "string"
-                    }
-                },
-                "validity_leeway": {
-                    "description": "If the assertion (e.g. a JWT) has a validity, which deviation from the current system time is allowed",
-                    "type": "string",
-                    "pattern": "^[0-9]+(ns|us|ms|s|m|h)$",
-                    "default": "10s"
-                }
-            }
-        },
-        "authenticatorAnonymous": {
-            "description": "Anonymous Authenticator",
-            "type": "object",
-            "additionalProperties": false,
-            "properties": {
-                "type": {
-                    "const": "anonymous"
-                },
-                "id": {
-                    "description": "The unique id of the authenticator to be used in the rule definition",
-                    "type": "string"
-                },
-                "config": {
-                    "type": "object",
-                    "additionalProperties": false,
-                    "properties": {
-                        "subject": {
-                            "description": "Sets the name/id of the anonymous subject.",
-                            "type": "string",
-                            "examples": [
-                                "guest",
-                                "anon",
-                                "unknown"
-                            ],
-                            "default": "anonymous"
-                        }
-                    }
-                }
-            }
-        },
-        "authenticatorUnauthorized": {
-            "description": "Unauthorized Authenticator",
-            "type": "object",
-            "additionalProperties": false,
-            "properties": {
-                "type": {
-                    "const": "unauthorized"
-                },
-                "id": {
-                    "type": "string",
-                    "description": "The unique id of the authenticator to be used in the rule definition"
-                }
-            }
-        },
-        "authenticatorGeneric": {
-            "description": "Generic Authenticator",
-            "type": "object",
-            "additionalProperties": false,
-            "properties": {
-                "type": {
-                    "const": "generic"
-                },
-                "id": {
-                    "description": "The unique id of the authenticator to be used in the rule definition",
-                    "type": "string"
-                },
-                "config": {
-                    "title": "Generic Authenticator Configuration",
-                    "type": "object",
-                    "additionalProperties": false,
-                    "required": [
-                        "identity_info_endpoint",
-                        "authentication_data_source",
-                        "subject"
-                    ],
-                    "properties": {
-                        "identity_info_endpoint": {
-                            "$ref": "#/definitions/endpointConfiguration"
-                        },
-                        "authentication_data_source": {
-                            "$ref": "#/definitions/authenticationDataSource"
-                        },
-                        "forward_headers": {
-                            "description": "The HTTP header names from the request to be send to the contextualizer endpoint",
-                            "type": "array",
-                            "additionalItems": false,
-                            "items": {
-                                "type": "string"
-                            }
-                        },
-                        "forward_cookies": {
-                            "description": "The HTTP cookie names from the request to be send to the contextualizer endpoint",
-                            "type": "array",
-                            "additionalItems": false,
-                            "items": {
-                                "type": "string"
-                            }
-                        },
-                        "payload": {
-                            "description": "The Go template with access to heimdall. Request and Subject used for request's HTTP body generation",
-                            "type": "string"
-                        },
-                        "subject": {
-                            "$ref": "#/definitions/subjectConfiguration"
-                        },
-                        "cache_ttl": {
-                            "type": "string",
-                            "description": "How long to cache the response from the identity info endpoint.",
-                            "pattern": "^[0-9]+(ns|us|ms|s|m|h)$",
-                            "default": "15m",
-                            "examples": [
-                                "1h",
-                                "1m",
-                                "30s"
-                            ]
-                        },
-                        "allow_fallback_on_error": {
-                            "type": "boolean",
-                            "description": "Whether the pipeline should fallback to a next authenticator if this one fails validating the given credentials",
-                            "default": false
-                        },
-                        "session_lifespan": {
-                            "$ref": "#/definitions/sessionLifespanConfiguration"
-                        }
-                    }
-                }
-            }
-        },
-        "authenticatorOAuth2Introspection": {
-            "description": "OAuth2 Introspection Authenticator",
-            "type": "object",
-            "additionalProperties": false,
-            "properties": {
-                "type": {
-                    "const": "oauth2_introspection"
-                },
-                "id": {
-                    "description": "The unique id of the authenticator to be used in the rule definition",
-                    "type": "string"
-                },
-                "config": {
-                    "description": "OAuth2 Introspection Configuration",
-                    "type": "object",
-                    "additionalProperties": false,
-                    "required": [
-                        "introspection_endpoint"
-                    ],
-                    "properties": {
-                        "introspection_endpoint": {
-                            "$ref": "#/definitions/endpointConfiguration"
-                        },
-                        "token_source": {
-                            "$ref": "#/definitions/authenticationDataSource"
-                        },
-                        "assertions": {
-                            "$ref": "#/definitions/assertionRequirements"
-                        },
-                        "subject": {
-                            "$ref": "#/definitions/subjectConfiguration"
-                        },
-                        "cache_ttl": {
-                            "type": "string",
-                            "description": "How long to cache the response from the introspection endpoint.",
-                            "pattern": "^[0-9]+(ns|us|ms|s|m|h)$",
-                            "default": "15m",
-                            "examples": [
-                                "1h",
-                                "1m",
-                                "30s"
-                            ]
-                        },
-                        "allow_fallback_on_error": {
-                            "type": "boolean",
-                            "description": "Whether the pipeline should fallback to a next authenticator if this one fails validating the given credentials",
-                            "default": false
-                        }
-                    }
-                }
-            }
-        },
-        "authenticatorJwt": {
-            "description": "JWT Authenticator",
-            "type": "object",
-            "additionalProperties": false,
-            "properties": {
-                "type": {
-                    "const": "jwt"
-                },
-                "id": {
-                    "description": "The unique id of the authenticator to be used in the rule definition",
-                    "type": "string"
-                },
-                "config": {
-                    "description": "JWT Authenticator Configuration",
-                    "type": "object",
-                    "additionalProperties": false,
-                    "required": [
-                        "jwks_endpoint"
-                    ],
-                    "properties": {
-                        "jwks_endpoint": {
-                            "$ref": "#/definitions/endpointConfiguration"
-                        },
-                        "jwt_source": {
-                            "$ref": "#/definitions/authenticationDataSource"
-                        },
-                        "assertions": {
-                            "$ref": "#/definitions/assertionRequirements"
-                        },
-                        "subject": {
-                            "$ref": "#/definitions/subjectConfiguration"
-                        },
-                        "cache_ttl": {
-                            "type": "string",
-                            "description": "How long to cache the key received from the JWKS endpoint.",
-                            "pattern": "^[0-9]+(ns|us|ms|s|m|h)$",
-                            "default": "15m",
-                            "examples": [
-                                "1h",
-                                "1m",
-                                "30s"
-                            ]
-                        },
-                        "allow_fallback_on_error": {
-                            "type": "boolean",
-                            "description": "Whether the pipeline should fallback to a next authenticator if this one fails validating the given credentials",
-                            "default": false
-                        },
-                        "validate_jwk": {
-                            "type": "boolean",
-                            "description": "Whether the certificate chain (if present) in the JWK should be validated",
-                            "default": true
-                        },
-                        "trust_store": {
-                            "type": "string",
-                            "description": "The path to the trust store PEM file, which contains the trust anchors used for JWK certificate verification purposes",
-                            "default": "system trust store"
-                        }
-                    }
-                }
-            }
-        },
-        "authenticatorBasicAuth": {
-            "description": "Basic Auth Authenticator",
-            "type": "object",
-            "additionalProperties": false,
-            "properties": {
-                "type": {
-                    "const": "basic_auth"
-                },
-                "id": {
-                    "description": "The unique id of the authenticator to be used in the rule definition",
-                    "type": "string"
-                },
-                "config": {
-                    "description": "Basic Auth Authenticator Configuration",
-                    "type": "object",
-                    "additionalProperties": false,
-                    "required": [
-                        "user_id",
-                        "password"
-                    ],
-                    "properties": {
-                        "user_id": {
-                            "description": "The user id, respectively the user name for the authentication scheme",
-                            "type": "string"
-                        },
-                        "password": {
-                            "description": "The password for the client_id for the authentication scheme",
-                            "type": "string"
-                        },
-                        "allow_fallback_on_error": {
-                            "type": "boolean",
-                            "description": "Whether the pipeline should fallback to a next authenticator if this one fails validating the given credentials",
-                            "default": false
-                        }
-                    }
-                }
-            }
-        },
-        "authorizerAllow": {
-            "description": "Allow Authorizer",
-            "type": "object",
-            "additionalProperties": false,
-            "properties": {
-                "type": {
-                    "const": "allow"
-                },
-                "id": {
-                    "description": "The unique id of the authorizer to be used in the rule definition",
-                    "type": "string"
-                }
-            }
-        },
-        "authorizerDeny": {
-            "description": "Deny Authorizer",
-            "type": "object",
-            "additionalProperties": false,
-            "properties": {
-                "type": {
-                    "const": "deny"
-                },
-                "id": {
-                    "description": "The unique id of the authorizer to be used in the rule definition",
-                    "type": "string"
-                }
-            }
-        },
-        "authorizerLocalCEL": {
-            "description": "Authorizer, which acts on subject attributes and the request context by using a CEL",
-            "type": "object",
-            "additionalProperties": false,
-            "properties": {
-                "type": {
-                    "const": "cel"
-                },
-                "id": {
-                    "description": "The unique id of the authorizer to be used in the rule definition",
-                    "type": "string"
-                },
-                "config": {
-                    "description": "Local Authorizer Configuration",
-                    "type": "object",
-                    "additionalProperties": false,
-                    "required": [
-                        "expressions"
-                    ],
-                    "properties": {
-                        "expressions": {
-                            "$ref": "#/definitions/expressionList"
-                        }
-                    }
-                }
-            }
-        },
-        "authorizerRemote": {
-            "description": "Remote Authorizer",
-            "type": "object",
-            "additionalProperties": false,
-            "properties": {
-                "type": {
-                    "const": "remote"
-                },
-                "id": {
-                    "description": "The unique id of the authorizer to be used in the rule definition",
-                    "type": "string"
-                },
-                "config": {
-                    "description": "Remote Authorizer Configuration",
-                    "type": "object",
-                    "additionalProperties": false,
-                    "required": [
-                        "endpoint"
-                    ],
-                    "properties": {
-                        "endpoint": {
-                            "$ref": "#/definitions/endpointConfiguration"
-                        },
-                        "payload": {
-                            "description": "The Go template with access to heimdall.Context and Subject used for request's HTTP body generation",
-                            "type": "string"
-                        },
-                        "expressions": {
-                            "$ref": "#/definitions/expressionList"
-                        },
-                        "forward_response_headers_to_upstream": {
-                            "description": "A list of headers to forward to the upstream service.",
-                            "type": "array",
-                            "items": {
-                                "type": "string"
-                            },
-                            "uniqueItems": true
-                        },
-                        "cache_ttl": {
-                            "type": "string",
-                            "description": "How long to cache the response received from the authorization endpoint. 0 or less means no caching",
-                            "pattern": "^[0-9]+(ns|us|ms|s|m|h)$",
-                            "default": "0",
-                            "examples": [
-                                "1h",
-                                "1m",
-                                "30s"
-                            ]
-                        },
-                        "values": {
-                            "description": "Key-Value map with entries required for templating of e.g. the endpoint URL",
-                            "type": "object",
-                            "minLength": 0,
-                            "uniqueItems": true,
-                            "default": []
-                        }
-                    }
-                }
-            }
-        },
-        "contextualizerGeneric": {
-            "description": "Generic Contextualizer",
-            "type": "object",
-            "additionalProperties": false,
-            "required": [
-                "type",
-                "id",
-                "config"
-            ],
-            "properties": {
-                "type": {
-                    "const": "generic"
-                },
-                "id": {
-                    "description": "The unique id of the contextualizers to be used in the rule definition",
-                    "type": "string"
-                },
-                "config": {
-                    "description": "Generic Contextualizer Configuration",
-                    "type": "object",
-                    "additionalProperties": false,
-                    "required": [
-                        "endpoint"
-                    ],
-                    "properties": {
-                        "endpoint": {
-                            "$ref": "#/definitions/endpointConfiguration"
-                        },
-                        "forward_headers": {
-                            "description": "The HTTP header names from the request to be send to the contextualizer endpoint",
-                            "type": "array",
-                            "additionalItems": false,
-                            "items": {
-                                "type": "string"
-                            }
-                        },
-                        "forward_cookies": {
-                            "description": "The HTTP cookie names from the request to be send to the contextualizer endpoint",
-                            "type": "array",
-                            "additionalItems": false,
-                            "items": {
-                                "type": "string"
-                            }
-                        },
-                        "payload": {
-                            "description": "The Go template with access to heimdall. Request and Subject used for request's HTTP body generation",
-                            "type": "string"
-                        },
-                        "cache_ttl": {
-                            "type": "string",
-                            "description": "How long to cache the response from the contextualization endpoint.",
-                            "pattern": "^[0-9]+(ns|us|ms|s|m|h)$",
-                            "default": "15m",
-                            "examples": [
-                                "1h",
-                                "1m",
-                                "30s"
-                            ]
-                        },
-                        "continue_pipeline_on_error": {
-                            "type": "boolean",
-                            "description": "Continue the pipeline execution even if this contextualizer fails",
-                            "default": false
-                        },
-                        "values": {
-                            "description": "Key-Value map with entries required for templating of e.g. the endpoint URL",
-                            "type": "object",
-                            "minLength": 0,
-                            "uniqueItems": true,
-                            "default": []
-                        }
-                    }
-                }
-            }
-        },
-        "finalizerJwt": {
-            "description": "Creates a JWT Token from the available subject and request information to be passed to the upstream service",
-            "type": "object",
-            "additionalProperties": false,
-            "required": [
-                "id",
-                "type"
-            ],
-            "properties": {
-                "type": {
-                    "const": "jwt"
-                },
-                "id": {
-                    "description": "The unique id of the finalizer to be used in the rule definition",
-                    "type": "string"
-                },
-                "config": {
-                    "description": "JWT finalizer configuration",
-                    "type": "object",
-                    "additionalProperties": false,
-                    "required": [
-                        "claims"
-                    ],
-                    "properties": {
-                        "claims": {
-                            "description": "Custom claims, which should be included into the JWT.",
-                            "type": "string"
-                        },
-                        "ttl": {
-                            "description": "Sets the time-to-live of the JWT.",
-                            "type": "string",
-                            "pattern": "^[0-9]+(ns|us|ms|s|m|h)$",
-                            "default": "15m",
-                            "examples": [
-                                "1h",
-                                "1m",
-                                "30s"
-                            ]
-                        },
-                        "header": {
-                            "description": "Header configuration",
-                            "type": "object",
-                            "additionalProperties": false,
-                            "required": [
-                                "name"
-                            ],
-                            "properties": {
-                                "name": {
-                                    "type": "string"
-                                },
-                                "scheme": {
-                                    "type": "string"
-                                }
-                            }
-                        }
-                    }
-                }
-            }
-        },
-        "finalizerHeader": {
-            "description": "Allowing passing any information to the upstream service via headers",
-            "type": "object",
-            "additionalProperties": false,
-            "required": [
-                "id",
-                "type",
-                "config"
-            ],
-            "properties": {
-                "type": {
-                    "const": "header"
-                },
-                "id": {
-                    "description": "The unique id of the finalizer to be used in the rule definition",
-                    "type": "string"
-                },
-                "config": {
-                    "type": "object",
-                    "additionalProperties": false,
-                    "required": [
-                        "headers"
-                    ],
-                    "properties": {
-                        "headers": {
-                            "description": "HTTP headers to be send to the upstream service",
-                            "type": "object",
-                            "additionalProperties": {
-                                "type": "string"
-                            },
-                            "uniqueItems": true
-                        }
-                    }
-                }
-            }
-        },
-        "finalizerCookie": {
-            "description": "Transforms the request, allowing passing the credentials to the upstream service via cookies",
-            "type": "object",
-            "additionalProperties": false,
-            "required": [
-                "id",
-                "type",
-                "config"
-            ],
-            "properties": {
-                "type": {
-                    "const": "cookie"
-                },
-                "id": {
-                    "description": "The unique id of the finalizer to be used in the rule definition",
-                    "type": "string"
-                },
-                "config": {
-                    "type": "object",
-                    "additionalProperties": false,
-                    "required": [
-                        "cookies"
-                    ],
-                    "properties": {
-                        "cookies": {
-                            "description": "HTTP cookies to be send to the upstream service",
-                            "type": "object",
-                            "additionalProperties": {
-                                "type": "string"
-                            },
-                            "uniqueItems": true
-                        }
-                    }
-                }
-            }
-        },
-        "finalizerNoop": {
-            "description": "Does nothing",
-            "type": "object",
-            "additionalProperties": false,
-            "properties": {
-                "type": {
-                    "const": "noop"
-                },
-                "id": {
-                    "description": "The unique id of the finalizer to be used in the rule definition",
-                    "type": "string"
-                }
-            }
-        },
-        "finalizerClientCredentials": {
-            "description": "Drives the OAuth2 client credentials flow and adds the corresponding token to the headers for the upstream",
-            "type": "object",
-            "additionalProperties": false,
-            "required": [
-                "id",
-                "type",
-                "config"
-            ],
-            "properties": {
-                "type": {
-                    "const": "oauth2_client_credentials"
-                },
-                "id": {
-                    "description": "The unique id of the finalizer to be used in the rule definition",
-                    "type": "string"
-                },
-                "config": {
-                    "$ref": "#/definitions/oauth2ClientCredentialsFlowConfig"
-                }
-<<<<<<< HEAD
-=======
               ]
             },
             "http_cache": {
@@ -1704,501 +849,364 @@
               "type": "boolean",
               "description": "Whether issuer identifier verification according to RFC8414 should be skipped. Used only if metadata_endpoint is configured",
               "default": false
->>>>>>> 49293d58
-            }
-        },
-        "errorType": {
-            "description": "Error type",
-            "type": "string",
-            "enum": [
-                "authentication_error",
-                "authorization_error",
-                "internal_error",
-                "precondition_error"
-            ]
-        },
-        "errorsHandlerDefault": {
-            "description": "Regular error handler, which just converts the error based on the information available in the HTTP Accept header",
+            }
+          }
+        },
+        {
+          "type": "string",
+          "description": "If only URL should be configured for the endpoint",
+          "format": "uri-reference",
+          "examples": [
+            "http://some.endpoint"
+          ]
+        }
+      ]
+    },
+    "endpointAuthBasicAuthProperties": {
+      "properties": {
+        "type": {
+          "const": "basic_auth"
+        },
+        "config": {
+          "type": "object",
+          "properties": {
+            "user": {
+              "description": "user name for basic auth",
+              "type": "string"
+            },
+            "password": {
+              "description": "password for basic auth",
+              "type": "string"
+            }
+          },
+          "additionalProperties": false,
+          "required": [
+            "user",
+            "password"
+          ]
+        }
+      },
+      "additionalProperties": false,
+      "required": [
+        "type",
+        "config"
+      ]
+    },
+    "endpointAuthApiKeyProperties": {
+      "properties": {
+        "type": {
+          "const": "api_key"
+        },
+        "config": {
+          "type": "object",
+          "properties": {
+            "name": {
+              "description": "The name of the api key",
+              "type": "string"
+            },
+            "value": {
+              "description": "The value of the api key",
+              "type": "string"
+            },
+            "in": {
+              "description": "How the api key should be transferred",
+              "type": "string",
+              "enum": [
+                "header",
+                "cookie",
+                "query"
+              ]
+            }
+          },
+          "additionalProperties": false,
+          "required": [
+            "name",
+            "value",
+            "in"
+          ]
+        }
+      },
+      "additionalProperties": false,
+      "required": [
+        "type",
+        "config"
+      ]
+    },
+    "endpointAuth2ClientCredentialsProperties": {
+      "additionalProperties": false,
+      "required": [
+        "type",
+        "config"
+      ],
+      "properties": {
+        "type": {
+          "const": "oauth2_client_credentials"
+        },
+        "config": {
+          "$ref": "#/definitions/oauth2ClientCredentialsFlowConfig"
+        }
+      }
+    },
+    "authenticationDataSource": {
+      "description": "Where does the request contain authentication information, like header cookie, ets",
+      "type": "array",
+      "additionalItems": false,
+      "items": {
+        "anyOf": [
+          {
+            "description": "The header (case insensitive) that contains the authentication information.",
             "type": "object",
             "additionalProperties": false,
             "required": [
-                "id",
-                "type"
+              "header"
             ],
             "properties": {
-                "type": {
-                    "const": "default"
-                },
-                "id": {
-                    "description": "The unique id of the error handler to be used in the rule definition",
-                    "type": "string"
-                }
-            }
-        },
-        "errorHandlerWWWAuthenticate": {
-            "description": "WWW-Authenticate Error Handler",
+              "header": {
+                "type": "string"
+              },
+              "scheme": {
+                "type": "string"
+              }
+            }
+          },
+          {
+            "description": "The cookie (case sensitive) that contains the authentication information.",
             "type": "object",
             "additionalProperties": false,
             "required": [
-                "id",
-                "type",
-                "if",
-                "config"
+              "cookie"
             ],
             "properties": {
-                "type": {
-                    "const": "www-authenticate"
-                },
-                "id": {
-                    "description": "The unique id of the error handler to be used in the rule definition",
-                    "type": "string"
-                },
-                "if": {
-                    "description": "Condition, when this error handler should be executed",
-                    "type": "string",
-                    "examples": [
-                        "type(Error) == authentication_error"
-                    ]
-                },
-                "config": {
-                    "type": "object",
-                    "additionalProperties": false,
-                    "properties": {
-                        "realm": {
-                            "description": "Message that will be displayed by the browser. Most browsers show a message like \"The website says: `,<realm>`\". Using a real message is thus more appropriate than a Realm identifier.",
-                            "type": "string",
-                            "default": "Please authenticate."
-                        }
-                    }
-                }
-            }
-        },
-        "errorsHandlerRedirect": {
-            "description": "Redirect Error Handler",
+              "cookie": {
+                "type": "string"
+              }
+            }
+          },
+          {
+            "description": "The query parameter (case sensitive) that contains the authentication information.",
             "type": "object",
             "additionalProperties": false,
             "required": [
-                "id",
-                "type",
-                "if",
-                "config"
+              "query_parameter"
             ],
             "properties": {
-                "type": {
-                    "const": "redirect"
-                },
-                "id": {
-                    "description": "The unique id of the error handler to be used in the rule definition",
-                    "type": "string"
-                },
-                "if": {
-                    "description": "Condition, when this error handler should be executed",
-                    "type": "string",
-                    "examples": [
-                        "type(Error) == authentication_error"
-                    ]
-                },
-                "config": {
-                    "type": "object",
-                    "additionalProperties": false,
-                    "required": [
-                        "to"
-                    ],
-                    "properties": {
-                        "to": {
-                            "description": "Set the redirect target. Can either be a http/https URL, or a relative URL.",
-                            "type": "string",
-                            "examples": [
-                                "http://my-app.com/dashboard",
-                                "https://my-app.com/dashboard",
-                                "/dashboard"
-                            ]
-                        },
-                        "code": {
-                            "description": "Defines the HTTP Redirect status code which can be 301 (Moved Permanently) or 302 (Found).",
-                            "type": "integer",
-                            "enum": [
-                                301,
-                                302
-                            ],
-                            "default": 302
-                        }
-                    }
-                }
-            }
-        },
-        "fileSystemProvider": {
-            "description": "Enables file backend to load rules from",
+              "query_parameter": {
+                "type": "string"
+              }
+            }
+          },
+          {
+            "description": "The body parameter (case sensitive) that contains the authentication information.",
             "type": "object",
             "additionalProperties": false,
             "required": [
-                "src"
+              "body_parameter"
             ],
             "properties": {
-                "watch": {
-                    "description": "watch this provider for changes",
-                    "type": "boolean",
-                    "default": false
+              "body_parameter": {
+                "type": "string"
+              }
+            }
+          }
+        ]
+      }
+    },
+    "assertionRequirements": {
+      "description": "Defines verification requirements for the assertion, like the introspection response or a JWT token",
+      "type": "object",
+      "properties": {
+        "scopes": {
+          "oneOf": [
+            {
+              "description": "An array of OAuth 2.0 scopes that are required when accessing an endpoint protected by this mechanism.\n If the token used in the Authorization header did not request that specific scope, the request is denied.",
+              "type": "object",
+              "properties": {
+                "matching_strategy": {
+                  "description": "Sets the strategy validation algorithm.",
+                  "type": "string",
+                  "default": "exact",
+                  "enum": [
+                    "hierarchic",
+                    "exact",
+                    "wildcard"
+                  ]
                 },
-                "src": {
-                    "description": "Load rules from one or more rule files. Can be a directory containing ruleset files or a single ruleset file",
+                "values": {
+                  "type": "array",
+                  "items": {
                     "type": "string"
-                },
-                "env_vars_enabled": {
-                    "description": "whether to enable env var usage",
-                    "type": "boolean",
-                    "default": false
+                  }
                 }
-            }
-        },
-        "httpEndpointProvider": {
-            "description": "Enables http(s) backend to load rules from",
-            "type": "object",
-            "additionalProperties": false,
-            "required": [
-                "endpoints"
-            ],
-            "properties": {
-                "endpoints": {
-                    "type": "array",
-                    "additionalItems": false,
-                    "items": {
-                        "$ref": "#/definitions/ruleSetEndpointConfiguration"
-                    }
-                },
-                "watch_interval": {
-                    "type": "string",
-                    "description": "How often to poll the endpoint for rule set updates. Polling is disabled by default.",
-                    "pattern": "^[0-9]+(ns|us|ms|s|m|h)$",
-                    "default": "0",
-                    "examples": [
-                        "1h",
-                        "1m",
-                        "30s"
-                    ]
-                }
-            }
-        },
-        "cloudBlobProvider": {
-            "description": "Enables cloud blob backend to load rules from cloud buckets",
-            "type": "object",
-            "additionalProperties": false,
-            "required": [
-                "buckets"
-            ],
-            "properties": {
-                "buckets": {
-                    "type": "array",
-                    "additionalItems": false,
-                    "items": {
-                        "type": "object",
-                        "required": [
-                            "url"
-                        ],
-                        "additionalProperties": false,
-                        "properties": {
-                            "url": {
-                                "title": "The URL to the bucket or a single blob in the bucket",
-                                "description": "If only a bucket is specified, all available blobs are loaded, optionally filtered by the prefix",
-                                "type": "string",
-                                "format": "uri",
-                                "examples": [
-                                    "s3://my-bucket",
-                                    "s3://my-bucket?region=us-west-1",
-                                    "s3://my-bucket/rule_set",
-                                    "gs://my-bucket",
-                                    "gs://my-bucket/rule_set",
-                                    "azblob://my-bucket/rule_set"
-                                ]
-                            },
-                            "prefix": {
-                                "description": "Indicates that only blobs with a key starting with this prefix should be retrieved",
-                                "type": "string"
-                            },
-                            "rule_path_match_prefix": {
-                                "description": "The path prefix to be checked in each url pattern of each rule retrieved from the bucket",
-                                "type": "string",
-                                "examples": [
-                                    "/foo/bar"
-                                ]
-                            }
-                        }
-                    }
-                },
-                "watch_interval": {
-                    "type": "string",
-                    "description": "How often to poll the endpoint for rule set updates. Polling is disabled by default.",
-                    "pattern": "^[0-9]+(ns|us|ms|s|m|h)$",
-                    "default": "0",
-                    "examples": [
-                        "1h",
-                        "1m",
-                        "30s"
-                    ]
-                }
-            }
-        },
-        "kubernetesProvider": {
-            "description": "Enables kubernetes controller to load rules deployed as CRD",
-            "type": "object",
-            "additionalProperties": false,
-            "properties": {
-                "auth_class": {
-                    "type": "string",
-                    "description": "The class of this heimdall setup in the cluster. Used to filter for CRDs. Only CRDs with the same auth class will be considered and loaded",
-                    "default": "default"
-                },
-                "tls": {
-                    "$ref": "#/definitions/tlsConfig"
-                }
-            }
-        },
-        "mechanismDefinitions": {
-            "description": "Individual pipeline mechanisms used by rules",
-            "type": "object",
-            "additionalProperties": false,
-            "required": [
-                "authenticators",
-                "finalizers"
-            ],
-            "properties": {
-                "error_handlers": {
-                    "description": "Individual error handler configurations",
-                    "type": "array",
-                    "additionalItems": false,
-                    "items": {
-                        "anyOf": [{
-                                "$ref": "#/definitions/errorHandlerWWWAuthenticate"
-                            },
-                            {
-                                "$ref": "#/definitions/errorsHandlerRedirect"
-                            },
-                            {
-                                "$ref": "#/definitions/errorsHandlerDefault"
-                            }
-                        ]
-                    }
-                },
-                "authenticators": {
-                    "description": "Authenticators",
-                    "type": "array",
-                    "additionalItems": false,
-                    "uniqueItems": true,
-                    "items": {
-                        "anyOf": [{
-                                "$ref": "#/definitions/authenticatorAnonymous"
-                            },
-                            {
-                                "$ref": "#/definitions/authenticatorUnauthorized"
-                            },
-                            {
-                                "$ref": "#/definitions/authenticatorGeneric"
-                            },
-                            {
-                                "$ref": "#/definitions/authenticatorOAuth2Introspection"
-                            },
-                            {
-                                "$ref": "#/definitions/authenticatorJwt"
-                            },
-                            {
-                                "$ref": "#/definitions/authenticatorBasicAuth"
-                            }
-                        ]
-                    }
-                },
-                "authorizers": {
-                    "description": "Authorizers",
-                    "type": "array",
-                    "additionalItems": false,
-                    "uniqueItems": true,
-                    "items": {
-                        "anyOf": [{
-                                "$ref": "#/definitions/authorizerAllow"
-                            },
-                            {
-                                "$ref": "#/definitions/authorizerDeny"
-                            },
-                            {
-                                "$ref": "#/definitions/authorizerRemote"
-                            },
-                            {
-                                "$ref": "#/definitions/authorizerLocalCEL"
-                            }
-                        ]
-                    }
-                },
-                "contextualizers": {
-                    "description": "Contextualizer",
-                    "type": "array",
-                    "additionalItems": false,
-                    "uniqueItems": true,
-                    "items": {
-                        "$ref": "#/definitions/contextualizerGeneric"
-                    }
-                },
-                "finalizers": {
-                    "description": "Finalizers",
-                    "type": "array",
-                    "additionalItems": false,
-                    "uniqueItems": true,
-                    "items": {
-                        "anyOf": [{
-                                "$ref": "#/definitions/finalizerNoop"
-                            },
-                            {
-                                "$ref": "#/definitions/finalizerJwt"
-                            },
-                            {
-                                "$ref": "#/definitions/finalizerHeader"
-                            },
-                            {
-                                "$ref": "#/definitions/finalizerCookie"
-                            },
-                            {
-                                "$ref": "#/definitions/finalizerClientCredentials"
-                            }
-                        ]
-                    }
-                }
-            }
-        }
-    },
-    "properties": {
-        "version": {
-            "description": "The Heimdall version this config is written for. SemVer according to https://semver.org/ prefixed with `v` as in our releases.",
-            "type": "string",
-            "pattern": "^v(0|[1-9]\\d*)\\.(0|[1-9]\\d*)\\.(0|[1-9]\\d*)(?:-((?:0|[1-9]\\d*|\\d*[a-zA-Z-][0-9a-zA-Z-]*)(?:\\.(?:0|[1-9]\\d*|\\d*[a-zA-Z-][0-9a-zA-Z-]*))*))?(?:\\+([0-9a-zA-Z-]+(?:\\.[0-9a-zA-Z-]+)*))?$"
-        },
-<<<<<<< HEAD
-        "serve": {
-            "description": "HTTP(s) configuration of exposed services",
-            "additionalProperties": false,
-            "type": "object",
-            "properties": {
-                "decision": {
-                    "description": "Decision service Configuration",
-                    "type": "object",
-                    "additionalProperties": false,
-                    "properties": {
-                        "port": {
-                            "description": "The port to listen on.",
-                            "type": "integer"
-                        },
-                        "host": {
-                            "description": "The network interface to listen on.",
-                            "type": "string",
-                            "default": "",
-                            "examples": [
-                                "localhost",
-                                "127.0.0.1"
-                            ]
-                        },
-                        "timeout": {
-                            "$ref": "#/definitions/timeoutConfig"
-                        },
-                        "buffer_limit": {
-                            "$ref": "#/definitions/bufferLimitConfig"
-                        },
-                        "tls": {
-                            "$ref": "#/definitions/tlsConfig"
-                        },
-                        "trusted_proxies": {
-                            "description": "The list IPs or CIDRs heimdall should trust and thus make use of headers, like X-Forwarded-*, Forwarded, etc",
-                            "type": "array",
-                            "items": {
-                                "type": "string"
-                            }
-                        },
-                        "respond": {
-                            "$ref": "#/definitions/respondWithConfig"
-                        }
-                    }
-                },
-                "proxy": {
-                    "description": "Proxy service configuration",
-                    "type": "object",
-                    "additionalProperties": false,
-                    "properties": {
-                        "port": {
-                            "description": "The port to listen on.",
-                            "type": "integer"
-                        },
-                        "host": {
-                            "description": "The network interface to listen on.",
-                            "type": "string",
-                            "default": "",
-                            "examples": [
-                                "localhost",
-                                "127.0.0.1"
-                            ]
-                        },
-                        "timeout": {
-                            "$ref": "#/definitions/timeoutConfig"
-                        },
-                        "buffer_limit": {
-                            "$ref": "#/definitions/bufferLimitConfig"
-                        },
-                        "connections_limit": {
-                            "$ref": "#/definitions/connectionsLimitConfig"
-                        },
-                        "cors": {
-                            "$ref": "#/definitions/corsConfig"
-                        },
-                        "tls": {
-                            "$ref": "#/definitions/tlsConfig"
-                        },
-                        "trusted_proxies": {
-                            "description": "The list IPs or CIDRs heimdall should trust and thus make use of headers, like X-Forwarded-*, Forwarded, etc",
-                            "type": "array",
-                            "items": {
-                                "type": "string"
-                            }
-                        },
-                        "respond": {
-                            "$ref": "#/definitions/respondWithConfig"
-                        }
-                    }
-                },
-                "management": {
-                    "description": "Management service configuration",
-                    "type": "object",
-                    "additionalProperties": false,
-                    "properties": {
-                        "port": {
-                            "description": "The port to listen on.",
-                            "type": "integer"
-                        },
-                        "host": {
-                            "description": "The network interface to listen on.",
-                            "type": "string",
-                            "default": "",
-                            "examples": [
-                                "localhost",
-                                "127.0.0.1"
-                            ]
-                        },
-                        "timeout": {
-                            "$ref": "#/definitions/timeoutConfig"
-                        },
-                        "buffer_limit": {
-                            "$ref": "#/definitions/bufferLimitConfig"
-                        },
-                        "cors": {
-                            "$ref": "#/definitions/corsConfig"
-                        },
-                        "tls": {
-                            "$ref": "#/definitions/tlsConfig"
-                        },
-                        "trusted_proxies": {
-                            "description": "The list IPs or CIDRs heimdall should trust and thus make use of headers, like X-Forwarded-*, Forwarded, etc",
-                            "type": "array",
-                            "items": {
-                                "type": "string"
-                            }
-                        }
-                    }
-                }
-=======
+              }
+            },
+            {
+              "description": "An array of OAuth 2.0 scopes that are required when accessing an endpoint protected by this mechanism.\n If the token used in the Authorization header did not request that specific scope, the request is denied. When only the actual scopes are configured the matching strategy is 'exact'",
+              "type": "array",
+              "items": {
+                "type": "string"
+              }
+            }
+          ]
+        },
+        "audience": {
+          "description": "An array of audiences that are required when accessing an endpoint protected by this mechanism.",
+          "type": "array",
+          "items": {
+            "type": "string"
+          }
+        },
+        "issuers": {
+          "description": "The assertion/token must have been issued by one of the issuers listed in this array.",
+          "type": "array",
+          "items": {
+            "type": "string"
+          }
+        },
+        "allowed_algorithms": {
+          "description": "If the assertion (e.g., a JWT) is signed, which algorithms are allowed",
+          "type": "array",
+          "items": {
+            "type": "string"
+          }
+        },
+        "validity_leeway": {
+          "description": "If the assertion (e.g. a JWT) has a validity, which deviation from the current system time is allowed",
+          "type": "string",
+          "pattern": "^[0-9]+(ns|us|ms|s|m|h)$",
+          "default": "10s"
+        }
+      }
+    },
+    "authenticatorAnonymous": {
+      "description": "Anonymous Authenticator",
+      "type": "object",
+      "additionalProperties": false,
+      "properties": {
+        "type": {
+          "const": "anonymous"
+        },
+        "id": {
+          "description": "The unique id of the authenticator to be used in the rule definition",
+          "type": "string"
+        },
+        "config": {
+          "type": "object",
+          "additionalProperties": false,
+          "properties": {
+            "subject": {
+              "description": "Sets the name/id of the anonymous subject.",
+              "type": "string",
+              "examples": [
+                "guest",
+                "anon",
+                "unknown"
+              ],
+              "default": "anonymous"
+            }
+          }
+        }
+      }
+    },
+    "authenticatorUnauthorized": {
+      "description": "Unauthorized Authenticator",
+      "type": "object",
+      "additionalProperties": false,
+      "properties": {
+        "type": {
+          "const": "unauthorized"
+        },
+        "id": {
+          "type": "string",
+          "description": "The unique id of the authenticator to be used in the rule definition"
+        }
+      }
+    },
+    "authenticatorGeneric": {
+      "description": "Generic Authenticator",
+      "type": "object",
+      "additionalProperties": false,
+      "properties": {
+        "type": {
+          "const": "generic"
+        },
+        "id": {
+          "description": "The unique id of the authenticator to be used in the rule definition",
+          "type": "string"
+        },
+        "config": {
+          "title": "Generic Authenticator Configuration",
+          "type": "object",
+          "additionalProperties": false,
+          "required": [
+            "identity_info_endpoint",
+            "authentication_data_source",
+            "subject"
+          ],
+          "properties": {
+            "identity_info_endpoint": {
+              "$ref": "#/definitions/endpointConfiguration"
+            },
+            "authentication_data_source": {
+              "$ref": "#/definitions/authenticationDataSource"
+            },
+            "forward_headers": {
+              "description": "The HTTP header names from the request to be send to the contextualizer endpoint",
+              "type": "array",
+              "additionalItems": false,
+              "items": {
+                "type": "string"
+              }
+            },
+            "forward_cookies": {
+              "description": "The HTTP cookie names from the request to be send to the contextualizer endpoint",
+              "type": "array",
+              "additionalItems": false,
+              "items": {
+                "type": "string"
+              }
+            },
+            "payload": {
+              "description": "The Go template with access to heimdall. Request and Subject used for request's HTTP body generation",
+              "type": "string"
+            },
+            "subject": {
+              "$ref": "#/definitions/subjectConfiguration"
+            },
+            "cache_ttl": {
+              "type": "string",
+              "description": "How long to cache the response from the identity info endpoint.",
+              "pattern": "^[0-9]+(ns|us|ms|s|m|h)$",
+              "default": "15m",
+              "examples": [
+                "1h",
+                "1m",
+                "30s"
+              ]
+            },
+            "allow_fallback_on_error": {
+              "type": "boolean",
+              "description": "Whether the pipeline should fallback to a next authenticator if this one fails validating the given credentials",
+              "default": false
+            },
+            "session_lifespan": {
+              "$ref": "#/definitions/sessionLifespanConfiguration"
+            }
+          }
+        }
+      }
+    },
+    "authenticatorOAuth2Introspection": {
+      "description": "OAuth2 Introspection Authenticator",
+      "type": "object",
+      "additionalProperties": false,
+      "properties": {
+        "type": {
+          "const": "oauth2_introspection"
+        },
+        "id": {
+          "description": "The unique id of the authenticator to be used in the rule definition",
+          "type": "string"
+        },
         "config": {
           "description": "OAuth2 Introspection Configuration",
           "type": "object",
@@ -2246,39 +1254,23 @@
               "type": "boolean",
               "description": "Whether the pipeline should fallback to a next authenticator if this one fails validating the given credentials",
               "default": false
->>>>>>> 49293d58
-            }
-        },
-<<<<<<< HEAD
-        "log": {
-            "description": "Logging configuration. Logging will always be sent to stdout and stderr.",
-            "type": "object",
-            "additionalProperties": false,
-            "properties": {
-                "level": {
-                    "description": "Debug enables stack traces on errors. Can also be set using environment variable LOG_LEVEL.",
-                    "type": "string",
-                    "default": "info",
-                    "enum": [
-                        "trace",
-                        "debug",
-                        "info",
-                        "warning",
-                        "error",
-                        "fatal",
-                        "panic"
-                    ]
-                },
-                "format": {
-                    "description": "The log format can either be 'text' or 'gelf'. If format is not recognized, 'gelf' format is used",
-                    "type": "string",
-                    "enum": [
-                        "gelf",
-                        "text"
-                    ],
-                    "default": "gelf"
-                }
-=======
+            }
+          }
+        }
+      }
+    },
+    "authenticatorJwt": {
+      "description": "JWT Authenticator",
+      "type": "object",
+      "additionalProperties": false,
+      "properties": {
+        "type": {
+          "const": "jwt"
+        },
+        "id": {
+          "description": "The unique id of the authenticator to be used in the rule definition",
+          "type": "string"
+        },
         "config": {
           "description": "JWT Authenticator Configuration",
           "type": "object",
@@ -2336,179 +1328,1103 @@
               "type": "string",
               "description": "The path to the trust store PEM file, which contains the trust anchors used for JWK certificate verification purposes",
               "default": "system trust store"
->>>>>>> 49293d58
-            }
-        },
-        "cache": {
-            "description": "Configure caches",
+            }
+          }
+        }
+      }
+    },
+    "authenticatorBasicAuth": {
+      "description": "Basic Auth Authenticator",
+      "type": "object",
+      "additionalProperties": false,
+      "properties": {
+        "type": {
+          "const": "basic_auth"
+        },
+        "id": {
+          "description": "The unique id of the authenticator to be used in the rule definition",
+          "type": "string"
+        },
+        "config": {
+          "description": "Basic Auth Authenticator Configuration",
+          "type": "object",
+          "additionalProperties": false,
+          "required": [
+            "user_id",
+            "password"
+          ],
+          "properties": {
+            "user_id": {
+              "description": "The user id, respectively the user name for the authentication scheme",
+              "type": "string"
+            },
+            "password": {
+              "description": "The password for the client_id for the authentication scheme",
+              "type": "string"
+            },
+            "allow_fallback_on_error": {
+              "type": "boolean",
+              "description": "Whether the pipeline should fallback to a next authenticator if this one fails validating the given credentials",
+              "default": false
+            }
+          }
+        }
+      }
+    },
+    "authorizerAllow": {
+      "description": "Allow Authorizer",
+      "type": "object",
+      "additionalProperties": false,
+      "properties": {
+        "type": {
+          "const": "allow"
+        },
+        "id": {
+          "description": "The unique id of the authorizer to be used in the rule definition",
+          "type": "string"
+        }
+      }
+    },
+    "authorizerDeny": {
+      "description": "Deny Authorizer",
+      "type": "object",
+      "additionalProperties": false,
+      "properties": {
+        "type": {
+          "const": "deny"
+        },
+        "id": {
+          "description": "The unique id of the authorizer to be used in the rule definition",
+          "type": "string"
+        }
+      }
+    },
+    "authorizerLocalCEL": {
+      "description": "Authorizer, which acts on subject attributes and the request context by using a CEL",
+      "type": "object",
+      "additionalProperties": false,
+      "properties": {
+        "type": {
+          "const": "cel"
+        },
+        "id": {
+          "description": "The unique id of the authorizer to be used in the rule definition",
+          "type": "string"
+        },
+        "config": {
+          "description": "Local Authorizer Configuration",
+          "type": "object",
+          "additionalProperties": false,
+          "required": [
+            "expressions"
+          ],
+          "properties": {
+            "expressions": {
+              "$ref": "#/definitions/expressionList"
+            }
+          }
+        }
+      }
+    },
+    "authorizerRemote": {
+      "description": "Remote Authorizer",
+      "type": "object",
+      "additionalProperties": false,
+      "properties": {
+        "type": {
+          "const": "remote"
+        },
+        "id": {
+          "description": "The unique id of the authorizer to be used in the rule definition",
+          "type": "string"
+        },
+        "config": {
+          "description": "Remote Authorizer Configuration",
+          "type": "object",
+          "additionalProperties": false,
+          "required": [
+            "endpoint"
+          ],
+          "properties": {
+            "endpoint": {
+              "$ref": "#/definitions/endpointConfiguration"
+            },
+            "payload": {
+              "description": "The Go template with access to heimdall.Context and Subject used for request's HTTP body generation",
+              "type": "string"
+            },
+            "expressions": {
+              "$ref": "#/definitions/expressionList"
+            },
+            "forward_response_headers_to_upstream": {
+              "description": "A list of headers to forward to the upstream service.",
+              "type": "array",
+              "items": {
+                "type": "string"
+              },
+              "uniqueItems": true
+            },
+            "cache_ttl": {
+              "type": "string",
+              "description": "How long to cache the response received from the authorization endpoint. 0 or less means no caching",
+              "pattern": "^[0-9]+(ns|us|ms|s|m|h)$",
+              "default": "0",
+              "examples": [
+                "1h",
+                "1m",
+                "30s"
+              ]
+            },
+            "values": {
+              "description": "Key-Value map with entries required for templating of e.g. the endpoint URL",
+              "type": "object",
+              "minLength": 0,
+              "uniqueItems": true,
+              "default": []
+            }
+          }
+        }
+      }
+    },
+    "contextualizerGeneric": {
+      "description": "Generic Contextualizer",
+      "type": "object",
+      "additionalProperties": false,
+      "required": [
+        "type",
+        "id",
+        "config"
+      ],
+      "properties": {
+        "type": {
+          "const": "generic"
+        },
+        "id": {
+          "description": "The unique id of the contextualizers to be used in the rule definition",
+          "type": "string"
+        },
+        "config": {
+          "description": "Generic Contextualizer Configuration",
+          "type": "object",
+          "additionalProperties": false,
+          "required": [
+            "endpoint"
+          ],
+          "properties": {
+            "endpoint": {
+              "$ref": "#/definitions/endpointConfiguration"
+            },
+            "forward_headers": {
+              "description": "The HTTP header names from the request to be send to the contextualizer endpoint",
+              "type": "array",
+              "additionalItems": false,
+              "items": {
+                "type": "string"
+              }
+            },
+            "forward_cookies": {
+              "description": "The HTTP cookie names from the request to be send to the contextualizer endpoint",
+              "type": "array",
+              "additionalItems": false,
+              "items": {
+                "type": "string"
+              }
+            },
+            "payload": {
+              "description": "The Go template with access to heimdall. Request and Subject used for request's HTTP body generation",
+              "type": "string"
+            },
+            "cache_ttl": {
+              "type": "string",
+              "description": "How long to cache the response from the contextualization endpoint.",
+              "pattern": "^[0-9]+(ns|us|ms|s|m|h)$",
+              "default": "15m",
+              "examples": [
+                "1h",
+                "1m",
+                "30s"
+              ]
+            },
+            "continue_pipeline_on_error": {
+              "type": "boolean",
+              "description": "Continue the pipeline execution even if this contextualizer fails",
+              "default": false
+            },
+            "values": {
+              "description": "Key-Value map with entries required for templating of e.g. the endpoint URL",
+              "type": "object",
+              "minLength": 0,
+              "uniqueItems": true,
+              "default": []
+            }
+          }
+        }
+      }
+    },
+    "finalizerJwt": {
+      "description": "Creates a JWT Token from the available subject and request information to be passed to the upstream service",
+      "type": "object",
+      "additionalProperties": false,
+      "required": [
+        "id",
+        "type"
+      ],
+      "properties": {
+        "type": {
+          "const": "jwt"
+        },
+        "id": {
+          "description": "The unique id of the finalizer to be used in the rule definition",
+          "type": "string"
+        },
+        "config": {
+          "description": "JWT finalizer configuration",
+          "type": "object",
+          "additionalProperties": false,
+          "required": [
+            "claims"
+          ],
+          "properties": {
+            "claims": {
+              "description": "Custom claims, which should be included into the JWT.",
+              "type": "string"
+            },
+            "ttl": {
+              "description": "Sets the time-to-live of the JWT.",
+              "type": "string",
+              "pattern": "^[0-9]+(ns|us|ms|s|m|h)$",
+              "default": "15m",
+              "examples": [
+                "1h",
+                "1m",
+                "30s"
+              ]
+            },
+            "header": {
+              "description": "Header configuration",
+              "type": "object",
+              "additionalProperties": false,
+              "required": [
+                "name"
+              ],
+              "properties": {
+                "name": {
+                  "type": "string"
+                },
+                "scheme": {
+                  "type": "string"
+                }
+              }
+            }
+          }
+        }
+      }
+    },
+    "finalizerHeader": {
+      "description": "Allowing passing any information to the upstream service via headers",
+      "type": "object",
+      "additionalProperties": false,
+      "required": [
+        "id",
+        "type",
+        "config"
+      ],
+      "properties": {
+        "type": {
+          "const": "header"
+        },
+        "id": {
+          "description": "The unique id of the finalizer to be used in the rule definition",
+          "type": "string"
+        },
+        "config": {
+          "type": "object",
+          "additionalProperties": false,
+          "required": [
+            "headers"
+          ],
+          "properties": {
+            "headers": {
+              "description": "HTTP headers to be send to the upstream service",
+              "type": "object",
+              "additionalProperties": {
+                "type": "string"
+              },
+              "uniqueItems": true
+            }
+          }
+        }
+      }
+    },
+    "finalizerCookie": {
+      "description": "Transforms the request, allowing passing the credentials to the upstream service via cookies",
+      "type": "object",
+      "additionalProperties": false,
+      "required": [
+        "id",
+        "type",
+        "config"
+      ],
+      "properties": {
+        "type": {
+          "const": "cookie"
+        },
+        "id": {
+          "description": "The unique id of the finalizer to be used in the rule definition",
+          "type": "string"
+        },
+        "config": {
+          "type": "object",
+          "additionalProperties": false,
+          "required": [
+            "cookies"
+          ],
+          "properties": {
+            "cookies": {
+              "description": "HTTP cookies to be send to the upstream service",
+              "type": "object",
+              "additionalProperties": {
+                "type": "string"
+              },
+              "uniqueItems": true
+            }
+          }
+        }
+      }
+    },
+    "finalizerNoop": {
+      "description": "Does nothing",
+      "type": "object",
+      "additionalProperties": false,
+      "properties": {
+        "type": {
+          "const": "noop"
+        },
+        "id": {
+          "description": "The unique id of the finalizer to be used in the rule definition",
+          "type": "string"
+        }
+      }
+    },
+    "finalizerClientCredentials": {
+      "description": "Drives the OAuth2 client credentials flow and adds the corresponding token to the headers for the upstream",
+      "type": "object",
+      "additionalProperties": false,
+      "required": [
+        "id",
+        "type",
+        "config"
+      ],
+      "properties": {
+        "type": {
+          "const": "oauth2_client_credentials"
+        },
+        "id": {
+          "description": "The unique id of the finalizer to be used in the rule definition",
+          "type": "string"
+        },
+        "config": {
+          "$ref": "#/definitions/oauth2ClientCredentialsFlowConfig"
+        }
+      }
+    },
+    "errorType": {
+      "description": "Error type",
+      "type": "string",
+      "enum": [
+        "authentication_error",
+        "authorization_error",
+        "internal_error",
+        "precondition_error"
+      ]
+    },
+    "errorsHandlerDefault": {
+      "description": "Regular error handler, which just converts the error based on the information available in the HTTP Accept header",
+      "type": "object",
+      "additionalProperties": false,
+      "required": [
+        "id",
+        "type"
+      ],
+      "properties": {
+        "type": {
+          "const": "default"
+        },
+        "id": {
+          "description": "The unique id of the error handler to be used in the rule definition",
+          "type": "string"
+        }
+      }
+    },
+    "errorHandlerWWWAuthenticate": {
+      "description": "WWW-Authenticate Error Handler",
+      "type": "object",
+      "additionalProperties": false,
+      "required": [
+        "id",
+        "type",
+        "if",
+        "config"
+      ],
+      "properties": {
+        "type": {
+          "const": "www-authenticate"
+        },
+        "id": {
+          "description": "The unique id of the error handler to be used in the rule definition",
+          "type": "string"
+        },
+        "if": {
+          "description": "Condition, when this error handler should be executed",
+          "type": "string",
+          "examples": [
+            "type(Error) == authentication_error"
+          ]
+        },
+        "config": {
+          "type": "object",
+          "additionalProperties": false,
+          "properties": {
+            "realm": {
+              "description": "Message that will be displayed by the browser. Most browsers show a message like \"The website says: `,<realm>`\". Using a real message is thus more appropriate than a Realm identifier.",
+              "type": "string",
+              "default": "Please authenticate."
+            }
+          }
+        }
+      }
+    },
+    "errorsHandlerRedirect": {
+      "description": "Redirect Error Handler",
+      "type": "object",
+      "additionalProperties": false,
+      "required": [
+        "id",
+        "type",
+        "if",
+        "config"
+      ],
+      "properties": {
+        "type": {
+          "const": "redirect"
+        },
+        "id": {
+          "description": "The unique id of the error handler to be used in the rule definition",
+          "type": "string"
+        },
+        "if": {
+          "description": "Condition, when this error handler should be executed",
+          "type": "string",
+          "examples": [
+            "type(Error) == authentication_error"
+          ]
+        },
+        "config": {
+          "type": "object",
+          "additionalProperties": false,
+          "required": [
+            "to"
+          ],
+          "properties": {
+            "to": {
+              "description": "Set the redirect target. Can either be a http/https URL, or a relative URL.",
+              "type": "string",
+              "examples": [
+                "http://my-app.com/dashboard",
+                "https://my-app.com/dashboard",
+                "/dashboard"
+              ]
+            },
+            "code": {
+              "description": "Defines the HTTP Redirect status code which can be 301 (Moved Permanently) or 302 (Found).",
+              "type": "integer",
+              "enum": [
+                301,
+                302
+              ],
+              "default": 302
+            }
+          }
+        }
+      }
+    },
+    "fileSystemProvider": {
+      "description": "Enables file backend to load rules from",
+      "type": "object",
+      "additionalProperties": false,
+      "required": [
+        "src"
+      ],
+      "properties": {
+        "watch": {
+          "description": "watch this provider for changes",
+          "type": "boolean",
+          "default": false
+        },
+        "src": {
+          "description": "Load rules from one or more rule files. Can be a directory containing ruleset files or a single ruleset file",
+          "type": "string"
+        },
+        "env_vars_enabled": {
+          "description": "whether to enable env var usage",
+          "type": "boolean",
+          "default": false
+        }
+      }
+    },
+    "httpEndpointProvider": {
+      "description": "Enables http(s) backend to load rules from",
+      "type": "object",
+      "additionalProperties": false,
+      "required": [
+        "endpoints"
+      ],
+      "properties": {
+        "endpoints": {
+          "type": "array",
+          "additionalItems": false,
+          "items": {
+            "$ref": "#/definitions/ruleSetEndpointConfiguration"
+          }
+        },
+        "watch_interval": {
+          "type": "string",
+          "description": "How often to poll the endpoint for rule set updates. Polling is disabled by default.",
+          "pattern": "^[0-9]+(ns|us|ms|s|m|h)$",
+          "default": "0",
+          "examples": [
+            "1h",
+            "1m",
+            "30s"
+          ]
+        }
+      }
+    },
+    "cloudBlobProvider": {
+      "description": "Enables cloud blob backend to load rules from cloud buckets",
+      "type": "object",
+      "additionalProperties": false,
+      "required": [
+        "buckets"
+      ],
+      "properties": {
+        "buckets": {
+          "type": "array",
+          "additionalItems": false,
+          "items": {
             "type": "object",
+            "required": [
+              "url"
+            ],
             "additionalProperties": false,
             "properties": {
-                "type": {
-                    "type": "string",
-                    "default": "noop",
-                    "enum": [
-                        "noop",
-                        "memory",
-                        "redis",
-                        "redis-cluster"
-                    ]
-                },
-                "config": {
-                    "type": "object",
-                    "oneOf": [{
-                            "$ref": "#/definitions/cacheNoop"
-                        },
-                        {
-                            "$ref": "#/definitions/cacheInMemory"
-                        },
-                        {
-                            "$ref": "#/definitions/cacheRedis"
-                        },
-                        {
-                            "$ref": "#/definitions/cacheRedisCluster"
-                        }
-                    ]
-                }
-            }
-        },
-        "metrics": {
-            "description": "Configures the metrics endpoint",
-            "type": "object",
-            "additionalProperties": false,
-            "properties": {
-                "enabled": {
-                    "description": "Whether exposure of metrics is enabled or not",
-                    "type": "boolean",
-                    "default": true
-                }
-            }
-        },
-        "tracing": {
-            "description": "Configures opentelemetry tracing options",
-            "type": "object",
-            "additionalProperties": false,
-            "properties": {
-                "enabled": {
-                    "description": "Whether tracing is enabled or not",
-                    "type": "boolean",
-                    "default": true
-                },
-                "span_processor": {
-                    "description": "The type of the span processor to use",
-                    "type": "string",
-                    "default": "batch",
-                    "enum": [
-                        "simple",
-                        "batch"
-                    ]
-                }
-            }
-        },
-        "profiling": {
-            "description": "Configures CPU & memory profiling options",
-            "type": "object",
-            "additionalProperties": false,
-            "properties": {
-                "enabled": {
-                    "description": "Whether profiling is enabled or not",
-                    "type": "boolean",
-                    "default": false
-                },
-                "port": {
-                    "description": "The port to listen on.",
-                    "type": "integer",
-                    "default": 10251
-                },
-                "host": {
-                    "description": "The network interface to listen on. Leave empty to listen on all interfaces.",
-                    "type": "string",
-                    "default": "",
-                    "examples": [
-                        "localhost",
-                        "127.0.0.1"
-                    ]
-                }
-            }
-        },
-        "signer": {
-            "description": "Configures signer options for issued JWTs.",
-            "type": "object",
-            "additionalProperties": false,
-            "properties": {
-                "name": {
-                    "description": "The name of the signer (string or URL). Used for the 'iss' claim in the issued JWTs",
-                    "type": "string",
-                    "default": "heimdall"
-                },
-                "key_store": {
-                    "$ref": "#/definitions/keyStore"
-                },
-                "key_id": {
-                    "description": "The key id referencing the entry in the key store.",
-                    "type": "string"
-                }
-            }
-        },
-        "mechanisms": {
-            "$ref": "#/definitions/mechanismDefinitions"
-        },
-        "providers": {
-            "description": "Where to load rules from",
-            "type": "object",
-            "additionalProperties": false,
-            "properties": {
-                "file_system": {
-                    "$ref": "#/definitions/fileSystemProvider"
-                },
-                "http_endpoint": {
-                    "$ref": "#/definitions/httpEndpointProvider"
-                },
-                "cloud_blob": {
-                    "$ref": "#/definitions/cloudBlobProvider"
-                },
-                "kubernetes": {
-                    "$ref": "#/definitions/kubernetesProvider"
-                }
-            }
-        },
-        "default_rule": {
-            "description": "Defines the defaults, respectively fallbacks for any rule.",
-            "type": "object",
-            "additionalProperties": false,
-            "properties": {
-                "methods": {
-                    "description": "Allowed HTTP methods for any endpoint",
-                    "type": "array",
-                    "additionalItems": false,
-                    "uniqueItems": true,
-                    "items": {
-                        "type": "string"
-                    },
-                    "examples": [
-                        "GET",
-                        "POST"
-                    ]
-                },
-                "execute": {
-                    "description": "The mechanisms to execute (authenticators, authorizers, etc)",
-                    "type": "array",
-                    "additionalItems": false,
-                    "uniqueItems": true,
-                    "items": {
-                        "type": "object"
-                    }
-                },
-                "on_error": {
-                    "description": "error handler mechanisms",
-                    "type": "array",
-                    "additionalItems": false,
-                    "uniqueItems": true,
-                    "items": {
-                        "type": "object"
-                    }
-                }
-            }
-        }
+              "url": {
+                "title": "The URL to the bucket or a single blob in the bucket",
+                "description": "If only a bucket is specified, all available blobs are loaded, optionally filtered by the prefix",
+                "type": "string",
+                "format": "uri",
+                "examples": [
+                  "s3://my-bucket",
+                  "s3://my-bucket?region=us-west-1",
+                  "s3://my-bucket/rule_set",
+                  "gs://my-bucket",
+                  "gs://my-bucket/rule_set",
+                  "azblob://my-bucket/rule_set"
+                ]
+              },
+              "prefix": {
+                "description": "Indicates that only blobs with a key starting with this prefix should be retrieved",
+                "type": "string"
+              },
+              "rule_path_match_prefix": {
+                "description": "The path prefix to be checked in each url pattern of each rule retrieved from the bucket",
+                "type": "string",
+                "examples": [
+                  "/foo/bar"
+                ]
+              }
+            }
+          }
+        },
+        "watch_interval": {
+          "type": "string",
+          "description": "How often to poll the endpoint for rule set updates. Polling is disabled by default.",
+          "pattern": "^[0-9]+(ns|us|ms|s|m|h)$",
+          "default": "0",
+          "examples": [
+            "1h",
+            "1m",
+            "30s"
+          ]
+        }
+      }
+    },
+    "kubernetesProvider": {
+      "description": "Enables kubernetes controller to load rules deployed as CRD",
+      "type": "object",
+      "additionalProperties": false,
+      "properties": {
+        "auth_class": {
+          "type": "string",
+          "description": "The class of this heimdall setup in the cluster. Used to filter for CRDs. Only CRDs with the same auth class will be considered and loaded",
+          "default": "default"
+        },
+        "tls": {
+          "$ref": "#/definitions/tlsConfig"
+        }
+      }
+    },
+    "mechanismDefinitions": {
+      "description": "Individual pipeline mechanisms used by rules",
+      "type": "object",
+      "additionalProperties": false,
+      "required": [
+        "authenticators",
+        "finalizers"
+      ],
+      "properties": {
+        "error_handlers": {
+          "description": "Individual error handler configurations",
+          "type": "array",
+          "additionalItems": false,
+          "items": {
+            "anyOf": [
+              {
+                "$ref": "#/definitions/errorHandlerWWWAuthenticate"
+              },
+              {
+                "$ref": "#/definitions/errorsHandlerRedirect"
+              },
+              {
+                "$ref": "#/definitions/errorsHandlerDefault"
+              }
+            ]
+          }
+        },
+        "authenticators": {
+          "description": "Authenticators",
+          "type": "array",
+          "additionalItems": false,
+          "uniqueItems": true,
+          "items": {
+            "anyOf": [
+              {
+                "$ref": "#/definitions/authenticatorAnonymous"
+              },
+              {
+                "$ref": "#/definitions/authenticatorUnauthorized"
+              },
+              {
+                "$ref": "#/definitions/authenticatorGeneric"
+              },
+              {
+                "$ref": "#/definitions/authenticatorOAuth2Introspection"
+              },
+              {
+                "$ref": "#/definitions/authenticatorJwt"
+              },
+              {
+                "$ref": "#/definitions/authenticatorBasicAuth"
+              }
+            ]
+          }
+        },
+        "authorizers": {
+          "description": "Authorizers",
+          "type": "array",
+          "additionalItems": false,
+          "uniqueItems": true,
+          "items": {
+            "anyOf": [
+              {
+                "$ref": "#/definitions/authorizerAllow"
+              },
+              {
+                "$ref": "#/definitions/authorizerDeny"
+              },
+              {
+                "$ref": "#/definitions/authorizerRemote"
+              },
+              {
+                "$ref": "#/definitions/authorizerLocalCEL"
+              }
+            ]
+          }
+        },
+        "contextualizers": {
+          "description": "Contextualizer",
+          "type": "array",
+          "additionalItems": false,
+          "uniqueItems": true,
+          "items": {
+            "$ref": "#/definitions/contextualizerGeneric"
+          }
+        },
+        "finalizers": {
+          "description": "Finalizers",
+          "type": "array",
+          "additionalItems": false,
+          "uniqueItems": true,
+          "items": {
+            "anyOf": [
+              {
+                "$ref": "#/definitions/finalizerNoop"
+              },
+              {
+                "$ref": "#/definitions/finalizerJwt"
+              },
+              {
+                "$ref": "#/definitions/finalizerHeader"
+              },
+              {
+                "$ref": "#/definitions/finalizerCookie"
+              },
+              {
+                "$ref": "#/definitions/finalizerClientCredentials"
+              }
+            ]
+          }
+        }
+      }
     }
+  },
+  "properties": {
+    "version": {
+      "description": "The Heimdall version this config is written for. SemVer according to https://semver.org/ prefixed with `v` as in our releases.",
+      "type": "string",
+      "pattern": "^v(0|[1-9]\\d*)\\.(0|[1-9]\\d*)\\.(0|[1-9]\\d*)(?:-((?:0|[1-9]\\d*|\\d*[a-zA-Z-][0-9a-zA-Z-]*)(?:\\.(?:0|[1-9]\\d*|\\d*[a-zA-Z-][0-9a-zA-Z-]*))*))?(?:\\+([0-9a-zA-Z-]+(?:\\.[0-9a-zA-Z-]+)*))?$"
+    },
+    "serve": {
+      "description": "HTTP(s) configuration of exposed services",
+      "additionalProperties": false,
+      "type": "object",
+      "properties": {
+        "decision": {
+          "description": "Decision service Configuration",
+          "type": "object",
+          "additionalProperties": false,
+          "properties": {
+            "port": {
+              "description": "The port to listen on.",
+              "type": "integer"
+            },
+            "host": {
+              "description": "The network interface to listen on.",
+              "type": "string",
+              "default": "",
+              "examples": [
+                "localhost",
+                "127.0.0.1"
+              ]
+            },
+            "timeout": {
+              "$ref": "#/definitions/timeoutConfig"
+            },
+            "buffer_limit": {
+              "$ref": "#/definitions/bufferLimitConfig"
+            },
+            "tls": {
+              "$ref": "#/definitions/tlsConfig"
+            },
+            "trusted_proxies": {
+              "description": "The list IPs or CIDRs heimdall should trust and thus make use of headers, like X-Forwarded-*, Forwarded, etc",
+              "type": "array",
+              "items": {
+                "type": "string"
+              }
+            },
+            "respond": {
+              "$ref": "#/definitions/respondWithConfig"
+            }
+          }
+        },
+        "proxy": {
+          "description": "Proxy service configuration",
+          "type": "object",
+          "additionalProperties": false,
+          "properties": {
+            "port": {
+              "description": "The port to listen on.",
+              "type": "integer"
+            },
+            "host": {
+              "description": "The network interface to listen on.",
+              "type": "string",
+              "default": "",
+              "examples": [
+                "localhost",
+                "127.0.0.1"
+              ]
+            },
+            "timeout": {
+              "$ref": "#/definitions/timeoutConfig"
+            },
+            "buffer_limit": {
+              "$ref": "#/definitions/bufferLimitConfig"
+            },
+            "connections_limit": {
+              "$ref": "#/definitions/connectionsLimitConfig"
+            },
+            "cors": {
+              "$ref": "#/definitions/corsConfig"
+            },
+            "tls": {
+              "$ref": "#/definitions/tlsConfig"
+            },
+            "trusted_proxies": {
+              "description": "The list IPs or CIDRs heimdall should trust and thus make use of headers, like X-Forwarded-*, Forwarded, etc",
+              "type": "array",
+              "items": {
+                "type": "string"
+              }
+            },
+            "respond": {
+              "$ref": "#/definitions/respondWithConfig"
+            }
+          }
+        },
+        "management": {
+          "description": "Management service configuration",
+          "type": "object",
+          "additionalProperties": false,
+          "properties": {
+            "port": {
+              "description": "The port to listen on.",
+              "type": "integer"
+            },
+            "host": {
+              "description": "The network interface to listen on.",
+              "type": "string",
+              "default": "",
+              "examples": [
+                "localhost",
+                "127.0.0.1"
+              ]
+            },
+            "timeout": {
+              "$ref": "#/definitions/timeoutConfig"
+            },
+            "buffer_limit": {
+              "$ref": "#/definitions/bufferLimitConfig"
+            },
+            "cors": {
+              "$ref": "#/definitions/corsConfig"
+            },
+            "tls": {
+              "$ref": "#/definitions/tlsConfig"
+            },
+            "trusted_proxies": {
+              "description": "The list IPs or CIDRs heimdall should trust and thus make use of headers, like X-Forwarded-*, Forwarded, etc",
+              "type": "array",
+              "items": {
+                "type": "string"
+              }
+            }
+          }
+        }
+      }
+    },
+    "log": {
+      "description": "Logging configuration. Logging will always be sent to stdout and stderr.",
+      "type": "object",
+      "additionalProperties": false,
+      "properties": {
+        "level": {
+          "description": "Debug enables stack traces on errors. Can also be set using environment variable LOG_LEVEL.",
+          "type": "string",
+          "default": "info",
+          "enum": [
+            "trace",
+            "debug",
+            "info",
+            "warning",
+            "error",
+            "fatal",
+            "panic"
+          ]
+        },
+        "format": {
+          "description": "The log format can either be 'text' or 'gelf'. If format is not recognized, 'gelf' format is used",
+          "type": "string",
+          "enum": [
+            "gelf",
+            "text"
+          ],
+          "default": "gelf"
+        }
+      }
+    },
+    "cache": {
+      "description": "Configure caches",
+      "type": "object",
+      "additionalProperties": false,
+      "properties": {
+        "type": {
+          "type": "string",
+          "default": "noop",
+          "enum": [
+            "noop",
+            "memory",
+            "redis",
+            "redis-cluster"
+          ]
+        },
+        "config": {
+          "type": "object",
+          "oneOf": [
+            {
+              "$ref": "#/definitions/cacheNoop"
+            },
+            {
+              "$ref": "#/definitions/cacheInMemory"
+            },
+            {
+              "$ref": "#/definitions/cacheRedis"
+            },
+            {
+              "$ref": "#/definitions/cacheRedisCluster"
+            }
+          ]
+        }
+      }
+    },
+    "metrics": {
+      "description": "Configures the metrics endpoint",
+      "type": "object",
+      "additionalProperties": false,
+      "properties": {
+        "enabled": {
+          "description": "Whether exposure of metrics is enabled or not",
+          "type": "boolean",
+          "default": true
+        }
+      }
+    },
+    "tracing": {
+      "description": "Configures opentelemetry tracing options",
+      "type": "object",
+      "additionalProperties": false,
+      "properties": {
+        "enabled": {
+          "description": "Whether tracing is enabled or not",
+          "type": "boolean",
+          "default": true
+        },
+        "span_processor": {
+          "description": "The type of the span processor to use",
+          "type": "string",
+          "default": "batch",
+          "enum": [
+            "simple",
+            "batch"
+          ]
+        }
+      }
+    },
+    "profiling": {
+      "description": "Configures CPU & memory profiling options",
+      "type": "object",
+      "additionalProperties": false,
+      "properties": {
+        "enabled": {
+          "description": "Whether profiling is enabled or not",
+          "type": "boolean",
+          "default": false
+        },
+        "port": {
+          "description": "The port to listen on.",
+          "type": "integer",
+          "default": 10251
+        },
+        "host": {
+          "description": "The network interface to listen on. Leave empty to listen on all interfaces.",
+          "type": "string",
+          "default": "",
+          "examples": [
+            "localhost",
+            "127.0.0.1"
+          ]
+        }
+      }
+    },
+    "signer": {
+      "description": "Configures signer options for issued JWTs.",
+      "type": "object",
+      "additionalProperties": false,
+      "properties": {
+        "name": {
+          "description": "The name of the signer (string or URL). Used for the 'iss' claim in the issued JWTs",
+          "type": "string",
+          "default": "heimdall"
+        },
+        "key_store": {
+          "$ref": "#/definitions/keyStore"
+        },
+        "key_id": {
+          "description": "The key id referencing the entry in the key store.",
+          "type": "string"
+        }
+      }
+    },
+    "mechanisms": {
+      "$ref": "#/definitions/mechanismDefinitions"
+    },
+    "providers": {
+      "description": "Where to load rules from",
+      "type": "object",
+      "additionalProperties": false,
+      "properties": {
+        "file_system": {
+          "$ref": "#/definitions/fileSystemProvider"
+        },
+        "http_endpoint": {
+          "$ref": "#/definitions/httpEndpointProvider"
+        },
+        "cloud_blob": {
+          "$ref": "#/definitions/cloudBlobProvider"
+        },
+        "kubernetes": {
+          "$ref": "#/definitions/kubernetesProvider"
+        }
+      }
+    },
+    "default_rule": {
+      "description": "Defines the defaults, respectively fallbacks for any rule.",
+      "type": "object",
+      "additionalProperties": false,
+      "properties": {
+        "methods": {
+          "description": "Allowed HTTP methods for any endpoint",
+          "type": "array",
+          "additionalItems": false,
+          "uniqueItems": true,
+          "items": {
+            "type": "string"
+          },
+          "examples": [
+            "GET",
+            "POST"
+          ]
+        },
+        "execute": {
+          "description": "The mechanisms to execute (authenticators, authorizers, etc)",
+          "type": "array",
+          "additionalItems": false,
+          "uniqueItems": true,
+          "items": {
+            "type": "object"
+          }
+        },
+        "on_error": {
+          "description": "error handler mechanisms",
+          "type": "array",
+          "additionalItems": false,
+          "uniqueItems": true,
+          "items": {
+            "type": "object"
+          }
+        }
+      }
+    }
+  }
 }