services:
  heimdall-init:
    image: finalgene/openssh
    command: /tmp/generate_keys.sh
    volumes:
      - ./generate_keys.sh:/tmp/generate_keys.sh:ro
      - heimdall-keys:/etc/heimdall/keys

  heimdall:
<<<<<<< HEAD
    image: dadrus/heimdall:dev
=======
    image: dadrus/heimdall:0.17.2
>>>>>>> 89606e91
    depends_on:
      heimdall-init:
        condition: service_started
    volumes:
    - ./heimdall-config.yaml:/etc/heimdall/config.yaml:ro
    - ./upstream-rules.yaml:/etc/heimdall/rules.yaml:ro
    - heimdall-keys:/etc/heimdall/keys:ro

  upstream:
    image: containous/whoami:latest
    command: --port=8081

  idp:
    image: nginx:1.29.1
    volumes:
    - ./idp.nginx:/etc/nginx/nginx.conf:ro
    - ./jwks.json:/var/www/nginx/jwks.json:ro

  opa:
    image: openpolicyagent/opa:1.8.0
    command: run --server --addr=0.0.0.0:8181 /etc/opa/policies
    volumes:
    - ./policy.rego:/etc/opa/policies/policy.rego:ro

volumes:
  heimdall-keys:
<|MERGE_RESOLUTION|>--- conflicted
+++ resolved
@@ -7,11 +7,7 @@
       - heimdall-keys:/etc/heimdall/keys
 
   heimdall:
-<<<<<<< HEAD
     image: dadrus/heimdall:dev
-=======
-    image: dadrus/heimdall:0.17.2
->>>>>>> 89606e91
     depends_on:
       heimdall-init:
         condition: service_started
