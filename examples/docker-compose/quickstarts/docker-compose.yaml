services:
  heimdall-init:
    image: finalgene/openssh
    command: /tmp/generate_keys.sh
    volumes:
      - ./generate_keys.sh:/tmp/generate_keys.sh:ro
      - heimdall-keys:/etc/heimdall/keys

  heimdall:
<<<<<<< HEAD
    image: dadrus/heimdall:0.15.10
=======
    image: dadrus/heimdall:dev
>>>>>>> 7699c380
    depends_on:
      heimdall-init:
        condition: service_started
    volumes:
    - ./heimdall-config.yaml:/etc/heimdall/config.yaml:ro
    - ./upstream-rules.yaml:/etc/heimdall/rules.yaml:ro
    - heimdall-keys:/etc/heimdall/keys:ro

  upstream:
    image: containous/whoami:latest
    command: --port=8081

  idp:
    image: nginx:1.25.4
    volumes:
    - ./idp.nginx:/etc/nginx/nginx.conf:ro
    - ./jwks.json:/var/www/nginx/jwks.json:ro

  opa:
    image: openpolicyagent/opa:0.62.1
    command: run --server /etc/opa/policies
    volumes:
    - ./policy.rego:/etc/opa/policies/policy.rego:ro

volumes:
  heimdall-keys:
<|MERGE_RESOLUTION|>--- conflicted
+++ resolved
@@ -7,11 +7,7 @@
       - heimdall-keys:/etc/heimdall/keys
 
   heimdall:
-<<<<<<< HEAD
-    image: dadrus/heimdall:0.15.10
-=======
-    image: dadrus/heimdall:dev
->>>>>>> 7699c380
+    image: dadrus/heimdall:0.16.0
     depends_on:
       heimdall-init:
         condition: service_started
