<<<<<<< HEAD
grafana_version := '4.9.0'
prometheus_version := '10.2.3'
loki_version := '6.24.0'
tempo_version := '1.16.0'
pyroscope_version := '1.10.0'
nginx_version := '4.13.2'
contour_version := '21.1.4'
emissary_version := '8.12.2'
haproxy_version := '0.14.9'
envoy_gw_version := 'v1.0.1'
traefik_version := '37.1.1'
metallb_version := '0.14.9'
certmanager_version := '1.16.2'
trustmanager_version := '0.14.0'
certmanager_istio_csr_version := '0.12.0'
istio_version := '1.23.2'
minio_operator_version := '6.0.4'
alloy_version := '0.10.1'
=======
init:
  terraform init -upgrade
>>>>>>> 599b6cd6

install-ngnix-demo: init
  terraform apply -auto-approve -var ingress_controller="nginx" -var gateway_api_enabled=false -var global_integration_enabled=false

install-ngnix-global-demo: init
  terraform apply -auto-approve -var ingress_controller="nginx" -var gateway_api_enabled=false -var global_integration_enabled=true

install-contour-demo: init
  terraform apply -auto-approve -var ingress_controller="contour" -var gateway_api_enabled=false -var global_integration_enabled=true

install-haproxy-demo: init
  terraform apply -auto-approve -var ingress_controller="haproxy" -var gateway_api_enabled=false -var global_integration_enabled=false

install-haproxy-global-demo: init
  terraform apply -auto-approve -var ingress_controller="haproxy" -var gateway_api_enabled=false -var global_integration_enabled=true

install-emissary-demo: init
  terraform apply -auto-approve -var ingress_controller="emissary" -var gateway_api_enabled=false -var global_integration_enabled=true

install-envoygw-demo: init
  terraform apply -auto-approve -var ingress_controller="envoy-gateway" -var gateway_api_enabled=true -var global_integration_enabled=true

install-traefik-ingress-demo: init
  terraform apply -auto-approve -var ingress_controller="traefik" -var gateway_api_enabled=false -var global_integration_enabled=true

install-traefik-ingress-route-demo: init
  terraform apply -auto-approve -var ingress_controller="traefik" -var gateway_api_enabled=false -var global_integration_enabled=false

install-traefik-gw-demo: init
  terraform apply -auto-approve -var ingress_controller="traefik" -var gateway_api_enabled=true -var global_integration_enabled=true

# this receipt doesn't work right now
install-istio-ingress-gw-demo: init
  terraform apply -auto-approve -var ingress_controller="istio" -var gateway_api_enabled=false -var global_integration_enabled=false

<<<<<<< HEAD
install-monitoring-storage:
  # install minio tenant and wait until the first pod of the statefulset is running
  kubectl apply -f observability/namespace.yaml
  kubectl apply -f observability/minio/tenant.yaml

  sleep 10
  kubectl wait --timeout=90s --for=create pod -l statefulset.kubernetes.io/pod-name=minio-pool-0-0 -n monitoring
  kubectl wait --timeout=90s --for=condition=ready pod -l statefulset.kubernetes.io/pod-name=minio-pool-0-0 -n monitoring

# Installs Loki
install-loki:
  kubectl apply -f observability/namespace.yaml

  helm upgrade --install loki grafana/loki \
    -n monitoring --create-namespace \
    --version {{loki_version}} \
    -f observability/loki/values.yaml

# Installs Tempo
install-tempo:
  kubectl apply -f observability/namespace.yaml

  helm upgrade --install tempo grafana/tempo \
    -n monitoring --create-namespace \
    --version {{tempo_version}} \
    -f observability/tempo/values.yaml

# Installs Pyroscope
install-pyroscope:
  kubectl apply -f observability/namespace.yaml

  helm upgrade --install pyroscope grafana/pyroscope \
   -n monitoring --create-namespace \
   --set serviceMonitor.enabled=true \
   --version {{pyroscope_version}}

install-observability-stack: install-monitoring-storage install-prometheus install-loki install-tempo install-pyroscope install-grafana install-alloy

install-nginx-ingress-controller global_ext_auth="true":
  #!/usr/bin/env bash

  valuesFile=$({{global_ext_auth}} && echo global-helm-values.yaml || echo helm-values.yaml)

  helm upgrade --install ingress-nginx ingress-nginx/ingress-nginx \
    -n nginx-controller --create-namespace \
    --version {{nginx_version}} \
    -f nginx/${valuesFile} \
    --wait

install-contour-ingress-controller:
  helm upgrade --install contour-controller bitnami/contour \
    -n contour-controller --create-namespace \
    --version {{contour_version}} \
    -f contour/helm-values.yaml # used only to configure a global auth server

install-emissary-ingress-controller:
  #!/usr/bin/env bash
  app_version=$(helm search repo emissary --version {{emissary_version}} -o json | jq -r '.[0].app_version')
  kubectl apply -f https://app.getambassador.io/yaml/emissary/${app_version}/emissary-crds.yaml
  kubectl wait --timeout=90s --for=condition=available deployment emissary-apiext -n emissary-system

  helm upgrade --install emissary datawire/emissary-ingress \
    -n emissary-controller --create-namespace \
    --version {{emissary_version}}

  kubectl -n emissary-controller wait --for condition=available --timeout=90s deploy -lapp.kubernetes.io/instance=emissary

  kubectl apply -f emissary/listener.yaml


install-haproxy-ingress-controller global_ext_auth="true":
  #!/usr/bin/env bash

  valuesFile=$({{global_ext_auth}} && echo global-helm-values.yaml || echo helm-values.yaml)

  helm upgrade --install haproxy-controller haproxy/haproxy-ingress \
    -n haproxy-controller --create-namespace \
    --version {{haproxy_version}} \
    -f haproxy/${valuesFile} \
    --wait

install-envoy-gateway:
  helm upgrade --install eg oci://docker.io/envoyproxy/gateway-helm --version {{envoy_gw_version}} \
    -n envoy-gateway-system --create-namespace

  kubectl wait --timeout=5m -n envoy-gateway-system deployment/envoy-gateway --for=condition=Available

  kubectl apply -f envoygw/gateway.yaml

install-traefik global_mw="true":
  #!/usr/bin/env bash
  valuesFile=$({{global_mw}} && echo global-mw-helm-values.yaml || echo helm-values.yaml)

  kubectl apply -f traefik/certificate.yaml

  kubectl apply -f https://github.com/kubernetes-sigs/gateway-api/releases/download/v1.2.1/standard-install.yaml

  helm upgrade --install traefik traefik/traefik \
      -n traefik \
      --version {{traefik_version}} \
      -f traefik/${valuesFile} \
      --wait

install-istio with_ingress_gw="true":
  #!/usr/bin/env bash
  kubectl apply -f istio/namespace.yaml
  kubectl apply -f istio/certificate.yaml

  helm upgrade --install cert-manager-istio-csr jetstack/cert-manager-istio-csr \
    -n istio-system --version {{certmanager_istio_csr_version}} \
    -f istio/istio-csr-values.yaml \
    --wait

  helm upgrade --install istio-base istio/base \
    -n istio-system --version {{istio_version}} \
    --set defaultRevision=default

  helm upgrade --install istiod istio/istiod \
    -n istio-system --version {{istio_version}} \
    -f istio/istio-values.yaml \
    --wait

  kubectl apply -f istio/destination-rule.yaml


  if [[ "{{with_ingress_gw}}" == "true" ]]; then
    echo "installing ingress gw"
    helm install istio-ingressgateway istio/gateway \
      -n istio-gw --version {{istio_version}} \
      --wait

    kubectl apply -f istio/ingress-gateway.yaml
  else
    echo "installing k8s gateway"
    kubectl get crd gateways.gateway.networking.k8s.io &> /dev/null || \
      { kubectl kustomize "github.com/kubernetes-sigs/gateway-api/config/crd?ref=v1.1.0" | kubectl apply -f -; }
    kubectl apply -f istio/sa.yaml
    kubectl apply -f istio/gateway.yaml
  fi

install-lb:
  #!/usr/bin/env bash
  kubectl apply -f metallb/namespace.yaml

  helm upgrade --install metallb metallb/metallb \
    -n metallb-system \
    --version {{metallb_version}} \
    --wait

  ./metallb/configure.sh

install-cert-manager:
  #!/usr/bin/env bash

  kubectl apply -f https://github.com/cert-manager/cert-manager/releases/download/v{{certmanager_version}}/cert-manager.crds.yaml

  kubectl apply -f https://github.com/kubernetes-sigs/gateway-api/releases/download/v1.2.0/standard-install.yaml

  helm upgrade --install cert-manager jetstack/cert-manager \
    -n cert-manager --create-namespace \
    --version {{certmanager_version}} \
    --set installCRDs=false \
    --set featureGates='AdditionalCertificateOutputFormats=true' \
    --set webhook.featureGates='AdditionalCertificateOutputFormats=true' \
    --set "extraArgs={--enable-gateway-api}" \
    --wait

  kubectl apply -n cert-manager -f cert-manager/ca.yaml

  helm upgrade --install trust-manager jetstack/trust-manager \
      -n cert-manager \
      --version {{trustmanager_version}} \
      --set app.trust.namespace=cert-manager \
      --set secretTargets.enabled=true \
      --set "secretTargets.authorizedSecrets={cacerts}" \
      --wait

  kubectl apply -n cert-manager -f cert-manager/cacerts_bundle.yaml

install-minio-operator:
  #!/usr/bin/env bash

  kubectl apply -f minio-operator/namespace.yaml
  kubectl apply -f minio-operator/tls-certificate.yaml

  helm upgrade --install operator minio-operator/operator \
    -n minio-operator \
    --version {{minio_operator_version}} \
    -f minio-operator/values.yaml \
    --wait

  kubectl -n minio-operator get secrets sts-tls -o=jsonpath='{.data.ca\.crt}' | base64 -d > /tmp/ca.crt
  kubectl -n minio-operator create secret generic operator-ca-tls-tenants --from-file=/tmp/ca.crt

install-echo-service router=default_router:
  kustomize build quickstarts/demo-app/overlays/{{router}} | kubectl apply -f -

install-echo-service-with-proxy:
  kustomize build quickstarts/proxy-demo/ | kubectl apply -f -

install-heimdall router=default_router:
  #!/usr/bin/env bash

  kubectl apply -f quickstarts/heimdall/namespace.yaml
  kubectl apply -f quickstarts/heimdall/certificate.yaml

  # Don't use these flags in production. They disable secure defaults for simplicity reasons only.
  extraArgs='extraArgs={--insecure-skip-secure-trusted-proxies-enforcement,--insecure-skip-secure-default-rule-enforcement}'

  case "{{router}}" in
    contour | emissary | envoygw | istio-*)
    echo "will start heimdall for integration via envoy v3 grpc api"
    extraArgs='extraArgs={--envoy-grpc,--insecure-skip-secure-trusted-proxies-enforcement,--insecure-skip-secure-default-rule-enforcement}'
    ;;
  esac

  helm upgrade --install heimdall ../../charts/heimdall \
    -n heimdall \
    -f quickstarts/heimdall/config.yaml \
    -f quickstarts/heimdall/helm-values.yaml \
    --set "${extraArgs}" \
    --set crds.updateEnabled=true \
    --take-ownership \
    --wait

  if [[ "{{router}}" == "contour" ]]; then
      kubectl apply -f quickstarts/heimdall/contour-extension-service.yaml
  elif [[ "{{router}}" == "emissary" ]]; then
      kubectl apply -f quickstarts/heimdall/emissary-auth-service.yaml
  elif [[ "{{router}}" == "envoygw" ]]; then
      kubectl apply -f quickstarts/heimdall/backend-tls-policy.yaml
      kubectl apply -f quickstarts/heimdall/envoygw-security-policy.yaml
  elif [[ "{{router}}" == "traefik" ]]; then
      kubectl apply -f quickstarts/heimdall/heimdall-middleware.yaml
  elif [[ "{{router}}" == "istio-ingress-gw" || "{{router}}" == "istio-gw" ]]; then
      kubectl apply -f quickstarts/heimdall/istio-authorization-policy.yaml
  fi

create-cluster:
  kind create cluster --config kind/kind.yaml --name {{cluster_name}}

setup-cluster: create-cluster setup-charts install-lb install-cert-manager # install-minio-operator install-observability-stack

install-ngnix-demo: setup-cluster (install-nginx-ingress-controller "false") (install-heimdall "nginx") (install-echo-service "nginx-route-based")

install-ngnix-global-demo: setup-cluster install-nginx-ingress-controller (install-heimdall "nginx") (install-echo-service "nginx-global")

install-contour-demo: setup-cluster install-contour-ingress-controller (install-heimdall "contour") (install-echo-service "contour")

install-haproxy-demo: setup-cluster (install-haproxy-ingress-controller "false") (install-heimdall "haproxy") (install-echo-service "haproxy-route-based")

install-haproxy-global-demo: setup-cluster install-haproxy-ingress-controller (install-heimdall "haproxy") (install-echo-service "haproxy-global")

install-emissary-demo: setup-cluster install-emissary-ingress-controller (install-heimdall "emissary") (install-echo-service "emissary")

install-envoygw-demo: setup-cluster install-envoy-gateway (install-heimdall "envoygw") (install-echo-service "envoygw")

install-traefik-ingress-demo: setup-cluster install-traefik (install-heimdall "traefik") (install-echo-service "traefik-ingress")

install-traefik-ingress-route-demo: setup-cluster (install-traefik "false") (install-heimdall "traefik") (install-echo-service "traefik-ingress-route")

install-traefik-gw-demo: setup-cluster install-traefik (install-heimdall "traefik") (install-echo-service "traefik-gw")

install-istio-ingress-gw-demo: setup-cluster install-istio (install-heimdall "istio-ingress-gw") (install-echo-service "istio-ingress-gw")

install-istio-gw-demo: setup-cluster (install-istio "false") (install-heimdall "istio-gw") (install-echo-service "istio-gw")
=======
install-istio-gw-demo: init
  terraform apply -auto-approve -var ingress_controller="istio" -var gateway_api_enabled=true -var global_integration_enabled=false
>>>>>>> 599b6cd6

delete-cluster:
  terraform destroy -auto-approve<|MERGE_RESOLUTION|>--- conflicted
+++ resolved
@@ -1,26 +1,5 @@
-<<<<<<< HEAD
-grafana_version := '4.9.0'
-prometheus_version := '10.2.3'
-loki_version := '6.24.0'
-tempo_version := '1.16.0'
-pyroscope_version := '1.10.0'
-nginx_version := '4.13.2'
-contour_version := '21.1.4'
-emissary_version := '8.12.2'
-haproxy_version := '0.14.9'
-envoy_gw_version := 'v1.0.1'
-traefik_version := '37.1.1'
-metallb_version := '0.14.9'
-certmanager_version := '1.16.2'
-trustmanager_version := '0.14.0'
-certmanager_istio_csr_version := '0.12.0'
-istio_version := '1.23.2'
-minio_operator_version := '6.0.4'
-alloy_version := '0.10.1'
-=======
 init:
   terraform init -upgrade
->>>>>>> 599b6cd6
 
 install-ngnix-demo: init
   terraform apply -auto-approve -var ingress_controller="nginx" -var gateway_api_enabled=false -var global_integration_enabled=false
@@ -56,277 +35,8 @@
 install-istio-ingress-gw-demo: init
   terraform apply -auto-approve -var ingress_controller="istio" -var gateway_api_enabled=false -var global_integration_enabled=false
 
-<<<<<<< HEAD
-install-monitoring-storage:
-  # install minio tenant and wait until the first pod of the statefulset is running
-  kubectl apply -f observability/namespace.yaml
-  kubectl apply -f observability/minio/tenant.yaml
-
-  sleep 10
-  kubectl wait --timeout=90s --for=create pod -l statefulset.kubernetes.io/pod-name=minio-pool-0-0 -n monitoring
-  kubectl wait --timeout=90s --for=condition=ready pod -l statefulset.kubernetes.io/pod-name=minio-pool-0-0 -n monitoring
-
-# Installs Loki
-install-loki:
-  kubectl apply -f observability/namespace.yaml
-
-  helm upgrade --install loki grafana/loki \
-    -n monitoring --create-namespace \
-    --version {{loki_version}} \
-    -f observability/loki/values.yaml
-
-# Installs Tempo
-install-tempo:
-  kubectl apply -f observability/namespace.yaml
-
-  helm upgrade --install tempo grafana/tempo \
-    -n monitoring --create-namespace \
-    --version {{tempo_version}} \
-    -f observability/tempo/values.yaml
-
-# Installs Pyroscope
-install-pyroscope:
-  kubectl apply -f observability/namespace.yaml
-
-  helm upgrade --install pyroscope grafana/pyroscope \
-   -n monitoring --create-namespace \
-   --set serviceMonitor.enabled=true \
-   --version {{pyroscope_version}}
-
-install-observability-stack: install-monitoring-storage install-prometheus install-loki install-tempo install-pyroscope install-grafana install-alloy
-
-install-nginx-ingress-controller global_ext_auth="true":
-  #!/usr/bin/env bash
-
-  valuesFile=$({{global_ext_auth}} && echo global-helm-values.yaml || echo helm-values.yaml)
-
-  helm upgrade --install ingress-nginx ingress-nginx/ingress-nginx \
-    -n nginx-controller --create-namespace \
-    --version {{nginx_version}} \
-    -f nginx/${valuesFile} \
-    --wait
-
-install-contour-ingress-controller:
-  helm upgrade --install contour-controller bitnami/contour \
-    -n contour-controller --create-namespace \
-    --version {{contour_version}} \
-    -f contour/helm-values.yaml # used only to configure a global auth server
-
-install-emissary-ingress-controller:
-  #!/usr/bin/env bash
-  app_version=$(helm search repo emissary --version {{emissary_version}} -o json | jq -r '.[0].app_version')
-  kubectl apply -f https://app.getambassador.io/yaml/emissary/${app_version}/emissary-crds.yaml
-  kubectl wait --timeout=90s --for=condition=available deployment emissary-apiext -n emissary-system
-
-  helm upgrade --install emissary datawire/emissary-ingress \
-    -n emissary-controller --create-namespace \
-    --version {{emissary_version}}
-
-  kubectl -n emissary-controller wait --for condition=available --timeout=90s deploy -lapp.kubernetes.io/instance=emissary
-
-  kubectl apply -f emissary/listener.yaml
-
-
-install-haproxy-ingress-controller global_ext_auth="true":
-  #!/usr/bin/env bash
-
-  valuesFile=$({{global_ext_auth}} && echo global-helm-values.yaml || echo helm-values.yaml)
-
-  helm upgrade --install haproxy-controller haproxy/haproxy-ingress \
-    -n haproxy-controller --create-namespace \
-    --version {{haproxy_version}} \
-    -f haproxy/${valuesFile} \
-    --wait
-
-install-envoy-gateway:
-  helm upgrade --install eg oci://docker.io/envoyproxy/gateway-helm --version {{envoy_gw_version}} \
-    -n envoy-gateway-system --create-namespace
-
-  kubectl wait --timeout=5m -n envoy-gateway-system deployment/envoy-gateway --for=condition=Available
-
-  kubectl apply -f envoygw/gateway.yaml
-
-install-traefik global_mw="true":
-  #!/usr/bin/env bash
-  valuesFile=$({{global_mw}} && echo global-mw-helm-values.yaml || echo helm-values.yaml)
-
-  kubectl apply -f traefik/certificate.yaml
-
-  kubectl apply -f https://github.com/kubernetes-sigs/gateway-api/releases/download/v1.2.1/standard-install.yaml
-
-  helm upgrade --install traefik traefik/traefik \
-      -n traefik \
-      --version {{traefik_version}} \
-      -f traefik/${valuesFile} \
-      --wait
-
-install-istio with_ingress_gw="true":
-  #!/usr/bin/env bash
-  kubectl apply -f istio/namespace.yaml
-  kubectl apply -f istio/certificate.yaml
-
-  helm upgrade --install cert-manager-istio-csr jetstack/cert-manager-istio-csr \
-    -n istio-system --version {{certmanager_istio_csr_version}} \
-    -f istio/istio-csr-values.yaml \
-    --wait
-
-  helm upgrade --install istio-base istio/base \
-    -n istio-system --version {{istio_version}} \
-    --set defaultRevision=default
-
-  helm upgrade --install istiod istio/istiod \
-    -n istio-system --version {{istio_version}} \
-    -f istio/istio-values.yaml \
-    --wait
-
-  kubectl apply -f istio/destination-rule.yaml
-
-
-  if [[ "{{with_ingress_gw}}" == "true" ]]; then
-    echo "installing ingress gw"
-    helm install istio-ingressgateway istio/gateway \
-      -n istio-gw --version {{istio_version}} \
-      --wait
-
-    kubectl apply -f istio/ingress-gateway.yaml
-  else
-    echo "installing k8s gateway"
-    kubectl get crd gateways.gateway.networking.k8s.io &> /dev/null || \
-      { kubectl kustomize "github.com/kubernetes-sigs/gateway-api/config/crd?ref=v1.1.0" | kubectl apply -f -; }
-    kubectl apply -f istio/sa.yaml
-    kubectl apply -f istio/gateway.yaml
-  fi
-
-install-lb:
-  #!/usr/bin/env bash
-  kubectl apply -f metallb/namespace.yaml
-
-  helm upgrade --install metallb metallb/metallb \
-    -n metallb-system \
-    --version {{metallb_version}} \
-    --wait
-
-  ./metallb/configure.sh
-
-install-cert-manager:
-  #!/usr/bin/env bash
-
-  kubectl apply -f https://github.com/cert-manager/cert-manager/releases/download/v{{certmanager_version}}/cert-manager.crds.yaml
-
-  kubectl apply -f https://github.com/kubernetes-sigs/gateway-api/releases/download/v1.2.0/standard-install.yaml
-
-  helm upgrade --install cert-manager jetstack/cert-manager \
-    -n cert-manager --create-namespace \
-    --version {{certmanager_version}} \
-    --set installCRDs=false \
-    --set featureGates='AdditionalCertificateOutputFormats=true' \
-    --set webhook.featureGates='AdditionalCertificateOutputFormats=true' \
-    --set "extraArgs={--enable-gateway-api}" \
-    --wait
-
-  kubectl apply -n cert-manager -f cert-manager/ca.yaml
-
-  helm upgrade --install trust-manager jetstack/trust-manager \
-      -n cert-manager \
-      --version {{trustmanager_version}} \
-      --set app.trust.namespace=cert-manager \
-      --set secretTargets.enabled=true \
-      --set "secretTargets.authorizedSecrets={cacerts}" \
-      --wait
-
-  kubectl apply -n cert-manager -f cert-manager/cacerts_bundle.yaml
-
-install-minio-operator:
-  #!/usr/bin/env bash
-
-  kubectl apply -f minio-operator/namespace.yaml
-  kubectl apply -f minio-operator/tls-certificate.yaml
-
-  helm upgrade --install operator minio-operator/operator \
-    -n minio-operator \
-    --version {{minio_operator_version}} \
-    -f minio-operator/values.yaml \
-    --wait
-
-  kubectl -n minio-operator get secrets sts-tls -o=jsonpath='{.data.ca\.crt}' | base64 -d > /tmp/ca.crt
-  kubectl -n minio-operator create secret generic operator-ca-tls-tenants --from-file=/tmp/ca.crt
-
-install-echo-service router=default_router:
-  kustomize build quickstarts/demo-app/overlays/{{router}} | kubectl apply -f -
-
-install-echo-service-with-proxy:
-  kustomize build quickstarts/proxy-demo/ | kubectl apply -f -
-
-install-heimdall router=default_router:
-  #!/usr/bin/env bash
-
-  kubectl apply -f quickstarts/heimdall/namespace.yaml
-  kubectl apply -f quickstarts/heimdall/certificate.yaml
-
-  # Don't use these flags in production. They disable secure defaults for simplicity reasons only.
-  extraArgs='extraArgs={--insecure-skip-secure-trusted-proxies-enforcement,--insecure-skip-secure-default-rule-enforcement}'
-
-  case "{{router}}" in
-    contour | emissary | envoygw | istio-*)
-    echo "will start heimdall for integration via envoy v3 grpc api"
-    extraArgs='extraArgs={--envoy-grpc,--insecure-skip-secure-trusted-proxies-enforcement,--insecure-skip-secure-default-rule-enforcement}'
-    ;;
-  esac
-
-  helm upgrade --install heimdall ../../charts/heimdall \
-    -n heimdall \
-    -f quickstarts/heimdall/config.yaml \
-    -f quickstarts/heimdall/helm-values.yaml \
-    --set "${extraArgs}" \
-    --set crds.updateEnabled=true \
-    --take-ownership \
-    --wait
-
-  if [[ "{{router}}" == "contour" ]]; then
-      kubectl apply -f quickstarts/heimdall/contour-extension-service.yaml
-  elif [[ "{{router}}" == "emissary" ]]; then
-      kubectl apply -f quickstarts/heimdall/emissary-auth-service.yaml
-  elif [[ "{{router}}" == "envoygw" ]]; then
-      kubectl apply -f quickstarts/heimdall/backend-tls-policy.yaml
-      kubectl apply -f quickstarts/heimdall/envoygw-security-policy.yaml
-  elif [[ "{{router}}" == "traefik" ]]; then
-      kubectl apply -f quickstarts/heimdall/heimdall-middleware.yaml
-  elif [[ "{{router}}" == "istio-ingress-gw" || "{{router}}" == "istio-gw" ]]; then
-      kubectl apply -f quickstarts/heimdall/istio-authorization-policy.yaml
-  fi
-
-create-cluster:
-  kind create cluster --config kind/kind.yaml --name {{cluster_name}}
-
-setup-cluster: create-cluster setup-charts install-lb install-cert-manager # install-minio-operator install-observability-stack
-
-install-ngnix-demo: setup-cluster (install-nginx-ingress-controller "false") (install-heimdall "nginx") (install-echo-service "nginx-route-based")
-
-install-ngnix-global-demo: setup-cluster install-nginx-ingress-controller (install-heimdall "nginx") (install-echo-service "nginx-global")
-
-install-contour-demo: setup-cluster install-contour-ingress-controller (install-heimdall "contour") (install-echo-service "contour")
-
-install-haproxy-demo: setup-cluster (install-haproxy-ingress-controller "false") (install-heimdall "haproxy") (install-echo-service "haproxy-route-based")
-
-install-haproxy-global-demo: setup-cluster install-haproxy-ingress-controller (install-heimdall "haproxy") (install-echo-service "haproxy-global")
-
-install-emissary-demo: setup-cluster install-emissary-ingress-controller (install-heimdall "emissary") (install-echo-service "emissary")
-
-install-envoygw-demo: setup-cluster install-envoy-gateway (install-heimdall "envoygw") (install-echo-service "envoygw")
-
-install-traefik-ingress-demo: setup-cluster install-traefik (install-heimdall "traefik") (install-echo-service "traefik-ingress")
-
-install-traefik-ingress-route-demo: setup-cluster (install-traefik "false") (install-heimdall "traefik") (install-echo-service "traefik-ingress-route")
-
-install-traefik-gw-demo: setup-cluster install-traefik (install-heimdall "traefik") (install-echo-service "traefik-gw")
-
-install-istio-ingress-gw-demo: setup-cluster install-istio (install-heimdall "istio-ingress-gw") (install-echo-service "istio-ingress-gw")
-
-install-istio-gw-demo: setup-cluster (install-istio "false") (install-heimdall "istio-gw") (install-echo-service "istio-gw")
-=======
 install-istio-gw-demo: init
   terraform apply -auto-approve -var ingress_controller="istio" -var gateway_api_enabled=true -var global_integration_enabled=false
->>>>>>> 599b6cd6
 
 delete-cluster:
   terraform destroy -auto-approve