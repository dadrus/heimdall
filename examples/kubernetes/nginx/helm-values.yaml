controller:
  allowSnippetAnnotations: true

  config:
    annotations-risk-level: "Critical"
<<<<<<< HEAD
    enable-opentelemetry: "true"
    opentelemetry-config: "/etc/nginx/opentelemetry.toml"
    opentelemetry-operation-name: "HTTP $request_method $service_name $uri"
    opentelemetry-trust-incoming-span: "true"
    otlp-collector-host: "alloy.monitoring"
    otlp-collector-port: "4317"
    otel-max-queuesize: "2048"
    otel-schedule-delay-millis: "5000"
    otel-max-export-batch-size: "512"
    otel-service-name: "nginx-ingress" # Opentelemetry resource name
    otel-sampler: "AlwaysOn" # Also: AlwaysOff, TraceIdRatioBased
    otel-sampler-ratio: "1.0"
=======
#   enable-opentelemetry: "true"
#   opentelemetry-config: "/etc/nginx/opentelemetry.toml"
#   opentelemetry-operation-name: "HTTP $request_method $service_name $uri"
#   opentelemetry-trust-incoming-span: "true"
#   otlp-collector-host: "alloy.monitoring"
#   otlp-collector-port: "4317"
#   otel-max-queuesize: "2048"
#   otel-schedule-delay-millis: "5000"
#   otel-max-export-batch-size: "512"
#   otel-service-name: "nginx-ingress" # Opentelemetry resource name
#   otel-sampler: "AlwaysOn" # Also: AlwaysOff, TraceIdRatioBased
#   otel-sampler-ratio: "1.0"
>>>>>>> d55fd6b8

#  metrics:
#    enabled: true
#    serviceMonitor:
#      enabled: true<|MERGE_RESOLUTION|>--- conflicted
+++ resolved
@@ -3,20 +3,6 @@
 
   config:
     annotations-risk-level: "Critical"
-<<<<<<< HEAD
-    enable-opentelemetry: "true"
-    opentelemetry-config: "/etc/nginx/opentelemetry.toml"
-    opentelemetry-operation-name: "HTTP $request_method $service_name $uri"
-    opentelemetry-trust-incoming-span: "true"
-    otlp-collector-host: "alloy.monitoring"
-    otlp-collector-port: "4317"
-    otel-max-queuesize: "2048"
-    otel-schedule-delay-millis: "5000"
-    otel-max-export-batch-size: "512"
-    otel-service-name: "nginx-ingress" # Opentelemetry resource name
-    otel-sampler: "AlwaysOn" # Also: AlwaysOff, TraceIdRatioBased
-    otel-sampler-ratio: "1.0"
-=======
 #   enable-opentelemetry: "true"
 #   opentelemetry-config: "/etc/nginx/opentelemetry.toml"
 #   opentelemetry-operation-name: "HTTP $request_method $service_name $uri"
@@ -29,7 +15,6 @@
 #   otel-service-name: "nginx-ingress" # Opentelemetry resource name
 #   otel-sampler: "AlwaysOn" # Also: AlwaysOff, TraceIdRatioBased
 #   otel-sampler-ratio: "1.0"
->>>>>>> d55fd6b8
 
 #  metrics:
 #    enabled: true
