--- conflicted
+++ resolved
@@ -38,8 +38,4 @@
   OTEL_EXPORTER_OTLP_TRACES_ENDPOINT: "http://alloy.monitoring:4317"
 
 image:
-<<<<<<< HEAD
-  tag: dev
-=======
-  tag: 0.17.3
->>>>>>> d55fd6b8
+  tag: dev