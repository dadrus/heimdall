module github.com/dadrus/heimdall

go 1.20

require (
	github.com/Masterminds/sprig/v3 v3.2.3
	github.com/dlclark/regexp2 v1.8.1
	github.com/drone/envsubst/v2 v2.0.0-20210730161058-179042472c46
	github.com/elnormous/contenttype v1.0.3
	github.com/envoyproxy/go-control-plane v0.10.3
	github.com/fsnotify/fsnotify v1.6.0
	github.com/go-co-op/gocron v1.18.1
	github.com/go-logr/zerologr v1.2.3
	github.com/gobwas/glob v0.2.3
	github.com/goccy/go-json v0.10.0
	github.com/gofiber/adaptor/v2 v2.1.32
	github.com/gofiber/fiber/v2 v2.42.0
	github.com/google/cel-go v0.13.0
	github.com/google/uuid v1.3.0
	github.com/grpc-ecosystem/go-grpc-middleware v1.3.0
	github.com/iancoleman/strcase v0.2.0
	github.com/instana/go-otel-exporter v0.0.0-20220908102301-52c5d8dbfd86
	github.com/jellydator/ttlcache/v3 v3.0.1
	github.com/johannesboyne/gofakes3 v0.0.0-20230129080941-f6a8a9ae6fd3
	github.com/knadh/koanf/maps v0.1.1
	github.com/knadh/koanf/parsers/yaml v0.1.0
	github.com/knadh/koanf/providers/confmap v0.1.0
	github.com/knadh/koanf/providers/env v0.1.0
	github.com/knadh/koanf/providers/rawbytes v0.1.0
	github.com/knadh/koanf/providers/structs v0.1.0
	github.com/knadh/koanf/v2 v2.0.0
	github.com/mitchellh/mapstructure v1.5.0
	github.com/ory/ladon v1.2.0
	github.com/pquerna/cachecontrol v0.1.0
	github.com/prometheus/client_golang v1.14.0
	github.com/prometheus/client_model v0.3.0
	github.com/rs/zerolog v1.29.0
	github.com/santhosh-tekuri/jsonschema/v5 v5.2.0
	github.com/spf13/cobra v1.6.1
	github.com/stretchr/testify v1.8.2
	github.com/tidwall/gjson v1.14.4
	github.com/tonglil/opentelemetry-go-datadog-propagator v0.1.0
	github.com/valyala/fasthttp v1.44.0
	github.com/ybbus/httpretry v1.0.2
	github.com/yl2chen/cidranger v1.0.2
	github.com/youmark/pkcs8 v0.0.0-20201027041543-1326539a0a0a
	go.opentelemetry.io/contrib/instrumentation/google.golang.org/grpc/otelgrpc v0.40.0
	go.opentelemetry.io/contrib/instrumentation/net/http/otelhttp v0.40.0
	go.opentelemetry.io/contrib/propagators/autoprop v0.40.0
	go.opentelemetry.io/otel v1.14.0
	go.opentelemetry.io/otel/bridge/opentracing v1.14.0
	go.opentelemetry.io/otel/exporters/jaeger v1.14.0
	go.opentelemetry.io/otel/exporters/otlp/otlptrace v1.14.0
	go.opentelemetry.io/otel/exporters/otlp/otlptrace/otlptracegrpc v1.14.0
	go.opentelemetry.io/otel/exporters/otlp/otlptrace/otlptracehttp v1.14.0
	go.opentelemetry.io/otel/exporters/zipkin v1.14.0
	go.opentelemetry.io/otel/sdk v1.14.0
	go.opentelemetry.io/otel/trace v1.14.0
	go.uber.org/fx v1.19.2
	gocloud.dev v0.29.0
	golang.org/x/exp v0.0.0-20230213192124-5e25df0256eb
	google.golang.org/genproto v0.0.0-20230110181048-76db0878b65f
	google.golang.org/grpc v1.53.0
	google.golang.org/protobuf v1.28.1
	gopkg.in/square/go-jose.v2 v2.6.0
	gopkg.in/yaml.v3 v3.0.1
	k8s.io/apimachinery v0.26.2
	k8s.io/client-go v0.26.2
	k8s.io/klog/v2 v2.90.1
)

require (
	cloud.google.com/go v0.109.0 // indirect
	cloud.google.com/go/compute v1.18.0 // indirect
	cloud.google.com/go/compute/metadata v0.2.3 // indirect
	cloud.google.com/go/iam v0.10.0 // indirect
	cloud.google.com/go/storage v1.29.0 // indirect
	github.com/Azure/azure-sdk-for-go/sdk/azcore v1.3.1 // indirect
	github.com/Azure/azure-sdk-for-go/sdk/azidentity v1.2.1 // indirect
	github.com/Azure/azure-sdk-for-go/sdk/internal v1.1.2 // indirect
	github.com/Azure/azure-sdk-for-go/sdk/storage/azblob v1.0.0 // indirect
	github.com/Azure/go-autorest v14.2.0+incompatible // indirect
	github.com/Azure/go-autorest/autorest/to v0.4.0 // indirect
	github.com/AzureAD/microsoft-authentication-library-for-go v0.8.1 // indirect
	github.com/Masterminds/goutils v1.1.1 // indirect
	github.com/Masterminds/semver/v3 v3.2.0 // indirect
	github.com/andybalholm/brotli v1.0.4 // indirect
	github.com/antlr/antlr4/runtime/Go/antlr v1.4.10 // indirect
	github.com/aws/aws-sdk-go v1.44.200 // indirect
	github.com/aws/aws-sdk-go-v2 v1.17.4 // indirect
	github.com/aws/aws-sdk-go-v2/aws/protocol/eventstream v1.4.10 // indirect
	github.com/aws/aws-sdk-go-v2/config v1.18.12 // indirect
	github.com/aws/aws-sdk-go-v2/credentials v1.13.12 // indirect
	github.com/aws/aws-sdk-go-v2/feature/ec2/imds v1.12.22 // indirect
	github.com/aws/aws-sdk-go-v2/feature/s3/manager v1.11.51 // indirect
	github.com/aws/aws-sdk-go-v2/internal/configsources v1.1.28 // indirect
	github.com/aws/aws-sdk-go-v2/internal/endpoints/v2 v2.4.22 // indirect
	github.com/aws/aws-sdk-go-v2/internal/ini v1.3.29 // indirect
	github.com/aws/aws-sdk-go-v2/internal/v4a v1.0.19 // indirect
	github.com/aws/aws-sdk-go-v2/service/internal/accept-encoding v1.9.11 // indirect
	github.com/aws/aws-sdk-go-v2/service/internal/checksum v1.1.23 // indirect
	github.com/aws/aws-sdk-go-v2/service/internal/presigned-url v1.9.22 // indirect
	github.com/aws/aws-sdk-go-v2/service/internal/s3shared v1.13.22 // indirect
	github.com/aws/aws-sdk-go-v2/service/s3 v1.30.2 // indirect
	github.com/aws/aws-sdk-go-v2/service/sso v1.12.1 // indirect
	github.com/aws/aws-sdk-go-v2/service/ssooidc v1.14.1 // indirect
	github.com/aws/aws-sdk-go-v2/service/sts v1.18.3 // indirect
	github.com/aws/smithy-go v1.13.5 // indirect
	github.com/beorn7/perks v1.0.1 // indirect
	github.com/cenkalti/backoff/v4 v4.2.0 // indirect
	github.com/cespare/xxhash/v2 v2.2.0 // indirect
	github.com/cncf/xds/go v0.0.0-20230105202645-06c439db220b // indirect
	github.com/davecgh/go-spew v1.1.1 // indirect
	github.com/envoyproxy/protoc-gen-validate v0.9.1 // indirect
	github.com/fatih/structs v1.1.0 // indirect
	github.com/felixge/httpsnoop v1.0.3 // indirect
	github.com/go-logr/logr v1.2.3 // indirect
	github.com/go-logr/stdr v1.2.2 // indirect
	github.com/gogo/protobuf v1.3.2 // indirect
	github.com/golang-jwt/jwt/v4 v4.4.3 // indirect
	github.com/golang/groupcache v0.0.0-20210331224755-41bb18bfe9da // indirect
	github.com/golang/protobuf v1.5.2 // indirect
	github.com/google/go-cmp v0.5.9 // indirect
	github.com/google/gofuzz v1.2.0 // indirect
	github.com/google/wire v0.5.0 // indirect
	github.com/googleapis/enterprise-certificate-proxy v0.2.3 // indirect
	github.com/googleapis/gax-go/v2 v2.7.0 // indirect
	github.com/grpc-ecosystem/grpc-gateway/v2 v2.11.3 // indirect
	github.com/huandu/xstrings v1.3.3 // indirect
	github.com/imdario/mergo v0.3.12 // indirect
	github.com/inconshreveable/mousetrap v1.0.1 // indirect
	github.com/jmespath/go-jmespath v0.4.0 // indirect
	github.com/json-iterator/go v1.1.12 // indirect
	github.com/klauspost/compress v1.15.11 // indirect
	github.com/kylelemons/godebug v1.1.0 // indirect
	github.com/mattn/go-colorable v0.1.13 // indirect
	github.com/mattn/go-isatty v0.0.17 // indirect
	github.com/mattn/go-runewidth v0.0.14 // indirect
	github.com/matttproud/golang_protobuf_extensions v1.0.4 // indirect
	github.com/mitchellh/copystructure v1.2.0 // indirect
	github.com/mitchellh/reflectwalk v1.0.2 // indirect
	github.com/modern-go/concurrent v0.0.0-20180306012644-bacd9c7ef1dd // indirect
	github.com/modern-go/reflect2 v1.0.2 // indirect
	github.com/openzipkin/zipkin-go v0.4.1 // indirect
	github.com/philhofer/fwd v1.1.1 // indirect
	github.com/pkg/browser v0.0.0-20210911075715-681adbf594b8 // indirect
	github.com/pmezard/go-difflib v1.0.0 // indirect
	github.com/prometheus/common v0.39.0 // indirect
	github.com/prometheus/procfs v0.8.0 // indirect
	github.com/rivo/uniseg v0.2.0 // indirect
	github.com/robfig/cron/v3 v3.0.1 // indirect
	github.com/ryszard/goskiplist v0.0.0-20150312221310-2dfbae5fcf46 // indirect
	github.com/savsgio/dictpool v0.0.0-20221023140959-7bf2e61cea94 // indirect
	github.com/savsgio/gotils v0.0.0-20220530130905-52f3993e8d6d // indirect
	github.com/shabbyrobe/gocovmerge v0.0.0-20180507124511-f6ea450bfb63 // indirect
	github.com/shopspring/decimal v1.2.0 // indirect
	github.com/spf13/cast v1.5.0 // indirect
	github.com/spf13/pflag v1.0.5 // indirect
	github.com/stoewer/go-strcase v1.2.0 // indirect
	github.com/stretchr/objx v0.5.0 // indirect
	github.com/tidwall/match v1.1.1 // indirect
	github.com/tidwall/pretty v1.2.0 // indirect
	github.com/tinylib/msgp v1.1.6 // indirect
	github.com/valyala/bytebufferpool v1.0.0 // indirect
	github.com/valyala/tcplisten v1.0.0 // indirect
	go.opencensus.io v0.24.0 // indirect
	go.opentelemetry.io/contrib/propagators/aws v1.15.0 // indirect
	go.opentelemetry.io/contrib/propagators/b3 v1.15.0 // indirect
	go.opentelemetry.io/contrib/propagators/jaeger v1.15.0 // indirect
	go.opentelemetry.io/contrib/propagators/ot v1.15.0 // indirect
	go.opentelemetry.io/otel/exporters/otlp/internal/retry v1.14.0 // indirect
	go.opentelemetry.io/otel/metric v0.37.0 // indirect
	go.opentelemetry.io/proto/otlp v0.19.0 // indirect
	go.uber.org/atomic v1.10.0 // indirect
	go.uber.org/dig v1.16.1 // indirect
	go.uber.org/multierr v1.9.0 // indirect
	go.uber.org/zap v1.24.0 // indirect
	golang.org/x/crypto v0.6.0 // indirect
	golang.org/x/net v0.7.0 // indirect
	golang.org/x/oauth2 v0.5.0 // indirect
	golang.org/x/sync v0.1.0 // indirect
	golang.org/x/sys v0.5.0 // indirect
	golang.org/x/term v0.5.0 // indirect
	golang.org/x/text v0.7.0 // indirect
<<<<<<< HEAD
	golang.org/x/time v0.2.0 // indirect
	golang.org/x/tools v0.3.0 // indirect
=======
	golang.org/x/time v0.3.0 // indirect
	golang.org/x/tools v0.5.0 // indirect
>>>>>>> d4f914e0
	golang.org/x/xerrors v0.0.0-20220907171357-04be3eba64a2 // indirect
	google.golang.org/api v0.110.0 // indirect
	google.golang.org/appengine v1.6.7 // indirect
<<<<<<< HEAD
=======
	google.golang.org/genproto v0.0.0-20230209215440-0dfe4f8abfcc // indirect
	google.golang.org/grpc v1.53.0 // indirect
	google.golang.org/protobuf v1.28.1 // indirect
>>>>>>> d4f914e0
	gopkg.in/inf.v0 v0.9.1 // indirect
	gopkg.in/yaml.v2 v2.4.0 // indirect
	k8s.io/api v0.26.2 // indirect
	k8s.io/utils v0.0.0-20221128185143-99ec85e7a448 // indirect
	sigs.k8s.io/json v0.0.0-20221116044647-bc3834ca7abd // indirect
	sigs.k8s.io/structured-merge-diff/v4 v4.2.3 // indirect
	sigs.k8s.io/yaml v1.3.0 // indirect
)<|MERGE_RESOLUTION|>--- conflicted
+++ resolved
@@ -59,7 +59,7 @@
 	go.uber.org/fx v1.19.2
 	gocloud.dev v0.29.0
 	golang.org/x/exp v0.0.0-20230213192124-5e25df0256eb
-	google.golang.org/genproto v0.0.0-20230110181048-76db0878b65f
+	google.golang.org/genproto v0.0.0-20230209215440-0dfe4f8abfcc
 	google.golang.org/grpc v1.53.0
 	google.golang.org/protobuf v1.28.1
 	gopkg.in/square/go-jose.v2 v2.6.0
@@ -182,22 +182,11 @@
 	golang.org/x/sys v0.5.0 // indirect
 	golang.org/x/term v0.5.0 // indirect
 	golang.org/x/text v0.7.0 // indirect
-<<<<<<< HEAD
-	golang.org/x/time v0.2.0 // indirect
-	golang.org/x/tools v0.3.0 // indirect
-=======
 	golang.org/x/time v0.3.0 // indirect
 	golang.org/x/tools v0.5.0 // indirect
->>>>>>> d4f914e0
 	golang.org/x/xerrors v0.0.0-20220907171357-04be3eba64a2 // indirect
 	google.golang.org/api v0.110.0 // indirect
 	google.golang.org/appengine v1.6.7 // indirect
-<<<<<<< HEAD
-=======
-	google.golang.org/genproto v0.0.0-20230209215440-0dfe4f8abfcc // indirect
-	google.golang.org/grpc v1.53.0 // indirect
-	google.golang.org/protobuf v1.28.1 // indirect
->>>>>>> d4f914e0
 	gopkg.in/inf.v0 v0.9.1 // indirect
 	gopkg.in/yaml.v2 v2.4.0 // indirect
 	k8s.io/api v0.26.2 // indirect
